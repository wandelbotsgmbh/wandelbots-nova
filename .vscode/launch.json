--- conflicted
+++ resolved
@@ -48,10 +48,6 @@
       "env": {
         "PYTHONPATH": "${workspaceFolder}"
       }
-<<<<<<< HEAD
-    }
-
-=======
     },
     {
       "name": "pytest",
@@ -68,6 +64,5 @@
       "console": "internalConsole",
       "justMyCode": false
     }  
->>>>>>> 5b7a61ed
   ]
 }
import json
from datetime import datetime, timedelta
from unittest.mock import AsyncMock, patch
from uuid import UUID

import pytest

<<<<<<< HEAD
from nova.events import (
    Cycle,
    CycleFailedEvent,
    CycleFinishedEvent,
    CycleStartedEvent,
    cycle_failed,
    cycle_finished,
    cycle_started,
)
=======
from nova import Cell
from nova.events import Cycle, CycleFailedEvent, CycleFinishedEvent, CycleStartedEvent
>>>>>>> 79aa7de9


@pytest.fixture
def mock_cell():
<<<<<<< HEAD
    return "test-cell-1"
=======
    cell = MagicMock(spec=Cell)
    cell.cell_id = "test-cell-1"
    cell.nats = AsyncMock()
    return cell
>>>>>>> 79aa7de9


class TestCycle:
    @pytest.mark.asyncio
    async def test_init(self, mock_cell):
        """Test initialization of the Cycle class."""
        cycle = Cycle(mock_cell)
        assert cycle.cycle_id is None
        assert cycle._cell_id == mock_cell

    @pytest.mark.asyncio
    async def test_start(self, mock_cell):
        """Test the start method."""
        cycle = Cycle(mock_cell)

        # Mock NATS publish_message to avoid actual event dispatch
        with patch.object(mock_cell.nats, "publish_message", new=AsyncMock()) as mock_publish:
            start_time = await cycle.start()

            # Verify return value and state changes
            assert isinstance(start_time, datetime)
            assert cycle.cycle_id is not None
            assert isinstance(cycle.cycle_id, UUID)

            # Verify NATS publish was called correctly
            mock_publish.assert_called_once()
            published_message = mock_publish.call_args[0][0]
            assert published_message.subject == "nova.v2.cells.test-cell-1.cycle"

            # Parse and verify the event data
            event_data = json.loads(published_message.data.decode())
            event = CycleStartedEvent.model_validate(event_data)
            assert event.cycle_id == cycle.cycle_id
            assert event.cell == "test-cell-1"
            assert event.timestamp == start_time

    @pytest.mark.asyncio
    async def test_start_already_running(self, mock_cell):
        """Test that starting an already running cycle raises an error."""
        cycle = Cycle(mock_cell)

        with patch.object(mock_cell.nats, "publish_message", new=AsyncMock()):
            await cycle.start()

            with pytest.raises(RuntimeError, match="Cycle already started"):
                await cycle.start()

    @pytest.mark.asyncio
    async def test_finish(self, mock_cell):
        """Test the finish method."""
        cycle = Cycle(mock_cell)

        # Start the cycle first
        with patch.object(mock_cell.nats, "publish_message", new=AsyncMock()):
            await cycle.start()

        # Now test finish
        with patch.object(mock_cell.nats, "publish_message", new=AsyncMock()) as mock_publish:
            cycle_time = await cycle.finish()

            # Verify return value and state changes
            assert isinstance(cycle_time, timedelta)

            # Verify NATS publish was called correctly
            mock_publish.assert_called_once()
            published_message = mock_publish.call_args[0][0]
            assert published_message.subject == "nova.v2.cells.test-cell-1.cycle"

            # Parse and verify the event data
            event_data = json.loads(published_message.data.decode())
            event = CycleFinishedEvent.model_validate(event_data)
            assert event.cycle_id == cycle.cycle_id
            assert event.cell == "test-cell-1"
            assert isinstance(event.timestamp, datetime)
            assert isinstance(event.duration_ms, int)
            assert event.duration_ms >= 0  # Should be non-negative

    @pytest.mark.asyncio
    async def test_finish_not_started(self, mock_cell):
        """Test that finishing a non-started cycle raises an error."""
        cycle = Cycle(mock_cell)

        with pytest.raises(RuntimeError, match="Cycle not started"):
            await cycle.finish()

    @pytest.mark.asyncio
    async def test_fail(self, mock_cell):
        """Test the fail method with a string reason."""
        cycle = Cycle(mock_cell)

        # Start the cycle first
        with patch.object(mock_cell.nats, "publish_message", new=AsyncMock()):
            await cycle.start()

        # Now test fail
        with patch.object(mock_cell.nats, "publish_message", new=AsyncMock()) as mock_publish:
            await cycle.fail("Something went wrong")

            # Verify NATS publish was called correctly
            mock_publish.assert_called_once()
            published_message = mock_publish.call_args[0][0]
            assert published_message.subject == "nova.v2.cells.test-cell-1.cycle"

            # Parse and verify the event data
            event_data = json.loads(published_message.data.decode())
            event = CycleFailedEvent.model_validate(event_data)
            assert event.cycle_id == cycle.cycle_id
            assert event.cell == "test-cell-1"
            assert isinstance(event.timestamp, datetime)
            assert event.reason == "Something went wrong"

    @pytest.mark.asyncio
    async def test_fail_with_exception(self, mock_cell):
        """Test the fail method with an exception reason."""
        cycle = Cycle(mock_cell)

        # Start the cycle first
        with patch.object(mock_cell.nats, "publish_message", new=AsyncMock()):
            await cycle.start()

        # Now test fail with exception
        exception = ValueError("Invalid value")
        with patch.object(mock_cell.nats, "publish_message", new=AsyncMock()) as mock_publish:
            await cycle.fail(exception)

            # Verify the published message
            published_message = mock_publish.call_args[0][0]

            # Parse and verify the event data
            event_data = json.loads(published_message.data.decode())
            event = CycleFailedEvent.model_validate(event_data)

            # Verify event reason contains exception message
            assert "Invalid value" in event.reason

    @pytest.mark.asyncio
    async def test_fail_not_started(self, mock_cell):
        """Test that failing a non-started cycle raises an error."""
        cycle = Cycle(mock_cell)

        with pytest.raises(RuntimeError, match="Cycle not started"):
            await cycle.fail("Error")

    @pytest.mark.asyncio
    async def test_fail_empty_reason(self, mock_cell):
        """Test that failing with an empty reason raises an error."""
        cycle = Cycle(mock_cell)
        with patch.object(mock_cell.nats, "publish_message", new=AsyncMock()):
            await cycle.start()

        with pytest.raises(ValueError, match="Reason for failure must be provided"):
            await cycle.fail("")

    @pytest.mark.asyncio
    async def test_context_manager_success(self, mock_cell):
        """Test the context manager with successful execution."""
        with patch.object(mock_cell.nats, "publish_message", new=AsyncMock()) as mock_publish:
            async with Cycle(mock_cell) as cycle:
                assert cycle.cycle_id is not None
                assert isinstance(cycle.cycle_id, UUID)

            # Verify both start and finish events were published
            assert mock_publish.call_count == 2

            # Verify both events were published to the correct subject
            all_calls = mock_publish.call_args_list
            start_message = all_calls[0][0][0]
            finish_message = all_calls[1][0][0]
            assert start_message.subject == "nova.v2.cells.test-cell-1.cycle"
            assert finish_message.subject == "nova.v2.cells.test-cell-1.cycle"

    @pytest.mark.asyncio
    async def test_context_manager_exception(self, mock_cell):
        """Test the context manager with an exception."""
        with patch.object(mock_cell.nats, "publish_message", new=AsyncMock()) as mock_publish:
            try:
                async with Cycle(mock_cell):
                    raise ValueError("Test exception")
            except ValueError:
                pass  # Exception should be suppressed by context manager

            # Verify both start and fail events were published
            assert mock_publish.call_count == 2

            # Check first event (start)
            start_message = mock_publish.call_args_list[0][0][0]
            assert start_message.subject == "nova.v2.cells.test-cell-1.cycle"
            start_event_data = json.loads(start_message.data.decode())
            start_event = CycleStartedEvent.model_validate(start_event_data)
            assert start_event.cell == "test-cell-1"

            # Check second event (fail)
            fail_message = mock_publish.call_args_list[1][0][0]
            assert fail_message.subject == "nova.v2.cells.test-cell-1.cycle"
            fail_event_data = json.loads(fail_message.data.decode())
            fail_event = CycleFailedEvent.model_validate(fail_event_data)
            assert "Test exception" in fail_event.reason

    @pytest.mark.asyncio
    async def test_cycle_with_extra(self, mock_cell):
        # TODO: mock environment variable
        with patch.object(mock_cell.nats, "publish_message", new=AsyncMock()) as mock_publish:
            async with Cycle(mock_cell, extra={"key1": "value1", "key2": "value2"}):
                pass

            # Verify both start and finish events were published
            assert mock_publish.call_count == 2

            # Check start event
            start_message = mock_publish.call_args_list[0][0][0]
            start_event_data = json.loads(start_message.data.decode())
            start_event = CycleStartedEvent.model_validate(start_event_data)

            assert start_event.extra["key1"] == "value1"
            assert start_event.extra["key2"] == "value2"

            # Check finish event
            finish_message = mock_publish.call_args_list[1][0][0]
            finish_event_data = json.loads(finish_message.data.decode())
            finish_event = CycleFinishedEvent.model_validate(finish_event_data)
            assert finish_event.extra["key1"] == "value1"
            assert finish_event.extra["key2"] == "value2"

        with patch.object(mock_cell.nats, "publish_message", new=AsyncMock()) as mock_publish:
            try:
                async with Cycle(mock_cell, extra={"key1": "value1", "key2": "value2"}):
                    raise ValueError("Test exception")
            except ValueError:
                pass

            # Verify both start and fail events were published
            assert mock_publish.call_count == 2

            # Check start event
            start_message = mock_publish.call_args_list[0][0][0]
            start_event_data = json.loads(start_message.data.decode())
            start_event = CycleStartedEvent.model_validate(start_event_data)
            assert finish_event.extra["key1"] == "value1"
            assert finish_event.extra["key2"] == "value2"

            # Check fail event
            fail_message = mock_publish.call_args_list[1][0][0]
            fail_event_data = json.loads(fail_message.data.decode())
            fail_event = CycleFailedEvent.model_validate(fail_event_data)
            assert fail_event.extra["key1"] == "value1"
            assert fail_event.extra["key2"] == "value2"<|MERGE_RESOLUTION|>--- conflicted
+++ resolved
@@ -5,32 +5,16 @@
 
 import pytest
 
-<<<<<<< HEAD
-from nova.events import (
-    Cycle,
-    CycleFailedEvent,
-    CycleFinishedEvent,
-    CycleStartedEvent,
-    cycle_failed,
-    cycle_finished,
-    cycle_started,
-)
-=======
 from nova import Cell
 from nova.events import Cycle, CycleFailedEvent, CycleFinishedEvent, CycleStartedEvent
->>>>>>> 79aa7de9
 
 
 @pytest.fixture
 def mock_cell():
-<<<<<<< HEAD
-    return "test-cell-1"
-=======
     cell = MagicMock(spec=Cell)
     cell.cell_id = "test-cell-1"
     cell.nats = AsyncMock()
     return cell
->>>>>>> 79aa7de9
 
 
 class TestCycle:

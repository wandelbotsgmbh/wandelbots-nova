import pytest
<<<<<<< HEAD

from nova import Nova
from nova.core.io import IOAccess, IOType, IOValueType

# from decouple import config

NOVA_API = "http://172.30.1.41"  # config("NOVA_API")
=======
>>>>>>> 488fcd81


@pytest.mark.skip("TODO: Setup integration tests")
@pytest.mark.asyncio
async def test_get_io_descriptions(nova_api):
    nova = Nova(host=nova_api)
    async with nova:
        cell = nova.cell()
        io = IOAccess(api_gateway=nova._api_client, cell=cell.cell_id, controller_id="ur")
        io_descriptions = await io.get_io_descriptions()
        assert len(io_descriptions) > 0
        filtered_io_descriptions = IOAccess.filter_io_descriptions(
            io_descriptions, IOValueType.IO_VALUE_DIGITAL, IOType.IO_TYPE_INPUT
        )
        assert len(filtered_io_descriptions) < len(io_descriptions)


@pytest.mark.skip("TODO: Setup integration tests")
@pytest.mark.asyncio
async def test_read(nova_api):
    nova = Nova(host=nova_api)
    async with nova:
        cell = nova.cell()
        io = IOAccess(api_gateway=nova._api_client, cell=cell.cell_id, controller_id="ur")
        value1 = await io.read("tool_out[0]")
        assert value1 is False
        value2 = await io.read("digital_out[0]")
        assert value2 is False


@pytest.mark.skip("TODO: Setup integration tests")
@pytest.mark.asyncio
async def test_write(nova_api):
    nova = Nova(host=nova_api)
    async with nova:
        cell = nova.cell()
        io = IOAccess(api_gateway=nova._api_client, cell=cell.cell_id, controller_id="ur")
        value1 = await io.read("tool_out[0]")
        assert value1 is False
        await io.write("tool_out[0]", True)
        value2 = await io.read("tool_out[0]")
        assert value2 is True
        await io.write("tool_out[0]", False)
        value3 = await io.read("tool_out[0]")
        assert value3 is False<|MERGE_RESOLUTION|>--- conflicted
+++ resolved
@@ -1,14 +1,9 @@
 import pytest
-<<<<<<< HEAD
 
 from nova import Nova
 from nova.core.io import IOAccess, IOType, IOValueType
 
-# from decouple import config
-
 NOVA_API = "http://172.30.1.41"  # config("NOVA_API")
-=======
->>>>>>> 488fcd81
 
 
 @pytest.mark.skip("TODO: Setup integration tests")

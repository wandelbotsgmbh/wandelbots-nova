--- conflicted
+++ resolved
@@ -51,11 +51,7 @@
             motion_group_state_stream = motion_group.stream_state()
 
             # Create jogger instance
-<<<<<<< HEAD
-            jogger = Jogger(motion_group_state_stream, motion_group.motion_group_id, tcp)
-=======
-            jogger = Jogger(effect_stream, motion_group.id, tcp)
->>>>>>> 81dc45fa
+            jogger = Jogger(motion_group_state_stream, motion_group.id, tcp)
 
             # Start jogging session
             motion_iter = motion_group.stream_jogging(tcp, movement_controller=jogger)

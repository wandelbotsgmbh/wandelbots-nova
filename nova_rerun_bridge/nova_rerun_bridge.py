--- conflicted
+++ resolved
@@ -153,13 +153,8 @@
     async def log_collision_scenes(self) -> dict[str, models.CollisionScene]:
         """Fetch and log all collision scenes from Nova to Rerun."""
         collision_scenes = (
-<<<<<<< HEAD
-            await bridge_nova._api_client.store_collision_setups_api.list_stored_collision_scenes(
-                cell=bridge_nova.cell()._cell_id
-=======
             await self.nova._api_client.store_collision_scenes_api.list_stored_collision_scenes(
                 cell=self.nova.cell()._cell_id
->>>>>>> 0d3a4145
             )
         )
         log_collision_scenes(collision_scenes)
@@ -175,13 +170,8 @@
             ValueError: If scene_id is not found in stored collision scenes
         """
         collision_scenes = (
-<<<<<<< HEAD
-            await bridge_nova._api_client.store_collision_setups_api.list_stored_collision_scenes(
-                cell=bridge_nova.cell()._cell_id
-=======
             await self.nova._api_client.store_collision_scenes_api.list_stored_collision_scenes(
                 cell=self.nova.cell()._cell_id
->>>>>>> 0d3a4145
             )
         )
 
@@ -252,15 +242,8 @@
             )
 
             logger.debug("Fetching collision scenes...")
-<<<<<<< HEAD
             collision_scenes = await bridge_nova._api_client.store_collision_setups_api.list_stored_collision_scenes(
                 cell=bridge_nova.cell()._cell_id
-=======
-            collision_scenes = (
-                await self.nova._api_client.store_collision_scenes_api.list_stored_collision_scenes(
-                    cell=self.nova.cell()._cell_id
-                )
->>>>>>> 0d3a4145
             )
 
             if motion_motion_group is None:

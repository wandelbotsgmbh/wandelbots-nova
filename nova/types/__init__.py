from typing import AsyncGenerator, Callable

<<<<<<< HEAD
import wandelbots_api_client as wb

=======
from nova import api
from nova.types.collision_scene import CollisionScene
>>>>>>> 92a05e2a
from nova.types.motion_settings import MotionSettings
from nova.types.pose import Pose
from nova.types.state import MotionState, RobotState
from nova.types.vector3d import Vector3d

LoadPlanResponse = api.models.PlanSuccessfulResponse
InitialMovementStream = AsyncGenerator[api.models.StreamMoveResponse, None]
InitialMovementConsumer = Callable[[api.models.StreamMoveResponse], None]
ExecuteTrajectoryRequestStream = AsyncGenerator[api.models.ExecuteTrajectoryRequest, None]
ExecuteTrajectoryResponseStream = AsyncGenerator[api.models.ExecuteTrajectoryResponse, None]
MovementControllerFunction = Callable[
    [ExecuteTrajectoryResponseStream], ExecuteTrajectoryRequestStream
]

__all__ = [
    "Vector3d",
    "Pose",
    "CollisionScene",
    "LoadPlanResponse",
    "InitialMovementStream",
    "InitialMovementConsumer",
    "MotionState",
    "RobotState",
    "MotionSettings",
    "ExecuteTrajectoryRequestStream",
    "ExecuteTrajectoryResponseStream",
    "MovementControllerFunction",
]<|MERGE_RESOLUTION|>--- conflicted
+++ resolved
@@ -1,12 +1,7 @@
 from typing import AsyncGenerator, Callable
 
-<<<<<<< HEAD
-import wandelbots_api_client as wb
-
-=======
 from nova import api
 from nova.types.collision_scene import CollisionScene
->>>>>>> 92a05e2a
 from nova.types.motion_settings import MotionSettings
 from nova.types.pose import Pose
 from nova.types.state import MotionState, RobotState

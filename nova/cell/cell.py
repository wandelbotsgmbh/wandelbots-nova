import asyncio
import json

import nova.api as api
from nova.core.controller import Controller
from nova.core.exceptions import ControllerNotFound
from nova.core.gateway import ApiGateway
from nova.logging import logger
from nova.nats import NatsClient

# This is the default value we use to wait for add_controller API call to complete.
DEFAULT_ADD_CONTROLLER_TIMEOUT = 120

# This is the default value we use when we wait for a controller to be ready.
DEFAULT_WAIT_FOR_READY_TIMEOUT = 120


class Cell:
    """A representation of a robot cell, providing high-level operations on controllers."""

    def __init__(
        self, api_gateway: ApiGateway, cell_id: str, nats_client: NatsClient | None = None
    ):
        """
        Initializes a Cell instance.
        Args:
            api_gateway (ApiGateway): The underlying gateway for making API calls.
            cell_id (str): The unique identifier for the cell.
            nats_client (NatsClient | None): The NATS client for publishing events.
        """
        self._api_gateway = api_gateway
        self._cell_id = cell_id
        self._nats_client = nats_client

    @property
    def cell_id(self) -> str:
        """
        Returns unique identifier for this cell.
        Returns:
            str: The cell ID.
        """
        return self._cell_id

    @property
    def nats(self) -> NatsClient | None:
        """
        Returns the NATS client for this cell.
        Returns:
            NatsClient | None: The NATS client instance or None if not configured.
        """
        return self._nats_client

    def _create_controller(self, controller_id: str) -> Controller:
        return Controller(
            configuration=Controller.Configuration(
                cell_id=self._cell_id,
                controller_id=controller_id,
                id=controller_id,
                nova_api=self._api_gateway._host,
                nova_access_token=self._api_gateway._access_token,
                nova_username=self._api_gateway._username,
                nova_password=self._api_gateway._password,
            )
        )

    def _create_controller_from_config(
        self, robot_controller: api.models.RobotController
    ) -> Controller:
        return self._create_controller(controller_id=robot_controller.name)

    async def add_controller(
        self,
        robot_controller: api.models.RobotController,
        add_timeout_secs: int = DEFAULT_ADD_CONTROLLER_TIMEOUT,
        wait_for_ready_timeout_secs: int = DEFAULT_WAIT_FOR_READY_TIMEOUT,
    ) -> Controller:
        """
        Add a robot controller to the cell and wait for it to get ready.
        Args:
            robot_controller (api.models.RobotController): The robot controller to add. You can use helper functions from nova to create these configs easily,
                see :func:`nova.cell.abb_controller`, :func:`nova.cell.fanuc_controller`, :func:`nova.cell.kuka_controller`,
                :func:`nova.cell.universal_robots_controller`, :func:`nova.cell.virtual_controller`, :func:`nova.cell.yaskawa_controller`.
            add_timeout (int): The time to wait for the controller to be added (default: 25).
            wait_for_ready_timeout (int): The time to wait for the controller to be ready (default: 25).

        Returns:
            Controller: The added Controller object.
        """

        try:
            async with asyncio.TaskGroup() as tg:
                tg.create_task(
                    self._api_gateway.add_robot_controller(
                        cell=self._cell_id, robot_controller=robot_controller, timeout=None
                    )
                )
                tg.create_task(
                    self._wait_for_controller_ready(
                        cell=self._cell_id,
                        name=robot_controller.name,
                        timeout=wait_for_ready_timeout_secs,
                    )
                )
        except* asyncio.TimeoutError:
            logger.error(
                f"Timeout while adding controller {robot_controller.name} to cell {self._cell_id}"
            )
            raise TimeoutError(
                f"Timeout while adding controller {robot_controller.name} to cell {self._cell_id}"
            )

        return self._create_controller_from_config(robot_controller)

    async def ensure_controller(
        self,
        controller_config: api.models.RobotController,
        add_timeout: int = DEFAULT_ADD_CONTROLLER_TIMEOUT,
        wait_for_ready_timeout: int = DEFAULT_WAIT_FOR_READY_TIMEOUT,
    ) -> Controller:
        """
        Ensure that a robot controller is added to the cell. If it already exists, it will be returned.
        If it doesn't exist, it will be added and waited for to be ready.
        Args:
            robot_controller (api.models.RobotController): The robot controller to add. You can use helper functions from nova to create these configs easily,
                see :func:`nova.abb_controller`, :func:`nova.fanuc_controller`, :func:`nova.kuka_controller`,
                :func:`nova.universal_robots_controller`, :func:`nova.virtual_controller`, :func:`nova.yaskawa_controller`.
            add_timeout (int): The time to wait for the controller to be added (default: 25).
            wait_for_ready_timeout (int): The time to wait for the controller to be ready (default: 25).

        Returns:
            Controller: The added Controller object.
        """
        # TODO this makes no sense if we already have the controller instance as in the robot_controller parameter
        controller = await self._api_gateway.get_controller_instance(
            cell=self.cell_id, name=controller_config.name
        )
        if controller:
<<<<<<< HEAD
            return self._create_controller(controller.name)

=======
            return self._create_controller_from_config(robot_controller)
>>>>>>> 7702e519
        return await self.add_controller(
            controller_config,
            add_timeout_secs=add_timeout,
            wait_for_ready_timeout_secs=wait_for_ready_timeout,
        )

    async def controllers(self) -> list[Controller]:
        """
        List all controllers for this cell.
        Returns:
            list[Controller]: A list of Controller objects associated with this cell.
        """
<<<<<<< HEAD
        controller_names = await self._api_gateway.controller_api.list_robot_controllers(
            cell=self._cell_id
        )
        return [self._create_controller(name) for name in controller_names]
=======
        #  TODO: Information if the controller is virtual or physical is missing
        instances = await self._api_gateway.list_controllers(cell=self._cell_id)
        return [self._create_controller(ci.controller) for ci in instances]
>>>>>>> 7702e519

    async def controller(self, name: str) -> Controller:
        """
        Retrieve a specific controller by name.
        Args:
            name (str): The name of the controller.
        Returns:
            Controller: The Controller object.
        Raises:
            ControllerNotFound: If no controller with the specified name exists.
        """
        controller_instance = await self._api_gateway.get_controller_instance(
            cell=self._cell_id, name=name
        )
        if not controller_instance:
            raise ControllerNotFound(controller=name)
<<<<<<< HEAD
        return self._create_controller(controller_instance.name)
=======

        return self._create_controller(controller_instance.controller)
>>>>>>> 7702e519

    async def delete_robot_controller(self, name: str, timeout: int = 25):
        """
        Delete a robot controller from the cell.
        Args:
            name (str): The name of the controller to delete.
            timeout (int): The time to wait for the controller deletion to complete (default: 25).
        """
        await self._api_gateway.delete_robot_controller(
            cell=self._cell_id, controller=name, completion_timeout=timeout
<<<<<<< HEAD
        )

    async def get_robot_cell(self) -> RobotCell:
        """
        Return a RobotCell object containing all known controllers.
        Returns:
            RobotCell: A RobotCell initialized with the available controllers.
        """
        controllers = await self.controllers()
        return RobotCell(timer=None, **{controller.id: controller for controller in controllers})

    async def _wait_for_controller_ready(
        self, cell: str, name: str, timeout: int = DEFAULT_WAIT_FOR_READY_TIMEOUT
    ) -> None:
        """
        Wait until the given controller has finished initializing or until timeout.
        Args:
            cell: The cell to check.
            name: The name of the controller.
            timeout: The timeout in seconds.
        """
        nc = self._nats_client
        nats_subject = f"nova.v2.cells.{cell}.status"
        sub = await nc.subscribe(subject=nats_subject)

        async def cell_status_consumer():
            async for msg in sub.messages:
                logger.debug(f"Received message on {msg.subject}: {msg.data}")
                data = json.loads(msg.data)
                # filter RobotControllers
                assert data[-1]["group"] == "RobotController" and data[-1]["service"] == name
                for status in data:
                    logger.debug(f"Controller status: {status}")
                    if status["service"] == name:
                        if status["status"]["code"] == "Running":
                            await (
                                sub.unsubscribe()
                            )  # TODO is this the right place to unsubscribe? is it sufficient?
                            return
                        else:
                            logger.info(f"Controller {name} status: {status['status']['code']}")

        try:
            await asyncio.wait_for(cell_status_consumer(), timeout=timeout)
        except asyncio.TimeoutError:
            logger.warning(f"Timeout waiting for {cell}/{name} controller to be ready")
            # Check if the controller exists, if not, log it
            raise TimeoutError(f"Timeout waiting for {cell}/{name} controller availability")
        finally:
            logger.debug("Cleaning up NATS subscription")
            pass
            # await sub.unsubscribe()
            # await nc.drain()  # Ensure we clean up the subscription and connection
=======
        )
>>>>>>> 7702e519
<|MERGE_RESOLUTION|>--- conflicted
+++ resolved
@@ -135,12 +135,8 @@
             cell=self.cell_id, name=controller_config.name
         )
         if controller:
-<<<<<<< HEAD
             return self._create_controller(controller.name)
 
-=======
-            return self._create_controller_from_config(robot_controller)
->>>>>>> 7702e519
         return await self.add_controller(
             controller_config,
             add_timeout_secs=add_timeout,
@@ -153,16 +149,10 @@
         Returns:
             list[Controller]: A list of Controller objects associated with this cell.
         """
-<<<<<<< HEAD
         controller_names = await self._api_gateway.controller_api.list_robot_controllers(
             cell=self._cell_id
         )
         return [self._create_controller(name) for name in controller_names]
-=======
-        #  TODO: Information if the controller is virtual or physical is missing
-        instances = await self._api_gateway.list_controllers(cell=self._cell_id)
-        return [self._create_controller(ci.controller) for ci in instances]
->>>>>>> 7702e519
 
     async def controller(self, name: str) -> Controller:
         """
@@ -179,12 +169,7 @@
         )
         if not controller_instance:
             raise ControllerNotFound(controller=name)
-<<<<<<< HEAD
         return self._create_controller(controller_instance.name)
-=======
-
-        return self._create_controller(controller_instance.controller)
->>>>>>> 7702e519
 
     async def delete_robot_controller(self, name: str, timeout: int = 25):
         """
@@ -195,7 +180,6 @@
         """
         await self._api_gateway.delete_robot_controller(
             cell=self._cell_id, controller=name, completion_timeout=timeout
-<<<<<<< HEAD
         )
 
     async def get_robot_cell(self) -> RobotCell:
@@ -248,7 +232,4 @@
             logger.debug("Cleaning up NATS subscription")
             pass
             # await sub.unsubscribe()
-            # await nc.drain()  # Ensure we clean up the subscription and connection
-=======
-        )
->>>>>>> 7702e519
+            # await nc.drain()  # Ensure we clean up the subscription and connection
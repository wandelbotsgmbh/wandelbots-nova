--- conflicted
+++ resolved
@@ -14,34 +14,6 @@
 )
 
 
-<<<<<<< HEAD
-=======
-class CollisionFreeMotion(Action):
-    """A motion that is collision free"""
-
-    type: Literal["collision_free_ptp"] = "collision_free_ptp"
-    target: Pose | tuple[float, ...]
-    settings: MotionSettings | None = None
-    collision_scene: wb.models.CollisionScene | None = None
-
-    def to_api_model(self) -> api.models.PlanCollisionFreePTPRequestTarget:
-        return wb.models.PlanCollisionFreePTPRequestTarget(
-            self.target._to_wb_pose2() if isinstance(self.target, Pose) else list(self.target)
-        )
-
-    def is_motion(self) -> bool:
-        return True
-
-
-def collision_free(
-    target: Pose | tuple[float, ...],
-    settings: MotionSettings | None = None,
-    collision_scene: wb.models.CollisionScene | None = None,
-) -> CollisionFreeMotion:
-    return CollisionFreeMotion(target=target, settings=settings, collision_scene=collision_scene)
-
-
->>>>>>> 79aa7de9
 class Motion(Action, ABC):
     """Base model of a motion
 
@@ -53,13 +25,8 @@
 
     type: Literal["linear", "cartesian_ptp", "circular", "joint_ptp", "spline"]
     target: Pose | tuple[float, ...]
-<<<<<<< HEAD
     settings: MotionSettings = MotionSettings()
     collision_scene: wb.models.CollisionSetup | None = None
-=======
-    settings: MotionSettings | None = None
-    collision_scene: wb.models.CollisionScene | None = None
->>>>>>> 79aa7de9
 
     @property
     def is_cartesian(self):
@@ -95,13 +62,8 @@
 
 def linear(
     target: PoseOrVectorTuple,
-<<<<<<< HEAD
     settings: MotionSettings = MotionSettings(),
     collision_scene: wb.models.CollisionSetup | None = None,
-=======
-    settings: MotionSettings | None = None,
-    collision_scene: wb.models.CollisionScene | None = None,
->>>>>>> 79aa7de9
 ) -> Linear:
     """Convenience function to create a linear motion
 
@@ -157,13 +119,8 @@
 
 def cartesian_ptp(
     target: PoseOrVectorTuple,
-<<<<<<< HEAD
     settings: MotionSettings = MotionSettings(),
     collision_scene: wb.models.CollisionSetup | None = None,
-=======
-    settings: MotionSettings | None = None,
-    collision_scene: wb.models.CollisionScene | None = None,
->>>>>>> 79aa7de9
 ) -> CartesianPTP:
     """Convenience function to create a point-to-point motion
 
@@ -224,13 +181,8 @@
 def circular(
     target: PoseOrVectorTuple,
     intermediate: PoseOrVectorTuple,
-<<<<<<< HEAD
     settings: MotionSettings = MotionSettings(),
     collision_scene: wb.models.CollisionSetup | None = None,
-=======
-    settings: MotionSettings | None = None,
-    collision_scene: wb.models.CollisionScene | None = None,
->>>>>>> 79aa7de9
 ) -> Circular:
     """Convenience function to create a circular motion
 
@@ -293,13 +245,8 @@
 
 def joint_ptp(
     target: tuple[float, ...],
-<<<<<<< HEAD
     settings: MotionSettings = MotionSettings(),
     collision_scene: wb.models.CollisionSetup | None = None,
-=======
-    settings: MotionSettings | None = None,
-    collision_scene: wb.models.CollisionScene | None = None,
->>>>>>> 79aa7de9
 ) -> JointPTP:
     """Convenience function to create a joint PTP motion
 

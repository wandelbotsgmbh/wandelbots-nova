import asyncio
from functools import partial
from typing import AsyncIterable

<<<<<<< HEAD
import wandelbots_api_client.v2 as wb
from decouple import config
from icecream import ic
=======
import wandelbots_api_client as wb
>>>>>>> 0d3a4145

from nova.actions import Action, CombinedActions, MovementController, MovementControllerContext
from nova.actions.mock import WaitAction
from nova.actions.motions import Motion
from nova.api import models
from nova.cell.robot_cell import AbstractRobot
from nova.config import ENABLE_TRAJECTORY_TUNING
from nova.core import logger
from nova.core.exceptions import InconsistentCollisionScenes
from nova.core.gateway import ApiGateway
from nova.core.movement_controller import move_forward
from nova.core.tuner import TrajectoryTuner
from nova.types import MovementResponse, Pose, RobotState, RobotTcp
from nova.types.state import MotionState, motion_group_state_to_motion_state
from nova.utils import StreamExtractor

MAX_JOINT_VELOCITY_PREPARE_MOVE = 0.2
START_LOCATION_OF_MOTION = 0.0


def motion_group_setup_from_motion_group_description(
    motion_group_description: wb.models.MotionGroupDescription,
    tcp_name: str,
    payload: wb.models.Payload | None = None,
) -> wb.models.MotionGroupSetup:
    # TODO the function does multiple things not separated very well
    collision_scene = wb.models.CollisionSetup(
        colliders=motion_group_description.safety_zones,
        link_chain=motion_group_description.safety_link_colliders,
        tool=motion_group_description.safety_tool_colliders,
        self_collision_detection=True,  # explicitly set here until we have a better understanding
    )
    # For the time being it is assumed that the auto limits are always present
    # We also assume that the motion player in RAE will scale corretly if the
    # planned trajectory is played back with different limits (due to a different robot mode)
    # than the one used for planning
    assert motion_group_description.operation_limits.auto_limits is not None
    limits = motion_group_description.operation_limits.auto_limits
    # TODO maybe we also want to give the user more control over the collision scene
    return wb.models.MotionGroupSetup(
        motion_group_model=motion_group_description.motion_group_model,
        cycle_time=motion_group_description.cycle_time,
        mounting=motion_group_description.mounting,
        global_limits=limits,
        tcp_offset=motion_group_description.tcps[tcp_name].pose,
        payload=payload,
        collision_scene=collision_scene,
    )


def compare_collision_scenes(scene1: wb.models.CollisionSetup, scene2: wb.models.CollisionSetup):
    if scene1.colliders != scene2.colliders:
        return False

    # Compare motion groups
    if scene1.motion_groups != scene2.motion_groups:
        return False

    return True


# TODO: when collision scene is different in different motions
#  , we should plan them separately
def split_actions_into_batches(actions: list[Action]) -> list[list[Action]]:
    """
    Splits the list of actions into batches of actions, collision free motions and waits.
    Actions are sent to plan_trajectory API and collision free motions are sent to plan_collision_free_ptp API.
    Waits generate a trajectory with the same start and end position.
    """
    batches: list[list[Action]] = []
    for action in actions:
        if (
            # Start a new batch if:
            not batches  # first action no batches yet
            or isinstance(action, WaitAction)
            or isinstance(batches[-1][-1], WaitAction)
        ):
            batches.append([action])
        else:
            batches[-1].append(action)
    return batches


def combine_trajectories(
    trajectories: list[wb.models.JointTrajectory],
) -> wb.models.JointTrajectory:
    """
    Combines multiple trajectories into one trajectory.
    """
    final_trajectory = trajectories[0]
    current_end_time = final_trajectory.times[-1]
    current_end_location = final_trajectory.locations[-1]

    for trajectory in trajectories[1:]:
        # Shift times and locations to continue from last endpoint
        shifted_times = [t + current_end_time for t in trajectory.times[1:]]  # Skip first point
        shifted_locations = [
            location + current_end_location for location in trajectory.locations[1:]
        ]  # Skip first point

        final_trajectory.times.extend(shifted_times)
        final_trajectory.joint_positions.extend(trajectory.joint_positions[1:])
        final_trajectory.locations.extend(shifted_locations)

        current_end_time = final_trajectory.times[-1]
        current_end_location = final_trajectory.locations[-1]

    return final_trajectory


def validate_collision_scenes(actions: list[Action]) -> list[models.CollisionSetup]:
    """
    RAE V1 APIs provide two ways of planning actions.
    Collition free planning and collision checked planning.
    As the names suggest, collision free planning produces a joint trajectory with which the collision is avoided.
    But collision check planning checks for collision and if there is one, it will return an error.


    The action list python sdk takes from the user has a variety of types.
    There can be a variety of actions in the list.
    1. Collision free motions
    2. Normal motions
    3. Waits
    4. Write actions -> this is a special write on the path supported by the API


    This function checks that a given set of actions contains valid collision scenes data.
    It is assumed that the action list provided here is a sub-batch generated by the split_actions_into_batches function.
    """
    motion_count = len([action for action in actions if isinstance(action, Motion)])
    collision_scenes = [
        action.collision_scene
        for action in actions
        if isinstance(action, Motion) and action.collision_scene is not None
    ]

    if len(collision_scenes) != 0 and len(collision_scenes) != motion_count:
        raise InconsistentCollisionScenes(
            "Only some of the actions have collision scene. Either specify it for all or none."
        )

    # If a collision scene is provided, the same should be provided for all the collision scene
    if len(collision_scenes) > 1:
        first_scene = collision_scenes[0]
        if not all(compare_collision_scenes(first_scene, scene) for scene in collision_scenes[1:]):
            raise InconsistentCollisionScenes(
                "All actions must use the same collision scene but some are different"
            )

    return collision_scenes


class MotionGroup(AbstractRobot):
    """Manages motion planning and execution within a specified motion group."""

    def __init__(
        self, api_gateway: ApiGateway, cell: str, controller_id: str, motion_group_id: str
    ):
        """
        Initializes a new MotionGroup instance.

        Args:
            api_gateway (ApiGateway): The API gateway through which motion commands are sent.
            cell (str): The name or identifier of the robotic cell.
            motion_group_id (str): The identifier of the motion group.
        """
        self._api_gateway = api_gateway
        self._cell = cell
        self._controller_id = controller_id
        self._motion_group_id = motion_group_id
        self._current_motion: str | None = None
        super().__init__(id=motion_group_id)

    @property
    def motion_group_id(self) -> str:
        """
        Returns:
            str: The unique identifier for this motion group.
        """
        return self._motion_group_id

    @property
    def current_motion(self) -> str | None:
        # if not self._current_motion:
        #    raise ValueError("No MotionId attached. There is no planned motion available.")
        return self._current_motion

    async def open(self):
        # TODO if there is no explicit motion group activation, what should we do here?
        # maybe we set the mode to control mode? But this is not needed (implicitly done by the trajectory execution)
        return self

    async def close(self):
        # RPS-1174: when a motion group is deactivated, RAE closes all open connections
        #           this behaviour is not desired in some cases,
        #           so for now we will not deactivate for the user
        pass

    async def stop(self):
        logger.debug(f"Stopping motion of {self}...")
        try:
            if self._current_motion is None:
                raise ValueError("No motion to stop")
            await self._api_gateway.stop_motion(cell=self._cell, motion_id=self._current_motion)
            logger.debug(f"Motion {self.current_motion} stopped.")
        except ValueError as e:
            logger.debug(f"No motion to stop for {self}: {e}")

    async def get_description(self) -> wb.models.MotionGroupDescription:
        return await self._fetch_description()

    async def get_state(self, tcp: str | None = None) -> RobotState:
        """
        Returns the motion group state.
        Args:
            tcp (str | None): The reference TCP for the cartesian pose part of the robot state. Defaults to None.
                                        If None, the current active/selected TCP of the motion group is used.
        """
        motion_group_state = await self._fetch_state()
        if tcp is None or tcp == motion_group_state.tcp:
            tcp = motion_group_state.tcp
            pose = Pose(motion_group_state.tcp_pose)
        else:
            tcp_offset = (await self.tcps())[tcp].pose
            pose = Pose(motion_group_state.flange_pose) @ tcp_offset
        return RobotState(pose=pose, tcp=tcp, joints=tuple(motion_group_state.joint_position))

    async def stream_state(
        self, response_rate_msecs: int | None = None
    ) -> AsyncIterable[wb.models.MotionGroupState]:
        """
        Streams the motion group state continuously.

        This method provides a real-time stream of robot state information including
        joint positions and TCP pose data for the motion group.
        Args:
            response_rate_msecs (int | None): The rate at which state updates are streamed
                                             in milliseconds. Defaults to None for maximum rate.
        """
        response_stream = self._api_gateway.motion_group_api.stream_motion_group_state(
            cell=self._cell,
            controller=self._controller_id,
            motion_group=self.motion_group_id,
            response_rate=response_rate_msecs,
        )
        async for response in response_stream:
            yield response

    async def joints(self) -> tuple[float, ...]:
        """Returns the current joint positions of the motion group."""
        return (await self.get_state()).joints

    async def tcp_pose(self, tcp: str | None = None) -> Pose:
        """
        Returns the current TCP pose of the motion group.
        Args:
            tcp (str | None): The reference TCP for the returned pose. Defaults to None.
                                If None, the current active/selected TCP of the motion group is used.
        """
        return (await self.get_state(tcp=tcp)).pose

    async def tcps(self) -> dict[str, RobotTcp]:
        return {
            tcp: RobotTcp(id=tcp, name=tcp_offset.name, pose=Pose(tcp_offset.pose))
            for tcp, tcp_offset in (await self._fetch_description()).tcps.items()
        }

    # TODO names?, ids?, both?, whatever? (probably ids atm)
    async def tcp_names(self) -> list[str]:
        return list((await self.tcps()).keys())

    async def active_tcp(self) -> RobotTcp:
        return (await self._fetch_state()).tcp

    async def active_tcp_name(self) -> str:
        return (await self.active_tcp()).name

    async def ensure_virtual_tcp(
        self, tcp: wb.models.RobotTcp, timeout: int = 12
    ) -> wb.models.RobotTcp:
        """
        Ensure that a virtual TCP with the expected configuration exists on this motion group.
        If it doesn't exist, it will be created. If it exists but has different configuration,
        it will be updated by recreating it.

        Args:
            tcp (models.RobotTcp): The expected TCP configuration

        Returns:
            models.RobotTcp: The TCP configuration
        """
        existing_tcps = await self.tcps()

        from icecream import ic

        existing_tcp = existing_tcps.get(tcp.id)
        ic(existing_tcp, tcp)
        if (
            existing_tcp
            and wb.models.RobotTcp(
                id=existing_tcp.id,
                name=existing_tcp.name,
                position=existing_tcp.pose.position,
                orientation=existing_tcp.pose.orientation,
            )
            == tcp
        ):
            # if existing_tcp and existing_tcp.pose == Pose(tcp.orientation, tcp.position):
            return existing_tcp

        await self._api_gateway.virtual_controller_api.add_virtual_controller_tcp(
            cell=self._cell,
            controller=self._controller_id,
            motion_group=self._motion_group_id,
            tcp=tcp.id,
            robot_tcp_data=wb.models.RobotTcpData(
                name=tcp.name,
                position=tcp.position,
                orientation=tcp.orientation,
                orientation_type=tcp.orientation_type,
            ),
        )

        # TODO: this is a workaround to wait for the TCP to be created (restart of the virtual controller?)
        t = timeout
        while t > 0:
            try:
                return (await self.tcps())[tcp.id]
            except KeyError:
                await asyncio.sleep(1)
                t -= 1

        raise TimeoutError(f"Failed to create TCP '{tcp.id}' within {timeout} seconds")

    async def _get_setup(self, tcp: str) -> wb.models.MotionGroupSetup:
        # TODO allow to specify payload
        motion_group_description = await self._fetch_description()
        return motion_group_setup_from_motion_group_description(
            motion_group_description=motion_group_description, tcp_name=tcp
        )

    async def _fetch_description(self) -> wb.models.MotionGroupDescription:
        return await self._api_gateway.motion_group_api.get_motion_group_description(
            cell=self._cell, controller=self._controller_id, motion_group=self.motion_group_id
        )

    async def _fetch_state(self) -> wb.models.MotionGroupState:
        return await self._api_gateway.motion_group_api.get_current_motion_group_state(
            cell=self._cell, controller=self._controller_id, motion_group=self.motion_group_id
        )

    async def _load_planned_motion(
        self, joint_trajectory: wb.models.JointTrajectory, tcp: str
    ) -> str:
        return await self._api_gateway.load_planned_motion(
            cell=self._cell,
            controller_id=self._controller_id,
            motion_group_id=self.motion_group_id,
            joint_trajectory=joint_trajectory,
            tcp=tcp,
        )

    async def _plan_with_collision_check(
        self,
        actions: list[Action],
        tcp: str,
        start_joint_position: tuple[float, ...] | None = None,
        robot_setup: wb.models.MotionGroupSetup | None = None,
    ) -> wb.models.JointTrajectory:
        """
        This method plans a trajectory and checks for collisions.
        The collision check only happens if the actions have collision scene data.

        You must provide the exact same collision data into all the actions.
        Because the underlying API supports collision checks for the whole trajectory only.

        Raises:
            InconsistentCollisionScenes: If the collision scene data is not consistent across all actions

            Your actions should follow below rules to be considered consistent:
            1- They all should have the same collision scene data
            2- They all should have no collision data

            PlanTrajectoryFailed: If the trajectory planning failed including the collision check

        For more information about this API, please refer to the plan_trajectory in the API documentation.

        Args:
            actions: list of actions to plan, current supported actions are Motion and WriteActions
                     WriteAction you specify on your path is handled in a performant way.
                     Please check execute_trajectory.motion_command.set_io for more information.
            tcp:     The tool to use
            start_joint_position: The starting joint position, if none provided, current position of the robot is used
            robot_setup: The robot setup

        Returns: planned joint trajectory

        """
        # PREPARE THE REQUEST
        collision_scenes = validate_collision_scenes(actions)
        start_joint_position = start_joint_position or await self.joints()
        robot_setup = robot_setup or await self._get_setup(tcp=tcp)

        motion_commands = CombinedActions(items=tuple(actions)).to_motion_command()  # type: ignore

        static_colliders = None
        collision_motion_group = None
        if collision_scenes and len(collision_scenes) > 0:
            static_colliders = collision_scenes[0].colliders

            motion_group_type = robot_setup.motion_group_model
            if (
                collision_scenes[0].motion_groups
                and motion_group_type in collision_scenes[0].motion_groups
            ):
                collision_motion_group = collision_scenes[0].motion_groups[motion_group_type]

        request = wb.models.PlanTrajectoryRequest(
            motion_group_setup=robot_setup,
            start_joint_position=list(start_joint_position),
            motion_commands=motion_commands,
        )

        return await self._api_gateway.plan_trajectory(
            cell=self._cell, motion_group_id=self.motion_group_id, request=request
        )

    async def _plan(
        self,
        actions: list[Action],
        tcp: str,
        start_joint_position: tuple[float, ...] | None = None,
        robot_setup: wb.models.MotionGroupSetup | None = None,
    ) -> wb.models.JointTrajectory:
        if not actions:
            raise ValueError("No actions provided")

        current_joints = start_joint_position or await self.joints()
        robot_setup = robot_setup or await self._get_setup(tcp=tcp)

        all_trajectories = []
        for batch in split_actions_into_batches(actions):
            if len(batch) == 0:
                raise ValueError("Empty batch of actions")

            elif isinstance(batch[0], WaitAction):
                # Waits generate a trajectory with the same joint position at each timestep
                # Use 50ms timesteps from 0 to wait_for_in_seconds
                wait_time = batch[0].wait_for_in_seconds
                timestep = 0.050  # 50ms timestep
                num_steps = max(2, int(wait_time / timestep) + 1)  # Ensure at least 2 points

                # Create equal-length arrays for positions, times, and locations
                joint_positions = [
                    wb.models.Joints(joints=list(current_joints)) for _ in range(num_steps)
                ]
                times = [i * timestep for i in range(num_steps)]
                # Ensure the last timestep is exactly the wait duration
                times[-1] = wait_time
                # Use the same location value for all points
                locations = [0] * num_steps

                trajectory = wb.models.JointTrajectory(
                    joint_positions=joint_positions,
                    times=times,
                    locations=[float(loc) for loc in locations],
                )
                all_trajectories.append(trajectory)
                # the last joint position of this trajectory is the starting point for the next one
                current_joints = tuple(trajectory.joint_positions[-1].joints)
            else:
                trajectory = await self._plan_with_collision_check(
                    actions=batch,
                    tcp=tcp,
                    start_joint_position=current_joints,
                    robot_setup=robot_setup,
                )
                all_trajectories.append(trajectory)
                # the last joint position of this trajectory is the starting point for the next one
                current_joints = tuple(trajectory.joint_positions[-1])

        return combine_trajectories(all_trajectories)

    # TODO: refactor and simplify code, tests are already there
    # TODO: split into batches when the collision scene changes in a batch of collision free motions

    async def _execute(
        self,
        joint_trajectory: wb.models.JointTrajectory,
        tcp: str,
        actions: list[Action],
        movement_controller: MovementController | None,
        start_on_io: wb.models.StartOnIO | None = None,
    ) -> AsyncIterable[MotionState]:
        # This is the entrypoint for the trajectory tuning mode
        if ENABLE_TRAJECTORY_TUNING:
            logger.info("Entering trajectory tuning mode...")
            async for execute_response in self._tune_trajectory(joint_trajectory, tcp, actions):
                yield execute_response
            return

        if movement_controller is None:
            movement_controller = move_forward

        # Load planned trajectory
        trajectory_id = await self._load_planned_motion(joint_trajectory, tcp)
        ic(trajectory_id)

        controller = movement_controller(
            MovementControllerContext(
                combined_actions=CombinedActions(items=tuple(actions)),  # type: ignore
                motion_id=trajectory_id,
                start_on_io=start_on_io,
                motion_group_state_stream_gen=self.stream_state,
            )
        )
        states = asyncio.Queue[wb.models.MotionGroupState | None]()
        SENTINEL = None

        async def monitor_motion_group_state():
            async for motion_group_state in self.stream_state():
                ic()
                # ic(motion_group_state)
                if motion_group_state.execute:
                    states.put_nowait(motion_group_state)

        async def execution():
            await self._api_gateway.trajectory_execution_api.execute_trajectory(
                cell=self._cell, controller=self._controller_id, client_request_generator=controller
            )
            states.put_nowait(SENTINEL)

        async with asyncio.TaskGroup() as tg:
            monitor_task = tg.create_task(monitor_motion_group_state())
            execution_task = tg.create_task(
                execution(), name=f"execute_trajectory-{trajectory_id}-{self.motion_group_id}"
            )

            while (motion_group_state := await states.get()) is not SENTINEL:
                # ic()
                # ic(motion_group_state)
                yield motion_group_state_to_motion_state(motion_group_state)
            ic()
            monitor_task.cancel()
            # async for motion_group_state in self.stream_state():
            #     if motion_group_state.execute:
            #         yield motion_group_state_to_motion_state(motion_group_state)

            # try:
            #     await execution_task
            #     await monitor_task
            # except asyncio.CancelledError:
            #     ic()

    async def _stream_jogging(self, tcp, movement_controller):
        controller = movement_controller(
            MovementControllerContext(
                combined_actions=CombinedActions(),  # type: ignore
                motion_id="DUMMY_MOTION_ID",  # TODO This is a dummy ID, not used in jogging
            )
        )

        def stop_condition(_response):
            return True

        execute_response_streaming_controller = StreamExtractor(controller, stop_condition)
        execution_task = asyncio.create_task(
            self._api_gateway.motion_group_jogging_api.execute_jogging(
                cell=self._cell, controller=self._controller_id, client_request_generator=controller
            )
        )
        # BEGIN TODO
        # This has just been copied during the last main merge and needs to be checked
        # MOTION_STATE_STREAM_RATE_MS = 100
        # motion_state_stream = self._api_gateway.motion_group_api.stream_motion_group_state(
        #    cell=self._cell,
        #    controller=self._controller_id,
        #    motion_group=self.motion_group_id,
        #    response_rate=MOTION_STATE_STREAM_RATE_MS,
        # )
        # execute_response_stream = stream.merge(
        #    execute_response_streaming_controller, motion_state_stream
        # )
        # async for execute_response in execute_response_stream.stream():
        #    # async for execute_response in execute_response_streaming_controller:
        #    yield execute_response
        # await execution_task
        # END TODO

        async for execute_response in execute_response_streaming_controller:
            yield execute_response
        await execution_task

    async def _tune_trajectory(
        self, joint_trajectory: wb.models.JointTrajectory, tcp: str, actions: list[Action]
    ) -> AsyncIterable[MovementResponse]:
        start_joints = await self.joints()

        async def plan_fn(actions: list[Action]) -> tuple[str, wb.models.JointTrajectory]:
            # we fix the start joints here because the tuner might call plan multiple times whilst tuning
            # and the start joints would change to the respective joint positions at the time of planning
            # which is not what we want
            joint_trajectory = await self._plan(actions, tcp, start_joints)
            load_planned_motion_response = await self._load_planned_motion(joint_trajectory, tcp)
            return load_planned_motion_response.motion, joint_trajectory

        execute_fn = partial(self._api_gateway.motion_api.execute_trajectory, cell=self._cell)
        tuner = TrajectoryTuner(actions, plan_fn, execute_fn)
        async for response in tuner.tune():
            yield response<|MERGE_RESOLUTION|>--- conflicted
+++ resolved
@@ -2,13 +2,9 @@
 from functools import partial
 from typing import AsyncIterable
 
-<<<<<<< HEAD
 import wandelbots_api_client.v2 as wb
 from decouple import config
 from icecream import ic
-=======
-import wandelbots_api_client as wb
->>>>>>> 0d3a4145
 
 from nova.actions import Action, CombinedActions, MovementController, MovementControllerContext
 from nova.actions.mock import WaitAction

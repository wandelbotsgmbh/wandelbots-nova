import asyncio
from typing import AsyncIterable

import wandelbots_api_client.v2 as wb
from aiostream import stream
from functools import partial

from nova.actions import Action, CombinedActions, MovementController, MovementControllerContext
from nova.actions.mock import WaitAction
from nova.actions.motions import Motion
from nova.api import models
from nova.cell.robot_cell import AbstractRobot
from nova.core import logger
from nova.core.exceptions import InconsistentCollisionScenes
from nova.core.gateway import ApiGateway
from nova.core.movement_controller import move_forward
from nova.types import Pose, RobotState, RobotTcp
from nova.types.state import MotionState, motion_group_state_to_motion_state
from nova.core.tuner import TrajectoryTuner
from nova.types import InitialMovementStream, LoadPlanResponse, MovementResponse, Pose, RobotState
from nova.utils import StreamExtractor

MAX_JOINT_VELOCITY_PREPARE_MOVE = 0.2
START_LOCATION_OF_MOTION = 0.0


def motion_group_setup_from_motion_group_description(
    motion_group_description: wb.models.MotionGroupDescription,
    tcp_name: str,
    payload: wb.models.Payload | None = None,
) -> wb.models.MotionGroupSetup:
    # TODO the function does multiple things not separated very well
    collision_scene = wb.models.CollisionSetup(
        colliders=motion_group_description.safety_zones,
        link_chain=motion_group_description.safety_link_colliders,
        tool=motion_group_description.safety_tool_colliders,
        self_collision_detection=True,  # explicitly set here until we have a better understanding
    )
    # For the time being it is assumed that the auto limits are always present
    # We also assume that the motion player in RAE will scale corretly if the
    # planned trajectory is played back with different limits (due to a different robot mode)
    # than the one used for planning
    assert motion_group_description.operation_limits.auto_limits is not None
    limits = motion_group_description.operation_limits.auto_limits
    # TODO maybe we also want to give the user more control over the collision scene
    return wb.models.MotionGroupSetup(
        motion_group_model=motion_group_description.motion_group_model,
        cycle_time=motion_group_description.cycle_time,
        mounting=motion_group_description.mounting,
        global_limits=limits,
        tcp_offset=motion_group_description.tcps[tcp_name].pose,
        payload=payload,
        collision_scene=collision_scene,
    )


def compare_collision_scenes(scene1: wb.models.CollisionSetup, scene2: wb.models.CollisionSetup):
    if scene1.colliders != scene2.colliders:
        return False

    # Compare motion groups
    if scene1.motion_groups != scene2.motion_groups:
        return False

    return True


# TODO: when collision scene is different in different motions
#  , we should plan them separately
def split_actions_into_batches(actions: list[Action]) -> list[list[Action]]:
    """
    Splits the list of actions into batches of actions, collision free motions and waits.
    Actions are sent to plan_trajectory API and collision free motions are sent to plan_collision_free_ptp API.
    Waits generate a trajectory with the same start and end position.
    """
    batches: list[list[Action]] = []
    for action in actions:
        if (
            # Start a new batch if:
            not batches  # first action no batches yet
            or isinstance(action, WaitAction)
            or isinstance(batches[-1][-1], WaitAction)
        ):
            batches.append([action])
        else:
            batches[-1].append(action)
    return batches


def combine_trajectories(
    trajectories: list[wb.models.JointTrajectory],
) -> wb.models.JointTrajectory:
    """
    Combines multiple trajectories into one trajectory.
    """
    final_trajectory = trajectories[0]
    current_end_time = final_trajectory.times[-1]
    current_end_location = final_trajectory.locations[-1]

    for trajectory in trajectories[1:]:
        # Shift times and locations to continue from last endpoint
        shifted_times = [t + current_end_time for t in trajectory.times[1:]]  # Skip first point
        shifted_locations = [
            location + current_end_location for location in trajectory.locations[1:]
        ]  # Skip first point

        final_trajectory.times.extend(shifted_times)
        final_trajectory.joint_positions.extend(trajectory.joint_positions[1:])
        final_trajectory.locations.extend(shifted_locations)

        current_end_time = final_trajectory.times[-1]
        current_end_location = final_trajectory.locations[-1]

    return final_trajectory


def validate_collision_scenes(actions: list[Action]) -> list[models.CollisionSetup]:
    """
    RAE V1 APIs provide two ways of planning actions.
    Collition free planning and collision checked planning.
    As the names suggest, collision free planning produces a joint trajectory with which the collision is avoided.
    But collision check planning checks for collision and if there is one, it will return an error.


    The action list python sdk takes from the user has a variety of types.
    There can be a variety of actions in the list.
    1. Collision free motions
    2. Normal motions
    3. Waits
    4. Write actions -> this is a special write on the path supported by the API


    This function checks that a given set of actions contains valid collision scenes data.
    It is assumed that the action list provided here is a sub-batch generated by the split_actions_into_batches function.
    """
    motion_count = len([action for action in actions if isinstance(action, Motion)])
    collision_scenes = [
        action.collision_scene
        for action in actions
        if isinstance(action, Motion) and action.collision_scene is not None
    ]

    if len(collision_scenes) != 0 and len(collision_scenes) != motion_count:
        raise InconsistentCollisionScenes(
            "Only some of the actions have collision scene. Either specify it for all or none."
        )

    # If a collision scene is provided, the same should be provided for all the collision scene
    if len(collision_scenes) > 1:
        first_scene = collision_scenes[0]
        if not all(compare_collision_scenes(first_scene, scene) for scene in collision_scenes[1:]):
            raise InconsistentCollisionScenes(
                "All actions must use the same collision scene but some are different"
            )

    return collision_scenes


class MotionGroup(AbstractRobot):
    """Manages motion planning and execution within a specified motion group."""

    def __init__(
        self, api_gateway: ApiGateway, cell: str, controller_id: str, motion_group_id: str
    ):
        """
        Initializes a new MotionGroup instance.

        Args:
            api_gateway (ApiGateway): The API gateway through which motion commands are sent.
            cell (str): The name or identifier of the robotic cell.
            motion_group_id (str): The identifier of the motion group.
        """
        self._api_gateway = api_gateway
        self._cell = cell
        self._controller_id = controller_id
        self._motion_group_id = motion_group_id
        self._current_motion: str | None = None
        super().__init__(id=motion_group_id)

    @property
    def motion_group_id(self) -> str:
        """
        Returns:
            str: The unique identifier for this motion group.
        """
        return self._motion_group_id

    @property
    def current_motion(self) -> str | None:
        # if not self._current_motion:
        #    raise ValueError("No MotionId attached. There is no planned motion available.")
        return self._current_motion

    async def open(self):
        # TODO if there is no explicit motion group activation, what should we do here?
        # maybe we set the mode to control mode? But this is not needed (implicitly done by the trajectory execution)
        return self

    async def close(self):
        # RPS-1174: when a motion group is deactivated, RAE closes all open connections
        #           this behaviour is not desired in some cases,
        #           so for now we will not deactivate for the user
        pass

    async def stop(self):
        logger.debug(f"Stopping motion of {self}...")
        try:
            if self._current_motion is None:
                raise ValueError("No motion to stop")
            await self._api_gateway.stop_motion(cell=self._cell, motion_id=self._current_motion)
            logger.debug(f"Motion {self.current_motion} stopped.")
        except ValueError as e:
            logger.debug(f"No motion to stop for {self}: {e}")

    async def get_description(self) -> wb.models.MotionGroupDescription:
        return await self._fetch_description()

    async def get_state(self, tcp: str | None = None) -> RobotState:
        """
        Returns the motion group state.
        Args:
            tcp (str | None): The reference TCP for the cartesian pose part of the robot state. Defaults to None.
                                        If None, the current active/selected TCP of the motion group is used.
        """
        motion_group_state = await self._fetch_state()
        if tcp is None or tcp == motion_group_state.tcp:
            tcp = motion_group_state.tcp
            pose = Pose(motion_group_state.tcp_pose)
        else:
            tcp_offset = (await self.tcps())[tcp].pose
            pose = Pose(motion_group_state.flange_pose) @ tcp_offset
        return RobotState(pose=pose, tcp=tcp, joints=tuple(motion_group_state.joint_position))

    async def stream_state(
        self, response_rate_msecs: int | None = None
    ) -> AsyncIterable[wb.models.MotionGroupState]:
        """
        Streams the motion group state continuously.

        This method provides a real-time stream of robot state information including
        joint positions and TCP pose data for the motion group.
        Args:
            response_rate_msecs (int | None): The rate at which state updates are streamed
                                             in milliseconds. Defaults to None for maximum rate.
        """
        response_stream = self._api_gateway.motion_group_api.stream_motion_group_state(
            cell=self._cell,
            controller=self._controller_id,
            motion_group=self.motion_group_id,
            response_rate=response_rate_msecs,
        )
        async for response in response_stream:
            yield response

    async def joints(self) -> tuple[float, ...]:
        """Returns the current joint positions of the motion group."""
        return (await self.get_state()).joints

    async def tcp_pose(self, tcp: str | None = None) -> Pose:
        """
        Returns the current TCP pose of the motion group.
        Args:
            tcp (str | None): The reference TCP for the returned pose. Defaults to None.
                                If None, the current active/selected TCP of the motion group is used.
        """
        return (await self.get_state(tcp=tcp)).pose

    async def tcps(self) -> dict[str, RobotTcp]:
        return {
            tcp: RobotTcp(id=tcp, name=tcp_offset.name, pose=Pose(tcp_offset.pose))
            for tcp, tcp_offset in (await self._fetch_description()).tcps.items()
        }

    # TODO names?, ids?, both?, whatever? (probably ids atm)
    async def tcp_names(self) -> list[str]:
        return list((await self.tcps()).keys())

    async def active_tcp(self) -> RobotTcp:
        return (await self._fetch_state()).tcp

    async def active_tcp_name(self) -> str:
        return (await self.active_tcp()).name

    async def ensure_virtual_tcp(
        self, tcp: wb.models.RobotTcp, timeout: int = 12
    ) -> wb.models.RobotTcp:
        """
        Ensure that a virtual TCP with the expected configuration exists on this motion group.
        If it doesn't exist, it will be created. If it exists but has different configuration,
        it will be updated by recreating it.

        Args:
            tcp (models.RobotTcp): The expected TCP configuration

        Returns:
            models.RobotTcp: The TCP configuration
        """
        existing_tcps = await self.tcps()

        from icecream import ic

        existing_tcp = existing_tcps.get(tcp.id)
        ic(existing_tcp, tcp)
        if (
            existing_tcp
            and wb.models.RobotTcp(
                id=existing_tcp.id,
                name=existing_tcp.name,
                position=existing_tcp.pose.position,
                orientation=existing_tcp.pose.orientation,
            )
            == tcp
        ):
            # if existing_tcp and existing_tcp.pose == Pose(tcp.orientation, tcp.position):
            return existing_tcp

        await self._api_gateway.virtual_controller_api.add_virtual_controller_tcp(
            cell=self._cell,
            controller=self._controller_id,
            motion_group=self._motion_group_id,
            tcp=tcp.id,
            robot_tcp_data=wb.models.RobotTcpData(
                name=tcp.name,
                position=tcp.position,
                orientation=tcp.orientation,
                orientation_type=tcp.orientation_type,
            ),
        )

        # TODO: this is a workaround to wait for the TCP to be created (restart of the virtual controller?)
        t = timeout
        while t > 0:
            try:
                return (await self.tcps())[tcp.id]
            except KeyError:
                await asyncio.sleep(1)
                t -= 1

        raise TimeoutError(f"Failed to create TCP '{tcp.id}' within {timeout} seconds")

    async def _get_setup(self, tcp: str) -> wb.models.MotionGroupSetup:
        # TODO allow to specify payload
        motion_group_description = await self._fetch_description()
        return motion_group_setup_from_motion_group_description(
            motion_group_description=motion_group_description, tcp_name=tcp
        )

    async def _fetch_description(self) -> wb.models.MotionGroupDescription:
        return await self._api_gateway.motion_group_api.get_motion_group_description(
            cell=self._cell, controller=self._controller_id, motion_group=self.motion_group_id
        )

    async def _fetch_state(self) -> wb.models.MotionGroupState:
        return await self._api_gateway.motion_group_api.get_current_motion_group_state(
            cell=self._cell, controller=self._controller_id, motion_group=self.motion_group_id
        )

    async def _load_planned_motion(
        self, joint_trajectory: wb.models.JointTrajectory, tcp: str
    ) -> str:
        return await self._api_gateway.load_planned_motion(
            cell=self._cell,
            controller_id=self._controller_id,
            motion_group_id=self.motion_group_id,
            joint_trajectory=joint_trajectory,
            tcp=tcp,
        )

    async def _plan_with_collision_check(
        self,
        actions: list[Action],
        tcp: str,
        start_joint_position: tuple[float, ...] | None = None,
        robot_setup: wb.models.MotionGroupSetup | None = None,
    ) -> wb.models.JointTrajectory:
        """
        This method plans a trajectory and checks for collisions.
        The collision check only happens if the actions have collision scene data.

        You must provide the exact same collision data into all the actions.
        Because the underlying API supports collision checks for the whole trajectory only.

        Raises:
            InconsistentCollisionScenes: If the collision scene data is not consistent across all actions

            Your actions should follow below rules to be considered consistent:
            1- They all should have the same collision scene data
            2- They all should have no collision data

            PlanTrajectoryFailed: If the trajectory planning failed including the collision check

        For more information about this API, please refer to the plan_trajectory in the API documentation.

        Args:
            actions: list of actions to plan, current supported actions are Motion and WriteActions
                     WriteAction you specify on your path is handled in a performant way.
                     Please check execute_trajectory.motion_command.set_io for more information.
            tcp:     The tool to use
            start_joint_position: The starting joint position, if none provided, current position of the robot is used
            robot_setup: The robot setup

        Returns: planned joint trajectory

        """
        # PREPARE THE REQUEST
        collision_scenes = validate_collision_scenes(actions)
        start_joint_position = start_joint_position or await self.joints()
        robot_setup = robot_setup or await self._get_setup(tcp=tcp)

        motion_commands = CombinedActions(items=tuple(actions)).to_motion_command()  # type: ignore

        static_colliders = None
        collision_motion_group = None
        if collision_scenes and len(collision_scenes) > 0:
            static_colliders = collision_scenes[0].colliders

            motion_group_type = robot_setup.motion_group_type
            if (
                collision_scenes[0].motion_groups
                and motion_group_type in collision_scenes[0].motion_groups
            ):
                collision_motion_group = collision_scenes[0].motion_groups[motion_group_type]

        request = wb.models.PlanTrajectoryRequest(
            motion_group_setup=robot_setup,
            start_joint_position=list(start_joint_position),
            motion_commands=motion_commands,
            static_colliders=static_colliders,
            collision_motion_group=collision_motion_group,
        )

        return await self._api_gateway.plan_trajectory(
            cell=self._cell, motion_group_id=self.motion_group_id, request=request
        )

    async def _plan(
        self,
        actions: list[Action],
        tcp: str,
        start_joint_position: tuple[float, ...] | None = None,
        robot_setup: wb.models.MotionGroupSetup | None = None,
    ) -> wb.models.JointTrajectory:
        if not actions:
            raise ValueError("No actions provided")

        current_joints = start_joint_position or await self.joints()
        robot_setup = robot_setup or await self._get_setup(tcp=tcp)

        all_trajectories = []
        for batch in split_actions_into_batches(actions):
            if len(batch) == 0:
                raise ValueError("Empty batch of actions")

            elif isinstance(batch[0], WaitAction):
                # Waits generate a trajectory with the same joint position at each timestep
                # Use 50ms timesteps from 0 to wait_for_in_seconds
                wait_time = batch[0].wait_for_in_seconds
                timestep = 0.050  # 50ms timestep
                num_steps = max(2, int(wait_time / timestep) + 1)  # Ensure at least 2 points

                # Create equal-length arrays for positions, times, and locations
                joint_positions = [
                    wb.models.Joints(joints=list(current_joints)) for _ in range(num_steps)
                ]
                times = [i * timestep for i in range(num_steps)]
                # Ensure the last timestep is exactly the wait duration
                times[-1] = wait_time
                # Use the same location value for all points
                locations = [0] * num_steps

                trajectory = wb.models.JointTrajectory(
                    joint_positions=joint_positions,
                    times=times,
                    locations=[float(loc) for loc in locations],
                )
                all_trajectories.append(trajectory)
                # the last joint position of this trajectory is the starting point for the next one
                current_joints = tuple(trajectory.joint_positions[-1].joints)
            else:
                trajectory = await self._plan_with_collision_check(
                    actions=batch,
                    tcp=tcp,
                    start_joint_position=current_joints,
                    robot_setup=robot_setup,
                )
                all_trajectories.append(trajectory)
                # the last joint position of this trajectory is the starting point for the next one
                current_joints = tuple(trajectory.joint_positions[-1])

        return combine_trajectories(all_trajectories)

    # TODO: refactor and simplify code, tests are already there
    # TODO: split into batches when the collision scene changes in a batch of collision free motions

    async def _execute(
        self,
        joint_trajectory: wb.models.JointTrajectory,
        tcp: str,
        actions: list[Action],
        movement_controller: MovementController | None,
<<<<<<< HEAD
    ) -> AsyncIterable[MotionState]:
=======
        start_on_io: wb.models.StartOnIO | None = None,
    ) -> AsyncIterable[MovementResponse]:
>>>>>>> 7702e519
        # This is the entrypoint for the trajectory tuning mode
        if config("ENABLE_TRAJECTORY_TUNING", cast=bool, default=False):
            logger.info("Entering trajectory tuning mode...")
            async for execute_response in self._tune_trajectory(joint_trajectory, tcp, actions):
                yield execute_response
            return


        if movement_controller is None:
            movement_controller = move_forward

        # Load planned trajectory
        trajectory_id = await self._load_planned_motion(joint_trajectory, tcp)

        controller = movement_controller(
            MovementControllerContext(
                combined_actions=CombinedActions(items=tuple(actions)),  # type: ignore
                motion_id=trajectory_id,
                motion_group_state_stream_gen=self.stream_state,
            )
        )
        states = asyncio.Queue[wb.models.MotionGroupState]()
        SENTINEL = None

        async def monitor_motion_group_state():
            async for motion_group_state in self.stream_state():
                ic()
                # ic(motion_group_state)
                if motion_group_state.execute:
                    states.put_nowait(motion_group_state)

        async def execution():
            await self._api_gateway.trajectory_execution_api.execute_trajectory(
                cell=self._cell, controller=self._controller_id, client_request_generator=controller
            )
            states.put_nowait(SENTINEL)

        monitor_task = asyncio.create_task(monitor_motion_group_state())
        execution_task = asyncio.create_task(
            execution(), name=f"execute_trajectory-{trajectory_id}-{self.motion_group_id}"
        )

        from icecream import ic

        while (motion_group_state := await states.get()) is not SENTINEL:
            # ic()
            # ic(motion_group_state)
            yield motion_group_state_to_motion_state(motion_group_state)
        ic()
        monitor_task.cancel()
        # async for motion_group_state in self.stream_state():
        #     if motion_group_state.execute:
        #         yield motion_group_state_to_motion_state(motion_group_state)

        try:
            await execution_task
            await monitor_task
        except asyncio.CancelledError:
            ic()

    async def _stream_jogging(self, tcp, movement_controller):
        controller = movement_controller(
            MovementControllerContext(
<<<<<<< HEAD
                combined_actions=CombinedActions(),  # type: ignore
                motion_id="DUMMY_MOTION_ID",  # TODO This is a dummy ID, not used in jogging
=======
                combined_actions=CombinedActions(items=tuple(actions)),  # type: ignore
                motion_id=load_plan_response.motion,
                start_on_io=start_on_io,
>>>>>>> 7702e519
            )
        )

        def stop_condition(_response):
            return True

        execute_response_streaming_controller = StreamExtractor(controller, stop_condition)
        execution_task = asyncio.create_task(
            self._api_gateway.motion_group_jogging_api.execute_jogging(
                cell=self._cell, controller=self._controller_id, client_request_generator=controller
            )
        )
		# BEGIN TODO 
		# This has just been copied during the last main merge and needs to be checked
        #MOTION_STATE_STREAM_RATE_MS = 100
        #motion_state_stream = self._api_gateway.motion_group_api.stream_motion_group_state(
        #    cell=self._cell,
        #    controller=self._controller_id,
        #    motion_group=self.motion_group_id,
        #    response_rate=MOTION_STATE_STREAM_RATE_MS,
        #)
        #execute_response_stream = stream.merge(
        #    execute_response_streaming_controller, motion_state_stream
        #)
        #async for execute_response in execute_response_stream.stream():
        #    # async for execute_response in execute_response_streaming_controller:
        #    yield execute_response
        #await execution_task
		# END TODO

        async for execute_response in execute_response_streaming_controller:
            yield execute_response
        await execution_task

    async def _tune_trajectory(
        self, joint_trajectory: wb.models.JointTrajectory, tcp: str, actions: list[Action]
    ) -> AsyncIterable[MovementResponse]:
        start_joints = await self.joints()

        async def plan_fn(actions: list[Action]) -> tuple[str, wb.models.JointTrajectory]:
            # we fix the start joints here because the tuner might call plan multiple times whilst tuning
            # and the start joints would change to the respective joint positions at the time of planning
            # which is not what we want
            joint_trajectory = await self._plan(actions, tcp, start_joints)
            load_planned_motion_response = await self._load_planned_motion(joint_trajectory, tcp)
            return load_planned_motion_response.motion, joint_trajectory

        execute_fn = partial(self._api_gateway.motion_api.execute_trajectory, cell=self._cell)
        tuner = TrajectoryTuner(actions, plan_fn, execute_fn)
        async for response in tuner.tune():
            yield response

    async def _get_optimizer_setup(self, tcp: str) -> wb.models.OptimizerSetup:
        # TODO: mypy failed on main branch, need to check
        if self._optimizer_setup is None or self._optimizer_setup.tcp != tcp:  # type: ignore
            self._optimizer_setup = await self._api_gateway.get_optimizer_config(
                cell=self._cell, motion_group_id=self.motion_group_id, tcp=tcp
            )

        return self._optimizer_setup

    async def _load_planned_motion(
        self, joint_trajectory: wb.models.JointTrajectory, tcp: str
    ) -> wb.models.PlanSuccessfulResponse:
        return await self._api_gateway.load_planned_motion(
            cell=self._cell,
            motion_group_id=self.motion_group_id,
            joint_trajectory=joint_trajectory,
            tcp=tcp,
        )

    async def move_to_start_position(
        self, joint_velocities, load_plan_response: LoadPlanResponse
    ) -> InitialMovementStream:
        limit_override = wb.models.LimitsOverride()
        if joint_velocities is not None:
            limit_override.joint_velocity_limits = wb.models.Joints(joints=joint_velocities)

        return self._api_gateway.stream_move_to_trajectory_via_join_ptp(
            cell=self._cell,
            motion_id=load_plan_response.motion,
            location_on_trajectory=0,
            joint_velocity_limits=limit_override.joint_velocity_limits,
        )

    async def stop(self):
        logger.debug(f"Stopping motion of {self}...")
        try:
            if self._current_motion is None:
                raise ValueError("No motion to stop")
            await self._api_gateway.stop_motion(cell=self._cell, motion_id=self._current_motion)
            logger.debug(f"Motion {self.current_motion} stopped.")
        except ValueError as e:
            logger.debug(f"No motion to stop for {self}: {e}")

    async def get_state(self, tcp: str | None = None) -> RobotState:
        """
        Returns the motion group state.
        Args:
            tcp (str | None): The reference TCP for the cartesian pose part of the robot state. Defaults to None.
                                        If None, the current active/selected TCP of the motion group is used.
        """
        response = await self._api_gateway.get_motion_group_state(
            cell=self._cell, motion_group_id=self.motion_group_id, tcp=tcp
        )
        pose = Pose(response.tcp_pose or response.state.tcp_pose)
        return RobotState(pose=pose, joints=tuple(response.state.joint_position.joints))

    async def joints(self) -> tuple:
        """Returns the current joint positions of the motion group."""
        state = await self.get_state()
        if state.joints is None:
            raise ValueError(
                f"No joint positions available for motion group {self._motion_group_id}"
            )
        return state.joints

    async def tcp_pose(self, tcp: str | None = None) -> Pose:
        """
        Returns the current TCP pose of the motion group.
        Args:
            tcp (str | None): The reference TCP for the returned pose. Defaults to None.
                                        If None, the current active/selected TCP of the motion group is used.
        """
        state = await self.get_state(tcp=tcp)
        return state.pose

    async def tcps(self) -> list[wb.models.RobotTcp]:
        response = await self._api_gateway.list_tcps(
            cell=self._cell, motion_group_id=self.motion_group_id
        )
        return response.tcps if response.tcps else []

    async def tcp_names(self) -> list[str]:
        return [tcp.id for tcp in await self.tcps()]

    async def active_tcp(self) -> wb.models.RobotTcp:
        active_tcp = await self._api_gateway.get_active_tcp(
            cell=self._cell, motion_group_id=self.motion_group_id
        )
        return active_tcp

    async def active_tcp_name(self) -> str:
        active_tcp = await self.active_tcp()
        return active_tcp.id

    async def ensure_virtual_tcp(self, tcp: models.RobotTcp, timeout: int = 12) -> models.RobotTcp:
        """
        Ensure that a virtual TCP with the expected configuration exists on this motion group.
        If it doesn't exist, it will be created. If it exists but has different configuration,
        it will be updated by recreating it.

        Args:
            tcp (models.RobotTcp): The expected TCP configuration

        Returns:
            models.RobotTcp: The TCP configuration
        """
        existing_tcps = await self.tcps()

        existing_tcp = next((tcp_ for tcp_ in existing_tcps if tcp_.id == tcp.id), None)
        if existing_tcp and existing_tcp == tcp:
            return existing_tcp

        controller_name = self._motion_group_id.split("@")[1]
        motion_group_index = int(self._motion_group_id.split("@")[0])

        await self._api_gateway.virtual_robot_setup_api.add_virtual_robot_tcp(
            cell=self._cell, controller=controller_name, id=motion_group_index, robot_tcp=tcp
        )

        # TODO: this is a workaround to wait for the TCP to be created
        t = timeout
        while t > 0:
            existing_tcps = await self.tcps()
            tcp_names = [tcp_.id for tcp_ in existing_tcps]
            if tcp.id in tcp_names:
                return tcp
            await asyncio.sleep(1)
            t -= 1

        raise TimeoutError(f"Failed to create TCP '{tcp.id}' within {timeout} seconds")<|MERGE_RESOLUTION|>--- conflicted
+++ resolved
@@ -498,12 +498,8 @@
         tcp: str,
         actions: list[Action],
         movement_controller: MovementController | None,
-<<<<<<< HEAD
+        start_on_io: wb.models.StartOnIO | None = None,
     ) -> AsyncIterable[MotionState]:
-=======
-        start_on_io: wb.models.StartOnIO | None = None,
-    ) -> AsyncIterable[MovementResponse]:
->>>>>>> 7702e519
         # This is the entrypoint for the trajectory tuning mode
         if config("ENABLE_TRAJECTORY_TUNING", cast=bool, default=False):
             logger.info("Entering trajectory tuning mode...")
@@ -522,9 +518,24 @@
             MovementControllerContext(
                 combined_actions=CombinedActions(items=tuple(actions)),  # type: ignore
                 motion_id=trajectory_id,
+                start_on_io=start_on_io,
                 motion_group_state_stream_gen=self.stream_state,
             )
         )
+        joints_velocities = [MAX_JOINT_VELOCITY_PREPARE_MOVE] * number_of_joints
+        movement_stream = await self.move_to_start_position(joints_velocities, load_plan_response)
+
+        # If there's an initial consumer, feed it the data
+        async for move_to_response in movement_stream:
+            # TODO: refactor
+            if (
+                move_to_response.state is None
+                or move_to_response.state.motion_groups is None
+                or len(move_to_response.state.motion_groups) == 0
+                or move_to_response.move_response is None
+                or move_to_response.move_response.current_location_on_trajectory is None
+            ):
+                continue
         states = asyncio.Queue[wb.models.MotionGroupState]()
         SENTINEL = None
 
@@ -541,6 +552,7 @@
             )
             states.put_nowait(SENTINEL)
 
+            yield move_to_response
         monitor_task = asyncio.create_task(monitor_motion_group_state())
         execution_task = asyncio.create_task(
             execution(), name=f"execute_trajectory-{trajectory_id}-{self.motion_group_id}"
@@ -567,14 +579,9 @@
     async def _stream_jogging(self, tcp, movement_controller):
         controller = movement_controller(
             MovementControllerContext(
-<<<<<<< HEAD
+                combined_actions=CombinedActions(items=tuple(actions)),  # type: ignore
                 combined_actions=CombinedActions(),  # type: ignore
                 motion_id="DUMMY_MOTION_ID",  # TODO This is a dummy ID, not used in jogging
-=======
-                combined_actions=CombinedActions(items=tuple(actions)),  # type: ignore
-                motion_id=load_plan_response.motion,
-                start_on_io=start_on_io,
->>>>>>> 7702e519
             )
         )
 

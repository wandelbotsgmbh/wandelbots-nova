import asyncio
from typing import AsyncIterable, Generator, cast

import wandelbots_api_client as wb

from nova.actions import Action, CombinedActions, MovementController, MovementControllerContext
from nova.actions.motions import CollisionFreeMotion, Motion
from nova.api import models
from nova.core import logger
from nova.core.exceptions import InconsistentCollisionScenes, LoadPlanFailed, PlanTrajectoryFailed
from nova.core.gateway import ApiGateway
from nova.core.movement_controller import move_forward
from nova.core.robot_cell import AbstractRobot
from nova.types import InitialMovementStream, LoadPlanResponse, MovementResponse, Pose, RobotState
from nova.utils import StreamExtractor

MAX_JOINT_VELOCITY_PREPARE_MOVE = 0.2
START_LOCATION_OF_MOTION = 0.0


def compare_collision_scenes(scene1: wb.models.CollisionScene, scene2: wb.models.CollisionScene):
    if scene1.colliders != scene2.colliders:
        return False

    # Compare motion groups
    if scene1.motion_groups != scene2.motion_groups:
        return False

    return True


# TODO: when collision scene is different in different motions
#  , we should plan them separately
def split_actions_into_batches(actions: list[Action]) -> Generator[list[Action], None, None]:
    """
    Splits the list of actions into batches of actions and collision free motions.
    Actions are sent to plan_trajectory API and collision free motions are sent to plan_collision_free_ptp API.
    """
    current_batch: list[Action] = []
    collision_free_motion: CollisionFreeMotion | None = None
    for action in actions:
        # this happens when we switch from an action batch to a collision free motion
        if collision_free_motion is not None:
            yield [collision_free_motion]
            collision_free_motion = None

        # if we encounter a CollisionFreeMotion and there is no other non-collision free action collected yet than return this for processing
        if isinstance(action, CollisionFreeMotion) and len(current_batch) == 0:
            yield [action]

        # if we encounter a CollisionFreeMotion and there are other non-collision free actions collected, this means the batch is ready for processing
        elif isinstance(action, CollisionFreeMotion) and len(current_batch) > 0:
            collision_free_motion = action
            yield current_batch
            current_batch = []
        else:
            current_batch.append(action)

    # if the last item was collision free motion, we need to yield it
    if collision_free_motion is not None:
        yield [collision_free_motion]

    # if there are any actions left in the batch, we need to yield them
    if len(current_batch) > 0:
        yield current_batch


def combine_trajectories(
    trajectories: list[wb.models.JointTrajectory],
) -> wb.models.JointTrajectory:
    """
    Combines multiple trajectories into one trajectory.
    """
    final_trajectory = trajectories[0]
    current_end_time = final_trajectory.times[-1]
    current_end_location = final_trajectory.locations[-1]

    for trajectory in trajectories[1:]:
        # Shift times and locations to continue from last endpoint
        shifted_times = [t + current_end_time for t in trajectory.times[1:]]  # Skip first point
        shifted_locations = [
            location + current_end_location for location in trajectory.locations[1:]
        ]  # Skip first point

        final_trajectory.times.extend(shifted_times)
        final_trajectory.joint_positions.extend(trajectory.joint_positions[1:])
        final_trajectory.locations.extend(shifted_locations)

        current_end_time = final_trajectory.times[-1]
        current_end_location = final_trajectory.locations[-1]

    return final_trajectory


class MotionGroup(AbstractRobot):
    def __init__(self, api_gateway: ApiGateway, cell: str, motion_group_id: str):
        self._api_gateway = api_gateway
        self._motion_api_client = api_gateway.motion_api
        self._cell = cell
        self._motion_group_id = motion_group_id
        self._current_motion: str | None = None
        self._optimizer_setup: wb.models.OptimizerSetup | None = None
        super().__init__(id=motion_group_id)

    async def open(self):
        await self._api_gateway.motion_group_api.activate_motion_group(
            cell=self._cell, motion_group=self._motion_group_id
        )
        return self

    async def close(self):
        # RPS-1174: when a motion group is deactivated, RAE closes all open connections
        #           this behaviour is not desired in some cases,
        #           so for now we will not deactivate for the user
        pass

    @property
    def motion_group_id(self) -> str:
        return self._motion_group_id

    @property
    def current_motion(self) -> str | None:
        # if not self._current_motion:
        #    raise ValueError("No MotionId attached. There is no planned motion available.")
        return self._current_motion

    async def _plan_with_collision_check(
        self,
        actions: list[Action],
        tcp: str,
        start_joint_position: tuple[float, ...] | None = None,
        optimizer_setup: wb.models.OptimizerSetup | None = None,
    ) -> wb.models.JointTrajectory:
        """
        This method plans a trajectory and checks for collisions.
        The collision check only happens if the actions have collision scene data.

        You must provide the exact same collision data into all the actions.
        Because the underlying API supports collision checks for the whole trajectory only.

        Raises:
            InconsistentCollisionScenes: If the collision scene data is not consistent across all actions

            Your actions should follow below rules to be considered consistent:
            1- They all should have the same collision scene data
            2- They all should have no collision data

            PlanTrajectoryFailed: If the trajectory planning failed including the collision check

        For more information about this API, please refer to the plan_trajectory in the API documentation.

        Args:
            actions: list of actions to plan, current supported actions are Motion and WriteActions
                     WriteAction you specify on your path is handled in a performant way.
                     Please check execute_trajectory.motion_command.set_io for more information.
            tcp:     The tool to use
            start_joint_position: The starting joint position, if none provided, current position of the robot is used
            optimizer_setup: The optimizer setup

        Returns: planned joint trajectory

        """
        # PREPARE THE REQUEST
        collision_scenes = self._validate_collision_scenes(actions)
        start_joint_position = start_joint_position or await self.joints()
        robot_setup = optimizer_setup or await self._get_optimizer_setup(tcp=tcp)

        motion_commands = CombinedActions(items=tuple(actions)).to_motion_command()  # type: ignore

        static_colliders = None
        collision_motion_group = None
        if collision_scenes and len(collision_scenes) > 0:
            static_colliders = collision_scenes[0].colliders

            motion_group_type = robot_setup.motion_group_type
            if (
                collision_scenes[0].motion_groups
                and motion_group_type in collision_scenes[0].motion_groups
            ):
                collision_motion_group = collision_scenes[0].motion_groups[motion_group_type]

        request = wb.models.PlanTrajectoryRequest(
            robot_setup=robot_setup,
            start_joint_position=list(start_joint_position),
            motion_commands=motion_commands,
            static_colliders=static_colliders,
            collision_motion_group=collision_motion_group,
        )

        # EXECUTE THE API CALL
        plan_trajectory_response = await self._motion_api_client.plan_trajectory(
            cell=self._cell, plan_trajectory_request=request
        )
        if isinstance(
            plan_trajectory_response.response.actual_instance,
            wb.models.PlanTrajectoryFailedResponse,
        ):
            # TODO: handle partially executable path
            raise PlanTrajectoryFailed(plan_trajectory_response.response.actual_instance)
        return plan_trajectory_response.response.actual_instance

    def _validate_collision_scenes(self, actions: list[Action]) -> list[models.CollisionScene]:
        motion_count = len([action for action in actions if isinstance(action, Motion)])
        collision_scenes = [
            action.collision_scene
            for action in actions
            if isinstance(action, CollisionFreeMotion) and action.collision_scene is not None
        ]

        if len(collision_scenes) != 0 and len(collision_scenes) != motion_count:
            raise InconsistentCollisionScenes(
                "Only some of the actions have collision scene. Either specify it for all or none."
            )

        # If a collision scene is provided, the same should be provided for all the collision scene
        if len(collision_scenes) > 1:
            first_scene = collision_scenes[0]
            if not all(
                compare_collision_scenes(first_scene, scene) for scene in collision_scenes[1:]
            ):
                raise InconsistentCollisionScenes(
                    "All actions must use the same collision scene but some are different"
                )

        return collision_scenes

    # TODO: we get the optimizer setup from as an input because
    #  it has a velocity setting which is used in collision free movement, I need to double check this
    async def _plan_collision_free(
        self,
        action: CollisionFreeMotion,
        tcp: str,
        start_joint_position: list[float],
        optimizer_setup: wb.models.OptimizerSetup | None = None,
    ) -> wb.models.JointTrajectory:
        """
        This method plans a trajectory and avoids collisions.
        This means if there is a collision along the way to the target pose or joint positions,
        It will adjust the trajectory to avoid the collision.

        The collision check only happens if the action have collision scene data.

        For more information about this API, please refer to the plan_collision_free_ptp in the API documentation.

        Args:
            action: The target pose or joint positions to reach
            tcp:     The tool to use
            start_joint_position: The starting joint position, if none provided, current position of the robot is used
            optimizer_setup: The optimizer setup

        Returns: planned joint trajectory


        """
        target = wb.models.PlanCollisionFreePTPRequestTarget(
            **action.model_dump(exclude_unset=True)
        )
        robot_setup = optimizer_setup or await self._get_optimizer_setup(tcp=tcp)

        static_colliders = None
        collision_motion_group = None
        collision_scene = action.collision_scene
        if collision_scene and collision_scene.colliders:
            static_colliders = collision_scene.colliders

            if (
                collision_scene.motion_groups
                and robot_setup.motion_group_type in collision_scene.motion_groups
            ):
                collision_motion_group = collision_scene.motion_groups[
                    robot_setup.motion_group_type
                ]

        request: wb.models.PlanCollisionFreePTPRequest = wb.models.PlanCollisionFreePTPRequest(
            robot_setup=robot_setup,
            start_joint_position=start_joint_position,
            target=target,
            static_colliders=static_colliders,
            collision_motion_group=collision_motion_group,
        )

        plan_result = await self._motion_api_client.plan_collision_free_ptp(
            cell=self._cell, plan_collision_free_ptp_request=request
        )

        if isinstance(plan_result.response.actual_instance, wb.models.PlanTrajectoryFailedResponse):
            raise PlanTrajectoryFailed(plan_result.response.actual_instance)
        return plan_result.response.actual_instance

    async def _plan(
        self,
        actions: list[Action],
        tcp: str,
        start_joint_position: tuple[float, ...] | None = None,
        optimizer_setup: wb.models.OptimizerSetup | None = None,
    ) -> wb.models.JointTrajectory:
        if not actions:
            raise ValueError("No actions provided")

        current_joints = start_joint_position or await self.joints()
        robot_setup = optimizer_setup or await self._get_optimizer_setup(tcp=tcp)

        all_trajectories = []
        for batch in split_actions_into_batches(actions):
            if len(batch) == 0:
                raise ValueError("Empty batch of actions")

            if isinstance(batch[0], CollisionFreeMotion):
                motion: CollisionFreeMotion = cast(CollisionFreeMotion, batch[0])
                trajectory = await self._plan_collision_free(
                    action=motion,
                    tcp=tcp,
                    start_joint_position=list(current_joints),
                    optimizer_setup=robot_setup,
                )
                all_trajectories.append(trajectory)
                # the last joint position of this trajectory is the starting point for the next one
                current_joints = tuple(trajectory.joint_positions[-1].joints)
            else:
                trajectory = await self._plan_with_collision_check(
                    actions=batch,
                    tcp=tcp,
                    start_joint_position=current_joints,
                    optimizer_setup=robot_setup,
                )
                all_trajectories.append(trajectory)
                # the last joint position of this trajectory is the starting point for the next one
                current_joints = tuple(trajectory.joint_positions[-1].joints)

        return combine_trajectories(all_trajectories)

    # TODO: refactor and simplify code, tests are already there
    # TODO: split into batches when the collision scene changes in a batch of collision free motions

    async def _execute(
        self,
        joint_trajectory: wb.models.JointTrajectory,
        tcp: str,
        actions: list[Action],
        movement_controller: MovementController | None,
    ) -> AsyncIterable[MovementResponse]:
        if movement_controller is None:
            movement_controller = move_forward

        # Load planned trajectory
        load_plan_response = await self._load_planned_motion(joint_trajectory, tcp)

        # Move to start position
        number_of_joints = await self._get_number_of_joints()
        joints_velocities = [MAX_JOINT_VELOCITY_PREPARE_MOVE] * number_of_joints
        movement_stream = await self.move_to_start_position(joints_velocities, load_plan_response)

        # If there's an initial consumer, feed it the data
        async for move_to_response in movement_stream:
            # TODO: refactor
            if (
                move_to_response.state is None
                or move_to_response.state.motion_groups is None
                or len(move_to_response.state.motion_groups) == 0
                or move_to_response.move_response is None
                or move_to_response.move_response.current_location_on_trajectory is None
            ):
                continue

            yield move_to_response

        controller = movement_controller(
            MovementControllerContext(
                combined_actions=CombinedActions(items=tuple(actions)),  # type: ignore
                motion_id=load_plan_response.motion,
            )
        )

        def stop_condition(response: wb.models.ExecuteTrajectoryResponse) -> bool:
            instance = response.actual_instance
            # Stop when standstill indicates motion ended
            return (
                isinstance(instance, wb.models.Standstill)
                and instance.standstill.reason == wb.models.StandstillReason.REASON_MOTION_ENDED
            )

        execute_response_streaming_controller = StreamExtractor(controller, stop_condition)
        execution_task = asyncio.create_task(
            self._api_gateway.motion_api.execute_trajectory(
                self._cell, execute_response_streaming_controller
            )
        )
        async for execute_response in execute_response_streaming_controller:
            yield execute_response
        await execution_task

    async def _get_number_of_joints(self) -> int:
        spec = await self._api_gateway.motion_group_infos_api.get_motion_group_specification(
            cell=self._cell, motion_group=self.motion_group_id
        )
        return len(spec.mechanical_joint_limits)

    async def _get_optimizer_setup(self, tcp: str) -> wb.models.OptimizerSetup:
<<<<<<< HEAD
        # TODO: code from main was missing type: ignore, need to check
        if self._optimizer_setup is None or self._optimizer_setup.tcp != tcp: # type: ignore
=======
        # TODO: mypy failed on main branch, need to check
        if self._optimizer_setup is None or self._optimizer_setup.tcp != tcp:  # type: ignore
>>>>>>> be74a348
            self._optimizer_setup = (
                await self._api_gateway.motion_group_infos_api.get_optimizer_configuration(
                    cell=self._cell, motion_group=self._motion_group_id, tcp=tcp
                )
            )
<<<<<<< HEAD
        # TODO: code from main was missing type: ignore, need to check
        return self._optimizer_setup # type: ignore
=======
        # TODO: mypy failed on code from main branch need to check
        return self._optimizer_setup  # type: ignore
>>>>>>> be74a348

    async def _load_planned_motion(
        self, joint_trajectory: wb.models.JointTrajectory, tcp: str
    ) -> wb.models.PlanSuccessfulResponse:
        load_plan_response = await self._api_gateway.motion_api.load_planned_motion(
            cell=self._cell,
            planned_motion=wb.models.PlannedMotion(
                motion_group=self.motion_group_id,
                times=joint_trajectory.times,
                joint_positions=joint_trajectory.joint_positions,
                locations=joint_trajectory.locations,
                tcp=tcp,
            ),
        )

        if (
            load_plan_response.plan_failed_on_trajectory_response is not None
            or load_plan_response.plan_failed_on_trajectory_response is not None
        ):
            raise LoadPlanFailed(load_plan_response)

        return load_plan_response.plan_successful_response

    async def move_to_start_position(
        self, joint_velocities, load_plan_response: LoadPlanResponse
    ) -> InitialMovementStream:
        limit_override = wb.models.LimitsOverride()
        if joint_velocities is not None:
            limit_override.joint_velocity_limits = wb.models.Joints(joints=joint_velocities)

        move_to_trajectory_stream = (
            self._api_gateway.motion_api.stream_move_to_trajectory_via_joint_ptp(
                cell=self._cell, motion=load_plan_response.motion, location_on_trajectory=0
            )
        )
        return move_to_trajectory_stream

    async def stop(self):
        logger.debug(f"Stopping motion of {self}...")
        try:
            await self._motion_api_client.stop_execution(
                cell=self._cell, motion=self.current_motion
            )
            logger.debug(f"Motion {self.current_motion} stopped.")
        except ValueError as e:
            logger.debug(f"No motion to stop for {self}: {e}")

    async def get_state(self, tcp: str | None = None) -> RobotState:
        response = await self._api_gateway.motion_group_infos_api.get_current_motion_group_state(
            cell=self._cell, motion_group=self.motion_group_id, tcp=tcp
        )
        return RobotState(
            pose=Pose(response.state.tcp_pose), joints=tuple(response.state.joint_position.joints)
        )

    async def joints(self) -> tuple:
        state = await self.get_state()
        if state.joints is None:
            raise ValueError(
                f"No joint positions available for motion group {self._motion_group_id}"
            )
        return state.joints

    async def tcp_pose(self, tcp: str | None = None) -> Pose:
        state = await self.get_state(tcp=tcp)
        return state.pose

    async def tcps(self) -> list[wb.models.RobotTcp]:
        """Get the available tool center points (TCPs)"""
        response = await self._api_gateway.motion_group_infos_api.list_tcps(
            cell=self._cell, motion_group=self.motion_group_id
        )
        return response.tcps

    async def tcp_names(self) -> list[str]:
        """Get the names of the available tool center points (TCPs)"""
        return [tcp.id for tcp in await self.tcps()]

    async def active_tcp(self) -> wb.models.RobotTcp:
        active_tcp = await self._api_gateway.motion_group_infos_api.get_active_tcp(
            cell=self._cell, motion_group=self.motion_group_id
        )
        return active_tcp

    async def active_tcp_name(self) -> str:
        active_tcp = await self.active_tcp()
        return active_tcp.id<|MERGE_RESOLUTION|>--- conflicted
+++ resolved
@@ -396,25 +396,15 @@
         return len(spec.mechanical_joint_limits)
 
     async def _get_optimizer_setup(self, tcp: str) -> wb.models.OptimizerSetup:
-<<<<<<< HEAD
-        # TODO: code from main was missing type: ignore, need to check
-        if self._optimizer_setup is None or self._optimizer_setup.tcp != tcp: # type: ignore
-=======
         # TODO: mypy failed on main branch, need to check
         if self._optimizer_setup is None or self._optimizer_setup.tcp != tcp:  # type: ignore
->>>>>>> be74a348
             self._optimizer_setup = (
                 await self._api_gateway.motion_group_infos_api.get_optimizer_configuration(
                     cell=self._cell, motion_group=self._motion_group_id, tcp=tcp
                 )
             )
-<<<<<<< HEAD
-        # TODO: code from main was missing type: ignore, need to check
-        return self._optimizer_setup # type: ignore
-=======
         # TODO: mypy failed on code from main branch need to check
         return self._optimizer_setup  # type: ignore
->>>>>>> be74a348
 
     async def _load_planned_motion(
         self, joint_trajectory: wb.models.JointTrajectory, tcp: str

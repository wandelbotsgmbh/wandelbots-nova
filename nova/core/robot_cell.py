import asyncio
from abc import ABC, abstractmethod
from collections import defaultdict
from contextlib import AsyncExitStack
from dataclasses import dataclass
from functools import reduce
from typing import (
    Any,
    AsyncIterable,
    Awaitable,
    Callable,
    ClassVar,
    Generic,
    Literal,
    Protocol,
    TypeVar,
    Union,
    final,
    get_origin,
    get_type_hints,
    runtime_checkable,
)

import aiostream
import anyio
import asyncstdlib
import pydantic
from loguru import logger

from nova import api
from nova.actions import Action, MovementController
from nova.types import MotionState, Pose, RobotState
from nova.utils import Callerator


class RobotCellError(Exception):
    """Base exception for all robot cell specific error"""


class RobotMotionError(RobotCellError):
    """Robot can not move as requested"""


class RobotCellKeyError(KeyError):
    pass


class ConfigurablePeriphery:
    """A device which is configurable"""

    all_classes: ClassVar[dict] = {}

    def __init_subclass__(cls, is_abstract=False):
        super().__init_subclass__()
        if not is_abstract:
            assert (
                hasattr(cls, "Configuration")
                and get_origin(get_type_hints(cls.Configuration)["type"]) is Literal
            ), f"{cls.__name__} has no type literal"
            assert ConfigurablePeriphery.Configuration is not cls.Configuration
            cls.all_classes[cls.Configuration] = cls

    class Configuration(pydantic.BaseModel):
        """Minimum configuration of a configurable periphery

        Args:
            identifier: A unique identifier to reference the periphery
        """

        model_config = pydantic.ConfigDict(frozen=True)

        type: str
        identifier: str

    _configuration: Configuration

    def __init__(self, configuration: Configuration, **kwargs):
        super().__init__(**kwargs)
        self._configuration = configuration

    @property
    def configuration(self):
        return self._configuration

    @property
    def identifier(self):
        return self.configuration.identifier

    @classmethod
    def from_dict(cls, data):
        """Constructs a new configurable periphery from a dict

        Returns:
            cls: the newly created ConfigurablePeriphery object

        """
        return cls(cls.Configuration(**data))

    def to_dict(self) -> dict[str, Any]:
        """Creates a json dict from the configurable periphery parameters which can be transformed to a json string

        Returns:
            Dict[str, Any]: a json string
        """
        return self._configuration.model_dump()


class Device(ABC):
    """A device that takes care of lifetime management"""

    def __init__(self, **kwargs):
        super().__init__(**kwargs)
        self._is_active = False

    async def open(self) -> None:
        """Allocates the external hardware resource (i.e. establish a connection)"""
        self._is_active = True

    async def close(self):
        """Release the external hardware (i.e. close connection or set mode of external hardware back)"""
        self._is_active = False

    async def restart(self):
        if self._is_active:
            await self.close()
        await self.open()

    @final
    async def __aenter__(self):
        await self.open()
        return self

    @final
    async def __aexit__(self, exc_type, exc_val, exc_tb):
        await self.close()


T = TypeVar("T")


class AsyncCallableDevice(Generic[T], Device):
    """An awaitable external function or service in the robot cell"""

    async def __call__(self, *args, **kwargs) -> Awaitable[T]:
        if not self._is_active:
            raise ValueError("The device is not activated.")
        return await self._call(*args)

    @abstractmethod
    async def _call(self, key, *args) -> Awaitable[T]:
        """The implementation of the call method. AbstractAwaitable guarantees that the device is activated.

        Args:
            key: A key that represents the identifier of the external function or service that is called
            *args: Parameters of the external callable

        Returns: the returned values of the external called function or service
        """


ValueType = Union[int, str, bool, float, Pose]


@runtime_checkable
class InputDevice(Protocol):
    """A device which supports reading from"""

    async def read(self, key: str) -> ValueType:
        """Read a value given its key"""


@runtime_checkable
class OutputDevice(Protocol):
    """A device which supports writing to"""

    async def write(self, key: str, value: ValueType) -> None:
        """Write a value given its key and the new value"""


@runtime_checkable
class IODevice(InputDevice, OutputDevice, Protocol):
    """A device which supports reading and writing"""


class AbstractDeviceState(Protocol):
    """A state of a device"""

    def __eq__(self, other: "AbstractDeviceState") -> bool:
        """Check if the state is equal to another state"""


@runtime_checkable
class StoppableDevice(Protocol):
    """A device that can be stopped"""

    async def stop(self) -> None:
        """Stop the device"""


@runtime_checkable
class StateStreamingDevice(Protocol):
    """A device which supports streaming its state"""

    def state_stream(self, rate: int) -> AsyncIterable[AbstractDeviceState]:
        """Read a value given its key
        Args:
            rate: The rate at which the state should be streamed
        """


class AbstractRobot(Device):
    """An interface for real and simulated robots"""

    def __init__(self, **kwargs):
        super().__init__(**kwargs)
        self._motion_recording: list[list[MotionState]] = []
        self._execution_duration = 0.0
        self._counter = 0

    def recorded_trajectories(self) -> list[list[MotionState]]:
        """Return the recorded motions of a robot. Each list is collected from sync to sync."""
        return self._motion_recording

    def execution_duration(self) -> float:
        """Return the time to execute the movement"""
        return self._execution_duration

    @abstractmethod
    async def _plan(
        self, actions: list[Action], tcp: str, start_joint_position: tuple[float, ...] | None = None
    ) -> api.models.JointTrajectory:
        """Plan a trajectory for the given actions

        Args:
            actions (list[Action] | Action): The actions to be planned. Can be a single action or a list of actions.
                Only motion actions are considered for planning.
            tcp (str): The identifier of the tool center point (TCP)
            start_joint_position (tuple[float, ...] | None): The starting joint position. If None, the current joint

        Returns:
            wb.models.JointTrajectory: The planned joint trajectory
        """

    async def plan(
        self,
        actions: list[Action] | Action,
        tcp: str,
        start_joint_position: tuple[float, ...] | None = None,
    ) -> api.models.JointTrajectory:
        """Plan a trajectory for the given actions

        Args:
            actions (list[Action] | Action): The actions to be planned. Can be a single action or a list of actions.
                Only motion actions are considered for planning.
            tcp (str): The identifier of the tool center point (TCP)
<<<<<<< HEAD
            start_joint_position: the initial position of the robot
=======
            start_joint_position (tuple[float, ...] | None): The starting joint position. If None, the current joint
>>>>>>> 5ed1ca25

        Returns:
            wb.models.JointTrajectory: The planned joint trajectory
        """
        if not isinstance(actions, list):
            actions = [actions]

        if len(actions) == 0:
            raise ValueError("No actions provided")

        return await self._plan(actions, tcp, start_joint_position)

    @abstractmethod
    async def _execute(
        self,
        joint_trajectory: api.models.JointTrajectory,
        tcp: str,
        actions: list[Action],
        on_movement: Callable[[MotionState | None], None],
        movement_controller: MovementController | None,
    ):
        """Execute a planned motion

        Args:
            joint_trajectory (wb.models.JointTrajectory): The planned joint trajectory
            tcp (str): The identifier of the tool center point (TCP)
            actions (list[Action] | Action | None): The actions to be executed. Defaults to None.
            movement_controller (MovementController): The movement controller to be used. Defaults to move_forward
            on_movement (Callable[[MotionState], None]): A callback which is triggered for every movement
        """

    async def execute(
        self,
        joint_trajectory: api.models.JointTrajectory,
        tcp: str,
        actions: list[Action] | Action | None,
        on_movement: Callable[[MotionState | None], None] | None = None,
        movement_controller: MovementController | None = None,
    ):
        """Execute a planned motion

        Args:
            joint_trajectory (wb.models.JointTrajectory): The planned joint trajectory
            tcp (str): The identifier of the tool center point (TCP)
            actions (list[Action] | Action | None): The actions to be executed. Defaults to None.
            movement_controller (MovementController): The movement controller to be used. Defaults to move_forward
            on_movement (Callable[[MotionState], None]): A callback which is triggered for every movement
        """
        if actions is None:
            actions = []
        elif not isinstance(actions, list):
            actions = [actions]

        self._motion_recording.append([])

        def _on_movement(motion_state_: MotionState | None):
            if motion_state_ is not None:
                self._motion_recording[-1].append(motion_state_)
            if on_movement:
                on_movement(motion_state_)

        callerator = Callerator(_on_movement)
        execution_task = asyncio.create_task(
            self._execute(
                joint_trajectory,
                tcp,
                actions,
                movement_controller=movement_controller,
                on_movement=callerator,
            )
        )
        async for motion_state in callerator.stream():
            yield motion_state
        await execution_task

    async def plan_and_execute(
        self,
        actions: list[Action] | Action,
        tcp: str,
        on_movement: Callable[[MotionState | None], None] | None = None,
    ):
        joint_trajectory = await self.plan(actions, tcp)
        async for motion_state in self.execute(
            joint_trajectory, tcp, actions, on_movement, movement_controller=None
        ):
            yield motion_state

    @abstractmethod
    async def get_state(self, tcp: str | None = None) -> RobotState:
        """Current state (pose, joints) of the robot based on the tcp.

        Args:
            tcp (str): The identifier of the tool center point (TCP) to be used for tcp_pose in response. If not set,
                the flange pose is returned as tcp_pose.

        Returns: the current state of the robot

        """

    @abstractmethod
    async def joints(self) -> tuple:
        """Return the current joint positions of the robot

        Returns: the current joint positions

        """

    @abstractmethod
    async def tcp_pose(self, tcp: str | None = None) -> Pose:
        """Return the current pose of the robot based on the tcp

        Args:
            tcp (str): The identifier of the tool center point (TCP) to be used for tcp_pose in response. If not set,
                the flange pose is returned as tcp_pose.

        Returns: the current pose of the robot

        """

    @abstractmethod
    async def tcps(self) -> list[api.models.RobotTcp]:
        """Return all TCPs that are configured on the robot with corresponding offset from flange as pose

        Returns: the TCPs of the robot

        """

    @abstractmethod
    async def tcp_names(self) -> list[str]:
        """Return the name of all TCPs that are configured on the robot

        Returns: a list of all TCPs

        """

    @abstractmethod
    async def active_tcp(self) -> api.models.RobotTcp:
        """Return the active TCP of the robot

        Returns: the active TCP

        """

    @abstractmethod
    async def active_tcp_name(self) -> str:
        """Return the name of the active TCP of the robot

        Returns: the name of the active TCP

        """

    @abstractmethod
    async def stop(self):
        """Stop behaviour of the robot"""


class AbstractController(Device):
    @abstractmethod
    def get_robots(self) -> dict[str, AbstractRobot]:
        """Return all robots that are connected to the controller

        Returns: a dict with {robot_name: robot}
        """


class AbstractTimer(Device):
    """A timer"""

    @abstractmethod
    async def __call__(self, duration: float) -> None:
        """Wait for a duration ms"""


class Timer(ConfigurablePeriphery, AbstractTimer):
    """A real timer (blocking the execution)"""

    class Configuration(ConfigurablePeriphery.Configuration):
        type: Literal["timer", "simulated_timer"] = "timer"
        identifier: str = "timer"

    def __init__(self, configuration: Configuration = Configuration()):
        super().__init__(configuration)

    async def __call__(self, duration: float):
        await asyncio.sleep(duration / 1000)


@dataclass
class ExecutionResult:
    motion_group_id: str
    motion_duration: float
    recorded_trajectories: list[list[MotionState]]


class RobotCell:
    """Access a simulated or real robot"""

    _devices: dict

    def __init__(self, timer: AbstractTimer | None = None, **kwargs):
        if timer is None:
            timer = Timer()
        devices = {"timer": timer, **kwargs}
        # TODO: if "timer" has not the same identifier it cannot correctly be serialized/deserialized currently
        for device_name, device in devices.items():
            if device and device_name != device.identifier:
                raise ValueError(
                    f"The device name should match its name in the robotcell but are '{device_name}' and '{device.identifier}'"
                )
        self._devices = devices
        self._device_exit_stack = AsyncExitStack()

    @property
    def devices(self) -> dict:
        return self._devices

    def set_configurations(self, configurations: list[ConfigurablePeriphery.Configuration]):
        """Set the configurations of all devices that are attached to the robot cell

        Args:
            configurations: the configurations of the robot cell

        """
        self._devices.clear()
        self.apply_configurations(configurations)

    def apply_configurations(self, configurations: list[ConfigurablePeriphery.Configuration]):
        """Applies all given device configurations to the robot cell. If the identifier is already in the
        robot cell the device gets overriden.

        Args:
            configurations: the given device configurations

        """
        for configuration in configurations:
            logger.info(f"Setup device with configuration: {configuration}...")
            identifier = configuration.identifier
            result = ConfigurablePeriphery.all_classes[type(configuration)](
                configuration=configuration
            )
            self._devices[identifier] = result

    def to_configurations(self) -> list[ConfigurablePeriphery.Configuration]:
        """Return the configurations of all devices that are attached to the robot cell

        Returns:
            [list[ConfigurablePeriphery.Configuration]]: the configurations of the robot cell

        """
        # TODO: remove 'hasattr(device, "configuration")' See: https://wandelbots.atlassian.net/browse/WP-554
        return [
            device.configuration
            for device in self._devices.values()
            if hasattr(device, "configuration")
        ]

    @classmethod
    def from_configurations(cls, configurations: list[ConfigurablePeriphery.Configuration]):
        """Construct a new robot_cell from the device configurations

        Returns:
            [RobotCell]: the newly created RobotCell

        """
        robot_cell = cls()
        robot_cell.apply_configurations(configurations)
        return robot_cell

    @classmethod
    def from_dict(cls, data):
        AnyConfiguration = Union.__getitem__(tuple(ConfigurablePeriphery.all_classes))

        class RobotCellConfiguration(pydantic.BaseModel):
            devices: list[AnyConfiguration]  # type: ignore

        config = RobotCellConfiguration(devices=data)

        return cls.from_configurations(config.devices)

    def get_controllers(self) -> list[AbstractController]:
        return list(
            controller
            for controller in self._devices.values()
            if isinstance(controller, AbstractController)
        )

    def get_controller(self, name: str) -> AbstractController:
        """Return the controller by its name"""
        controller = self[name]
        if not isinstance(controller, AbstractController):
            raise ValueError(f'Found no controller with name "{name}".')
        return controller

    def get_robots(self) -> dict[str, AbstractRobot]:
        controllers = self.get_controllers()
        return reduce(
            lambda a, b: a.update(b) or a,
            (controller.get_robots() for controller in controllers),
            {},
        )

    def get_robot_ids(self) -> list[str]:
        # TODO this should return a set
        return list(self.get_robots().keys())

    def get_robot(self, robot_id: str) -> AbstractRobot:
        return self.get_robots()[robot_id]

    def get_execution_results(self) -> list[ExecutionResult]:
        return [
            ExecutionResult(
                motion_group_id=robot_id,
                # TODO this is only the duration of the robot movement within a single sync
                # TODO also this raises if there is no robot configured even for robotless skills
                motion_duration=robot.execution_duration(),
                recorded_trajectories=robot.recorded_trajectories(),
            )
            for robot_id, robot in self.get_robots().items()
        ]

    @asyncstdlib.cached_property
    async def tcps(self) -> dict[str, set[str]]:
        """Return a mapping of all TCPs to the robots that have them configured"""
        result = defaultdict(set)
        for robot_name, robot in self.get_robots().items():
            tcp_names = await robot.tcp_names()
            for tcp_name in tcp_names:
                result[tcp_name].add(robot_name)
        return result

    @property
    def timer(self) -> AbstractTimer:
        return self["timer"]

    async def stop(self):
        """Stop the robot cell"""
        stoppable_devices = [
            device for device in self._devices.values() if isinstance(device, StoppableDevice)
        ]
        if not stoppable_devices:
            return

        async with anyio.create_task_group() as task_group:
            for device in stoppable_devices:
                task_group.start_soon(device.stop)

    async def state_stream(self, rate: int):
        """Stream the state of the robot cell"""
        state_streaming_devices = [
            device for device in self._devices.values() if isinstance(device, StateStreamingDevice)
        ]
        if not state_streaming_devices:
            return

        state_streams = [device.state_stream(rate) for device in state_streaming_devices]
        async with aiostream.stream.merge(*state_streams).stream() as devices_state_stream:
            async for state in devices_state_stream:
                yield state

    # async def open(self):
    #    for device in self.values():
    #       await self._exit_stack.enter_async_context(device)
    #    await super().open()
    #    raise NotImplementedError()

    # async def close(self):
    #    raise NotImplementedError()

    async def __aenter__(self):
        for device in self._devices.values():
            await self._device_exit_stack.enter_async_context(device)
        return self

    async def __aexit__(self, exc_type, exc_value, exc_traceback):
        return await self._device_exit_stack.__aexit__(exc_type, exc_value, exc_traceback)

    def __getitem__(self, item):
        try:
            return self._devices.__getitem__(item)
        except KeyError as exc:
            raise RobotCellKeyError(item) from exc

    def __delitem__(self, key):
        try:
            return self._devices.__delitem__(key)
        except KeyError as exc:
            raise RobotCellKeyError(key) from exc<|MERGE_RESOLUTION|>--- conflicted
+++ resolved
@@ -253,11 +253,8 @@
             actions (list[Action] | Action): The actions to be planned. Can be a single action or a list of actions.
                 Only motion actions are considered for planning.
             tcp (str): The identifier of the tool center point (TCP)
-<<<<<<< HEAD
             start_joint_position: the initial position of the robot
-=======
             start_joint_position (tuple[float, ...] | None): The starting joint position. If None, the current joint
->>>>>>> 5ed1ca25
 
         Returns:
             wb.models.JointTrajectory: The planned joint trajectory

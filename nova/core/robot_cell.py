--- conflicted
+++ resolved
@@ -27,20 +27,10 @@
 import pydantic
 from loguru import logger
 
-<<<<<<< HEAD
+from nova import api
 from nova.actions import Action, MovementController
-from nova.api import models
-from nova.types import MotionState, Pose
+from nova.types import MotionState, Pose, RobotState
 from nova.utils import Callerator
-=======
-from typing import Any, ClassVar, Literal, get_origin, get_type_hints
-from nova.types import Pose, MotionState, RobotState
-from nova.actions import Action, MovementController
-import pydantic
-import anyio
-from functools import reduce
-from nova import api
->>>>>>> 488fcd81
 
 
 class RobotCellError(Exception):

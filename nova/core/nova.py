--- conflicted
+++ resolved
@@ -18,21 +18,7 @@
 class Nova:
     """A high-level Nova client for interacting with robot cells and controllers."""
 
-<<<<<<< HEAD
-    def __init__(
-        self,
-        *,
-        host: str | None = None,
-        access_token: str | None = None,
-        username: str | None = None,
-        password: str | None = None,
-        version: str = "v2",
-        verify_ssl: bool = True,
-        nats_client_config: dict | None = None,
-    ):
-=======
     def __init__(self, config: NovaConfig | None = None):
->>>>>>> 7702e519
         """
         Initialize the Nova client.
 

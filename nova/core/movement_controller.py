--- conflicted
+++ resolved
@@ -1,4 +1,3 @@
-<<<<<<< HEAD
 import asyncio
 import bisect
 from datetime import datetime
@@ -7,11 +6,6 @@
 
 import wandelbots_api_client as wb
 from icecream import ic
-=======
-from typing import Callable
-
-import wandelbots_api_client.v2 as wb
->>>>>>> 7a826a5b
 
 from nova.actions import MovementControllerContext
 from nova.core import logger

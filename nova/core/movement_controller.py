--- conflicted
+++ resolved
@@ -1,10 +1,7 @@
 import asyncio
-<<<<<<< HEAD
 from enum import StrEnum, auto
-=======
 from enum import Enum, auto
 from functools import singledispatch
->>>>>>> 0d3a4145
 from math import ceil, floor
 from typing import AsyncIterator, Optional
 
@@ -118,7 +115,6 @@
     return movement_controller
 
 
-<<<<<<< HEAD
 # class TrajectoryCursor:
 #     def __init__(
 #         self,
@@ -310,9 +306,6 @@
 
 
 class OperationType(StrEnum):
-=======
-class OperationType(Enum):
->>>>>>> 0d3a4145
     FORWARD = auto()
     BACKWARD = auto()
     FORWARD_TO = auto()

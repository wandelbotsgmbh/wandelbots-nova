--- conflicted
+++ resolved
@@ -30,12 +30,7 @@
     async def movement_controller(
         response_stream: ExecuteTrajectoryResponseStream,
     ) -> ExecuteTrajectoryRequestStream:
-<<<<<<< HEAD
         # TODO task error handling
-=======
-        # The first request is to initialize the movement
-        yield wb.models.InitializeMovementRequest(trajectory=context.motion_id, initial_location=0)  # type: ignore
->>>>>>> 79aa7de9
 
         async def motion_group_state_monitor(
             motion_group_state_stream: AsyncIterator[wb.models.MotionGroupState],
@@ -90,16 +85,11 @@
             raise InitMovementFailed(initialize_movement_response)
 
         set_io_list = context.combined_actions.to_set_io()
-<<<<<<< HEAD
         yield wb.models.StartMovementRequest(
             direction=wb.models.Direction.DIRECTION_FORWARD,
             set_ios=set_io_list,
             start_on_io=None,
             pause_on_io=None,
-=======
-        yield wb.models.StartMovementRequest(  # type: ignore
-            set_ios=set_io_list, start_on_io=None, pause_on_io=None
->>>>>>> 79aa7de9
         )
         execute_trajectory_response = await anext(response_stream)
         start_movement_response = execute_trajectory_response.actual_instance
@@ -164,14 +154,9 @@
     async def cntrl(
         self, response_stream: ExecuteTrajectoryResponseStream
     ) -> ExecuteTrajectoryRequestStream:
-<<<<<<< HEAD
         self._response_stream = response_stream
         async for request in init_movement_gen(self.context.motion_id, response_stream):
             yield request
-=======
-        # The first request is to initialize the movement
-        yield wb.models.InitializeMovementRequest(trajectory=context.motion_id, initial_location=0)  # type: ignore
->>>>>>> 79aa7de9
 
         async with asyncio.TaskGroup() as tg:
             tg.create_task(self._effect_consumer(), name="effect_consumer")

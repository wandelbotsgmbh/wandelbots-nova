--- conflicted
+++ resolved
@@ -649,7 +649,6 @@
             while True:
                 response = await self._response_queue.get()
                 self._in_queue.put_nowait(response)
-<<<<<<< HEAD
                 if isinstance(response, api.models.MotionGroupState):
                     motion_group_state = response
                     motion_state = motion_group_state_to_motion_state(motion_group_state)
@@ -678,33 +677,6 @@
                                     break
 
                     self._response_queue.task_done()
-=======
-                instance = response
-                if isinstance(instance, wb_v1.models.Movement):
-                    if last_movement is None:
-                        last_movement = instance.movement
-                    self._current_location = instance.movement.current_location
-                    self._handle_movement(instance.movement, last_movement)
-                    last_movement = instance.movement
-
-                elif isinstance(instance, wb_v1.models.Standstill):
-                    self._current_location = instance.standstill.location
-                    match instance.standstill.reason:
-                        case wb_v1.models.StandstillReason.REASON_USER_PAUSED_MOTION:
-                            self._overshoot = self._current_location - self._target_location
-                            self._complete_operation()
-                            if self._detach_on_standstill:
-                                break
-                        case wb_v1.models.StandstillReason.REASON_MOTION_ENDED:
-                            self._overshoot = self._current_location - self._target_location
-                            assert self._overshoot == 0.0
-                            # self._overshoot = 0.0  # because the RAE takes care of that
-                            self._complete_operation()
-                            if self._detach_on_standstill:
-                                break
-                            # self.context.movement_consumer(None)
-                            # break
->>>>>>> 14232360
         except asyncio.CancelledError:
             logger.debug("Response consumer was cancelled, cleaning up trajectory cursor")
             raise

--- conflicted
+++ resolved
@@ -1,14 +1,4 @@
 import asyncio
-<<<<<<< HEAD
-import bisect
-from typing import AsyncIterator
-
-import wandelbots_api_client.v2 as wb
-from icecream import ic
-
-from nova.actions import MovementControllerContext
-from nova.core.exceptions import ErrorDuringMovement, InitMovementFailed
-=======
 from enum import StrEnum, auto
 from functools import singledispatch
 from math import ceil, floor
@@ -23,8 +13,7 @@
 from nova.actions.base import Action
 from nova.actions.container import CombinedActions
 from nova.core import logger
-from nova.core.exceptions import InitMovementFailed
->>>>>>> 5b7a61ed
+from nova.core.exceptions import ErrorDuringMovement, InitMovementFailed
 from nova.types import (
     ExecuteTrajectoryRequestStream,
     ExecuteTrajectoryResponseStream,
@@ -126,7 +115,6 @@
     return movement_controller
 
 
-<<<<<<< HEAD
 class TrajectoryCursor:
     def __init__(
         self,
@@ -144,135 +132,6 @@
         return self.cntrl
 
     def forward(self):
-=======
-class OperationType(StrEnum):
-    FORWARD = auto()
-    BACKWARD = auto()
-    FORWARD_TO = auto()
-    BACKWARD_TO = auto()
-    FORWARD_TO_NEXT_ACTION = auto()
-    BACKWARD_TO_PREVIOUS_ACTION = auto()
-    PAUSE = auto()
-
-
-@dataclass
-class OperationResult:
-    operation_type: OperationType
-    # status: OperationStatus
-    target_location: Optional[float] = None
-    start_location: Optional[float] = None
-    final_location: Optional[float] = None
-    overshoot: Optional[float] = None
-    error: Optional[Exception] = None
-
-
-class MovementOption(StrEnum):
-    CAN_MOVE_FORWARD = auto()
-    CAN_MOVE_BACKWARD = auto()
-
-
-motion_started = signal("motion_started")
-motion_stopped = signal("motion_stopped")
-
-
-class MotionEventType(StrEnum):
-    STARTED = auto()
-    STOPPED = auto()
-
-
-class MotionEvent(pydantic.BaseModel):
-    type: MotionEventType
-    current_location: float
-    current_action: Action
-    target_location: float
-    target_action: Action
-
-
-class TrajectoryCursor:
-    def __init__(
-        self,
-        motion_id: str,
-        joint_trajectory: wb.models.JointTrajectory,
-        actions: list[Action],
-        initial_location: float,
-        detach_on_standstill: bool = False,
-    ):
-        self.motion_id = motion_id
-        self.joint_trajectory = joint_trajectory
-        self.actions = CombinedActions(items=actions)  # type: ignore
-        self._command_queue: asyncio.Queue = asyncio.Queue()
-        self._COMMAND_QUEUE_SENTINAL = object()
-        self._in_queue: asyncio.Queue[wb.models.ExecuteTrajectoryResponse | None] = asyncio.Queue()
-        self._current_location = initial_location
-        self._overshoot = 0.0
-        self._target_location = self.next_action_index + 1.0
-        self._detach_on_standstill = detach_on_standstill
-
-        self._current_operation_future: Optional[asyncio.Future[OperationResult]] = None
-        self._current_operation_type: Optional[OperationType] = None
-        self._current_target_location: Optional[float] = None
-        self._current_start_location: Optional[float] = None
-
-        self._initialize_task = asyncio.create_task(self.ainitialize())
-
-    async def ainitialize(self):
-        target_action = self.actions[self.next_action_index or 0]
-        await motion_started.send_async(self, event=self._get_motion_event(target_action))
-
-    @property
-    def end_location(self) -> float:
-        # The assert ensures that we not accidentally use it in __init__ before it is set.
-        assert getattr(self, "joint_trajectory", None) is not None
-        return self.joint_trajectory.locations[-1]
-
-    @property
-    def current_action(self) -> Action:
-        current_action_index = floor(self._current_location) - 1
-        if current_action_index < 0:
-            current_action_index = 0
-        return self.actions[current_action_index]
-
-    @property
-    def next_action_index(self) -> int:
-        index = ceil(self._current_location - self._overshoot) - 1
-        if index < 0:
-            return 0
-        if index < len(self.actions):
-            return index
-        # for now we don't allow forward wrap around
-        return len(self.actions) - 1
-
-    @property
-    def previous_action_index(self) -> int:
-        index = ceil(self._current_location - 1.0 - self._overshoot) - 1
-        assert index <= len(self.actions)
-        # if index < 0:
-        #     # for now we don't allow backward wrap around
-        #     return 0
-        return index
-
-    def get_movement_options(self) -> set[MovementOption]:
-        options = {
-            MovementOption.CAN_MOVE_FORWARD: self._current_location < self.end_location,
-            MovementOption.CAN_MOVE_BACKWARD: self._current_location > 0.0,
-        }
-        return {option for option, available in options.items() if available}
-
-    def forward(
-        self, location: float | None = None, playback_speed_in_percent: int | None = None
-    ) -> asyncio.Future[OperationResult]:
-        # should idempotently move forward
-        future = self._start_operation(OperationType.FORWARD)
-
-        # We can only use this with v2
-        # if location is not None:
-        #     self._target_location = location
-
-        if playback_speed_in_percent is not None:
-            self._command_queue.put_nowait(
-                wb.models.PlaybackSpeedRequest(playback_speed_in_percent=playback_speed_in_percent)
-            )
->>>>>>> 5b7a61ed
         self._command_queue.put_nowait(
             wb.models.StartMovementRequest(
                 direction=wb.models.Direction.DIRECTION_FORWARD,
@@ -282,48 +141,7 @@
             )
         )
 
-<<<<<<< HEAD
     def backward(self):
-=======
-        return future
-
-    def forward_to(
-        self, location: float, playback_speed_in_percent: int | None = None
-    ) -> asyncio.Future[OperationResult]:
-        # currently we don't complain about invalid locations as long as they are not before the current location
-        if location < self._current_location:
-            # Create a future that's already resolved with an error
-            future: asyncio.Future[OperationResult] = asyncio.Future()
-            future.set_exception(
-                ValueError("Cannot move forward to a location before the current location")
-            )
-            return future
-        self._target_location = location
-        return self.forward(playback_speed_in_percent=playback_speed_in_percent)
-
-    def forward_to_next_action(
-        self, playback_speed_in_percent: int | None = None
-    ) -> asyncio.Future[OperationResult]:
-        index = self.next_action_index
-        if index < len(self.actions):
-            return self.forward_to(index + 1.0, playback_speed_in_percent=playback_speed_in_percent)
-        else:
-            return asyncio.Future()
-            # # Create a future that's already resolved with an error
-            # future = asyncio.Future()
-            # future.set_exception(ValueError("No next action found after current location."))
-            # return future
-
-    def backward(
-        self, playback_speed_in_percent: int | None = None
-    ) -> asyncio.Future[OperationResult]:
-        future = self._start_operation(OperationType.BACKWARD)
-
-        if playback_speed_in_percent is not None:
-            self._command_queue.put_nowait(
-                wb.models.PlaybackSpeedRequest(playback_speed_in_percent=playback_speed_in_percent)
-            )
->>>>>>> 5b7a61ed
         self._command_queue.put_nowait(
             wb.models.StartMovementRequest(
                 direction=wb.models.Direction.DIRECTION_BACKWARD,
@@ -333,103 +151,16 @@
             )
         )
 
-<<<<<<< HEAD
     def pause(self):
         self._command_queue.put_nowait(wb.models.PauseMovementRequest())
 
     def pause_at(self, location: float):
         # How to pause at an exact location?
         bisect.insort(self._breakpoints, location)
-=======
-        return future
-
-    def backward_to(
-        self, location: float, playback_speed_in_percent: int | None = None
-    ) -> asyncio.Future[OperationResult]:
-        # currently we don't complain about invalid locations as long as they are not after the current location
-        if location > self._current_location:
-            # Create a future that's already resolved with an error
-            future: asyncio.Future[OperationResult] = asyncio.Future()
-            future.set_exception(
-                ValueError("Cannot move backward to a location after the current location")
-            )
-            return future
-        self._target_location = location
-        return self.backward(playback_speed_in_percent=playback_speed_in_percent)
-
-    def backward_to_previous_action(
-        self, playback_speed_in_percent: int | None = None
-    ) -> asyncio.Future[OperationResult]:
-        index = self.previous_action_index
-        if index + 1.0 >= 0:
-            return self.backward_to(
-                index + 1.0, playback_speed_in_percent=playback_speed_in_percent
-            )
-        else:
-            # Create a future that's already resolved with an error
-            future: asyncio.Future[OperationResult] = asyncio.Future()
-            future.set_exception(ValueError("No previous action found before current location."))
-            return future
-
-    def _pause(self):
-        self._command_queue.put_nowait(wb.models.PauseMovementRequest())
-
-    def pause(self) -> asyncio.Future[OperationResult] | None:
-        self._pause()
-        if self._current_operation_future is not None:
-            return self._current_operation_future
-        return None
-
-    def detach(self):
-        # TODO this does not stop the movement atm, it just stops controlling movement
-        # this is especially open for testing what happens when the movement is backwards
-        # and no end is reached
-        # TODO only allow finishing if at forward end of trajectory
-        self._command_queue.put_nowait(self._COMMAND_QUEUE_SENTINAL)
-
-    def _start_operation(
-        self, operation_type: OperationType, target_location: Optional[float] = None
-    ) -> asyncio.Future[OperationResult]:
-        """Start a new operation, returning a Future that will be resolved when the operation completes."""
-        if self._current_operation_future and not self._current_operation_future.done():
-            # Cancel the current operation
-            self._current_operation_future.cancel()
-
-        self._current_operation_future = asyncio.Future()
-        self._current_operation_type = operation_type
-        self._current_target_location = target_location
-        self._current_start_location = self._current_location
-        self._interrupt_requested = False
-
-        return self._current_operation_future
-
-    def _complete_operation(self, error: Optional[Exception] = None):
-        """Complete the current operation with the given status."""
-        if not self._current_operation_future or self._current_operation_future.done():
-            return
-
-        assert self._current_operation_type is not None
-
-        result = OperationResult(
-            operation_type=self._current_operation_type,
-            # status=status,
-            target_location=self._current_target_location,
-            start_location=self._current_start_location,
-            final_location=self._current_location,
-            overshoot=self._overshoot,
-            error=error,
-        )
-
-        if error:
-            self._current_operation_future.set_exception(error)
-        else:
-            self._current_operation_future.set_result(result)
->>>>>>> 5b7a61ed
 
     async def cntrl(
         self, response_stream: ExecuteTrajectoryResponseStream
     ) -> ExecuteTrajectoryRequestStream:
-<<<<<<< HEAD
         self._response_stream = response_stream
         async for request in init_movement_gen(self.context.motion_id, response_stream):
             yield request
@@ -574,114 +305,276 @@
     return TrajectoryCursor(context)
 
 
-class Jogger:
-    def __init__(self, effect_stream, motion_group_id: str, tcp_name: str | None = None):
-        self._motion_group_id = motion_group_id
-        self._tcp_name = tcp_name
-        # TODO support the other parameters
-        self._command_queue = asyncio.Queue()
-        self._response_queue = asyncio.Queue()
-        self._effect_stream: AsyncIterator[wb.models.MotionGroupState] = effect_stream
-
-    def __call__(self, context: MovementControllerContext):
-        self.context = context
-        return self.cntrl
-
-    def jog_tcp(
+class OperationType(StrEnum):
+    FORWARD = auto()
+    BACKWARD = auto()
+    FORWARD_TO = auto()
+    BACKWARD_TO = auto()
+    FORWARD_TO_NEXT_ACTION = auto()
+    BACKWARD_TO_PREVIOUS_ACTION = auto()
+    PAUSE = auto()
+
+
+@dataclass
+class OperationResult:
+    operation_type: OperationType
+    # status: OperationStatus
+    target_location: Optional[float] = None
+    start_location: Optional[float] = None
+    final_location: Optional[float] = None
+    overshoot: Optional[float] = None
+    error: Optional[Exception] = None
+
+
+class MovementOption(StrEnum):
+    CAN_MOVE_FORWARD = auto()
+    CAN_MOVE_BACKWARD = auto()
+
+
+motion_started = signal("motion_started")
+motion_stopped = signal("motion_stopped")
+
+
+class MotionEventType(StrEnum):
+    STARTED = auto()
+    STOPPED = auto()
+
+
+class MotionEvent(pydantic.BaseModel):
+    type: MotionEventType
+    current_location: float
+    current_action: Action
+    target_location: float
+    target_action: Action
+
+
+class TrajectoryCursor:
+    def __init__(
         self,
-        translation: list[float] | None = None,
-        rotation: list[float] | None = None,
-        use_tool_coordinate_system: bool = False,
+        motion_id: str,
+        joint_trajectory: wb.models.JointTrajectory,
+        actions: list[Action],
+        initial_location: float,
+        detach_on_standstill: bool = False,
     ):
-        if translation is None:
-            translation = [0.0, 0.0, 0.0]
-        if rotation is None:
-            rotation = [0.0, 0.0, 0.0]
+        self.motion_id = motion_id
+        self.joint_trajectory = joint_trajectory
+        self.actions = CombinedActions(items=actions)  # type: ignore
+        self._command_queue: asyncio.Queue = asyncio.Queue()
+        self._COMMAND_QUEUE_SENTINAL = object()
+        self._in_queue: asyncio.Queue[wb.models.ExecuteTrajectoryResponse | None] = asyncio.Queue()
+        self._current_location = initial_location
+        self._overshoot = 0.0
+        self._target_location = self.next_action_index + 1.0
+        self._detach_on_standstill = detach_on_standstill
+
+        self._current_operation_future: Optional[asyncio.Future[OperationResult]] = None
+        self._current_operation_type: Optional[OperationType] = None
+        self._current_target_location: Optional[float] = None
+        self._current_start_location: Optional[float] = None
+
+        self._initialize_task = asyncio.create_task(self.ainitialize())
+
+    async def ainitialize(self):
+        target_action = self.actions[self.next_action_index or 0]
+        await motion_started.send_async(self, event=self._get_motion_event(target_action))
+
+    @property
+    def end_location(self) -> float:
+        # The assert ensures that we not accidentally use it in __init__ before it is set.
+        assert getattr(self, "joint_trajectory", None) is not None
+        return self.joint_trajectory.locations[-1]
+
+    @property
+    def current_action(self) -> Action:
+        current_action_index = floor(self._current_location) - 1
+        if current_action_index < 0:
+            current_action_index = 0
+        return self.actions[current_action_index]
+
+    @property
+    def next_action_index(self) -> int:
+        index = ceil(self._current_location - self._overshoot) - 1
+        if index < 0:
+            return 0
+        if index < len(self.actions):
+            return index
+        # for now we don't allow forward wrap around
+        return len(self.actions) - 1
+
+    @property
+    def previous_action_index(self) -> int:
+        index = ceil(self._current_location - 1.0 - self._overshoot) - 1
+        assert index <= len(self.actions)
+        # if index < 0:
+        #     # for now we don't allow backward wrap around
+        #     return 0
+        return index
+
+    def get_movement_options(self) -> set[MovementOption]:
+        options = {
+            MovementOption.CAN_MOVE_FORWARD: self._current_location < self.end_location,
+            MovementOption.CAN_MOVE_BACKWARD: self._current_location > 0.0,
+        }
+        return {option for option, available in options.items() if available}
+
+    def forward(
+        self, location: float | None = None, playback_speed_in_percent: int | None = None
+    ) -> asyncio.Future[OperationResult]:
+        # should idempotently move forward
+        future = self._start_operation(OperationType.FORWARD)
+
+        # We can only use this with v2
+        # if location is not None:
+        #     self._target_location = location
+
+        if playback_speed_in_percent is not None:
+            self._command_queue.put_nowait(
+                wb.models.PlaybackSpeedRequest(playback_speed_in_percent=playback_speed_in_percent)
+            )
         self._command_queue.put_nowait(
-            wb.models.TcpVelocityRequest(
-                translation=translation,
-                rotation=rotation,
-                use_tool_coordinate_system=use_tool_coordinate_system,
-            )
-        )
-
-    def pause(self):
-        self._command_queue.put_nowait(wb.models.PauseJoggingRequest())
+            wb.models.StartMovementRequest(
+                direction=wb.models.Direction.DIRECTION_FORWARD,
+                # set_ios=self.context.combined_actions.to_set_io(),  # somehow gets called before self.context is set
+                start_on_io=None,
+                pause_on_io=None,
+            )
+        )
+
+        return future
+
+    def forward_to(
+        self, location: float, playback_speed_in_percent: int | None = None
+    ) -> asyncio.Future[OperationResult]:
+        # currently we don't complain about invalid locations as long as they are not before the current location
+        if location < self._current_location:
+            # Create a future that's already resolved with an error
+            future: asyncio.Future[OperationResult] = asyncio.Future()
+            future.set_exception(
+                ValueError("Cannot move forward to a location before the current location")
+            )
+            return future
+        self._target_location = location
+        return self.forward(playback_speed_in_percent=playback_speed_in_percent)
+
+    def forward_to_next_action(
+        self, playback_speed_in_percent: int | None = None
+    ) -> asyncio.Future[OperationResult]:
+        index = self.next_action_index
+        if index < len(self.actions):
+            return self.forward_to(index + 1.0, playback_speed_in_percent=playback_speed_in_percent)
+        else:
+            return asyncio.Future()
+            # # Create a future that's already resolved with an error
+            # future = asyncio.Future()
+            # future.set_exception(ValueError("No next action found after current location."))
+            # return future
+
+    def backward(
+        self, playback_speed_in_percent: int | None = None
+    ) -> asyncio.Future[OperationResult]:
+        future = self._start_operation(OperationType.BACKWARD)
+
+        if playback_speed_in_percent is not None:
+            self._command_queue.put_nowait(
+                wb.models.PlaybackSpeedRequest(playback_speed_in_percent=playback_speed_in_percent)
+            )
+        self._command_queue.put_nowait(
+            wb.models.StartMovementRequest(
+                direction=wb.models.Direction.DIRECTION_BACKWARD,
+                # set_ios=self.context.combined_actions.to_set_io(),
+                start_on_io=None,
+                pause_on_io=None,
+            )
+        )
+
+        return future
+
+    def backward_to(
+        self, location: float, playback_speed_in_percent: int | None = None
+    ) -> asyncio.Future[OperationResult]:
+        # currently we don't complain about invalid locations as long as they are not after the current location
+        if location > self._current_location:
+            # Create a future that's already resolved with an error
+            future: asyncio.Future[OperationResult] = asyncio.Future()
+            future.set_exception(
+                ValueError("Cannot move backward to a location after the current location")
+            )
+            return future
+        self._target_location = location
+        return self.backward(playback_speed_in_percent=playback_speed_in_percent)
+
+    def backward_to_previous_action(
+        self, playback_speed_in_percent: int | None = None
+    ) -> asyncio.Future[OperationResult]:
+        index = self.previous_action_index
+        if index + 1.0 >= 0:
+            return self.backward_to(
+                index + 1.0, playback_speed_in_percent=playback_speed_in_percent
+            )
+        else:
+            # Create a future that's already resolved with an error
+            future: asyncio.Future[OperationResult] = asyncio.Future()
+            future.set_exception(ValueError("No previous action found before current location."))
+            return future
+
+    def _pause(self):
+        self._command_queue.put_nowait(wb.models.PauseMovementRequest())
+
+    def pause(self) -> asyncio.Future[OperationResult] | None:
+        self._pause()
+        if self._current_operation_future is not None:
+            return self._current_operation_future
+        return None
+
+    def detach(self):
+        # TODO this does not stop the movement atm, it just stops controlling movement
+        # this is especially open for testing what happens when the movement is backwards
+        # and no end is reached
+        # TODO only allow finishing if at forward end of trajectory
+        self._command_queue.put_nowait(self._COMMAND_QUEUE_SENTINAL)
+
+    def _start_operation(
+        self, operation_type: OperationType, target_location: Optional[float] = None
+    ) -> asyncio.Future[OperationResult]:
+        """Start a new operation, returning a Future that will be resolved when the operation completes."""
+        if self._current_operation_future and not self._current_operation_future.done():
+            # Cancel the current operation
+            self._current_operation_future.cancel()
+
+        self._current_operation_future = asyncio.Future()
+        self._current_operation_type = operation_type
+        self._current_target_location = target_location
+        self._current_start_location = self._current_location
+        self._interrupt_requested = False
+
+        return self._current_operation_future
+
+    def _complete_operation(self, error: Optional[Exception] = None):
+        """Complete the current operation with the given status."""
+        if not self._current_operation_future or self._current_operation_future.done():
+            return
+
+        assert self._current_operation_type is not None
+
+        result = OperationResult(
+            operation_type=self._current_operation_type,
+            # status=status,
+            target_location=self._current_target_location,
+            start_location=self._current_start_location,
+            final_location=self._current_location,
+            overshoot=self._overshoot,
+            error=error,
+        )
+
+        if error:
+            self._current_operation_future.set_exception(error)
+        else:
+            self._current_operation_future.set_result(result)
 
     async def cntrl(
-        self, response_stream: AsyncIterator[wb.models.ExecuteJoggingResponse]
-    ) -> AsyncIterator[wb.models.ExecuteJoggingRequest]:
-        self._response_stream = response_stream
-        async for request in init_jogging_gen(
-            self._motion_group_id, self._tcp_name, response_stream
-        ):
-            yield request
-
-        async with asyncio.TaskGroup() as tg:
-            tg.create_task(self._effect_consumer(), name="effect_consumer")
-            tg.create_task(self._response_consumer(), name="request_consumer")
-            tg.create_task(self._combined_response_consumer(), name="combined_response_consumer")
-
-            async for request in self._request_loop():
-                yield request
-
-    async def _request_loop(self):
-        while True:
-            yield await self._command_queue.get()
-            self._command_queue.task_done()
-
-    async def _effect_consumer(self):
-        async for effect in self._effect_stream:
-            # ic(effect)
-            self._response_queue.put_nowait(effect)
-
-    async def _response_consumer(self):
-        async for response in self._response_stream:
-            ic(response)
-            self._response_queue.put_nowait(response)
-
-    async def _combined_response_consumer(self):
-        try:
-            while True:
-                response = await self._response_queue.get()
-                # TODO singledispatch?
-                if isinstance(response, wb.models.MotionGroupState):
-                    self._handle_motion_state(response)
-                elif isinstance(response, wb.models.ExecuteJoggingResponse):
-                    if isinstance(response.actual_instance, wb.models.MovementErrorResponse):
-                        ic()
-                        self._response_queue.task_done()
-                        break
-                self._response_queue.task_done()
-        except asyncio.CancelledError:
-            ic()
-            raise
-        except Exception as e:
-            ic(e)
-            raise
-        ic()
-
-    def _handle_motion_state(self, motion_group_state: wb.models.MotionGroupState):
-        pass
-        # ic(motion_group_state)
-
-
-async def init_jogging_gen(
-    motion_group_id, tcp_name, response_stream
-) -> ExecuteJoggingRequestStream:
-    # The first request is to initialize the movement
-    yield wb.models.InitializeJoggingRequest(motion_group=motion_group_id, tcp=tcp_name)  # type: ignore
-
-    # then we get the response
-    initialize_jogging_response = await anext(response_stream)
-    assert isinstance(
-        initialize_jogging_response.actual_instance, wb.models.InitializeJoggingResponse
-    ), "Expected InitializeJoggingResponse, got: " + str(
-        initialize_jogging_response.actual_instance
-    )
-    if isinstance(initialize_jogging_response.actual_instance, wb.models.InitializeJoggingResponse):
-        assert initialize_jogging_response.actual_instance.kind == "INITIALIZE_RECEIVED"
-=======
+        self, response_stream: ExecuteTrajectoryResponseStream
+    ) -> ExecuteTrajectoryRequestStream:
         await self._initialize_task
 
         self._response_stream = response_stream
@@ -857,5 +750,4 @@
     ):
         r1 = initialize_movement_response.actual_instance
         if not r1.init_response.succeeded:  # TODO we don't come here if there was an error response
-            raise InitMovementFailed(r1.init_response)
->>>>>>> 5b7a61ed
+            raise InitMovementFailed(r1.init_response)
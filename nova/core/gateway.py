--- conflicted
+++ resolved
@@ -10,12 +10,7 @@
 from typing import AsyncGenerator, TypeVar
 from urllib.parse import quote as original_quote
 
-<<<<<<< HEAD
 import wandelbots_api_client.v2 as wb
-=======
-import wandelbots_api_client as wb
-import wandelbots_api_client.v2 as v2
->>>>>>> 7702e519
 from decouple import config
 
 from nova.auth.auth_config import Auth0Config

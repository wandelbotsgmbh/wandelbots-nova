--- conflicted
+++ resolved
@@ -10,13 +10,8 @@
 from typing import AsyncGenerator, TypeVar
 from urllib.parse import quote as original_quote
 
-<<<<<<< HEAD
 import wandelbots_api_client.v2 as wb
 from decouple import config
-=======
-import wandelbots_api_client as wb
-import wandelbots_api_client.v2 as v2
->>>>>>> 0d3a4145
 
 from nova.auth.auth_config import Auth0Config
 from nova.auth.authorization import Auth0DeviceAuthorization
@@ -208,11 +203,12 @@
         self.trajectory_caching_api: wb.TrajectoryCachingApi = intercept(
             wb.TrajectoryCachingApi(api_client=self._api_client), self
         )
-<<<<<<< HEAD
+        self.controller_ios_api = intercept(wb.ControllerIOsApi(api_client=self._api_client), self)
+        self.motion_group_jogging_api = intercept(
+            wb.MotionGroupJoggingApi(api_client=self._api_client), self
+        )
+        self.store_object_api = intercept(wb.StoreObjectApi(api_client=self._api_client), self)
         self.kinematics_api = intercept(wb.KinematicsApi(api_client=self._api_client), self)
-=======
-        self.store_object_api = intercept(wb.StoreObjectApi(api_client=self._api_client), self)
->>>>>>> 0d3a4145
 
         # init v2 api client
         api_v2_client_config = wb.Configuration(

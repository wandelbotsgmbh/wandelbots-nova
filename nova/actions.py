--- conflicted
+++ resolved
@@ -3,13 +3,9 @@
 
 import pydantic
 import wandelbots_api_client as wb
-<<<<<<< HEAD
-
-from nova.motion_settings import MotionSettings
-=======
+
+from nova.types.collision_scene import CollisionScene
 from nova.types.motion_settings import MotionSettings
->>>>>>> 488fcd81
-from nova.types.collision_scene import CollisionScene
 from nova.types.pose import Pose
 from nova.types.state import MotionState
 

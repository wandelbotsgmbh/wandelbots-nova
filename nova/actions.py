from abc import ABC, abstractmethod
from typing import Annotated, Any, AsyncGenerator, Callable, Literal, Union

import pydantic
import wandelbots_api_client as wb
<<<<<<< HEAD
from abc import ABC, abstractmethod
from nova.motion_settings import MotionSettings
=======

from nova.types.collision_scene import CollisionScene
from nova.types.pose import Pose
>>>>>>> eadb084f


class Action(pydantic.BaseModel, ABC):
    @abstractmethod
    @pydantic.model_serializer
    def serialize_model(self):
        """Serialize the model to a dictionary"""


class WriteAction(Action):
    type: Literal["Write"] = "Write"
    key: str
    value: Any

    @pydantic.model_serializer
    def serialize_model(self):
        return wb.models.IOValue(io=self.key, boolean_value=self.value).model_dump()


class ReadAction(Action):
    type: Literal["Read"] = "Read"
    device_id: str
    key: str


class ReadPoseAction(Action):
    type: Literal["ReadPose"] = "ReadPose"
    device_id: str
    tcp: str | None = None


class ReadJointsAction(Action):
    type: Literal["ReadJoints"] = "ReadJoints"
    device_id: str


class CallAction(Action):
    type: Literal["Call"] = "Call"
    device_id: str
    key: str
    arguments: list


MS = MotionSettings
PoseOrVectorTuple = Union[
    Pose, tuple[float, float, float, float, float, float], tuple[float, float, float]
]


class Motion(Action, ABC):
    """Base model of a motion

    Args:
        type: the type of the motion
        settings: the settings of the motion

    """

    type: Literal["linear", "ptp", "circular", "joint_ptp", "spline"]
    target: Pose | tuple[float, ...]
    settings: MotionSettings = MotionSettings()

    @property
    def is_cartesian(self):
        return isinstance(self.target, Pose)


class UnresolvedMotion(Motion, ABC):
    @abstractmethod
    async def resolve(
        self,
        initial_joints: tuple[float, ...],
        collision_scene: CollisionScene | None,
        configuration: dict,
        moving_robot_identifier: str,
    ) -> tuple[list[Motion], tuple[float, ...]] | None:
        """Convert the motion to a list of motion primitives

        Args:
            initial_joints: Joint positions at start of motion
            collision_scene: The collision scene used to check collisions
            configuration: E.g. data of physical setup of robot system, cell, etc.
            moving_robot_identifier: The identifier of the robot that is moving in the scene

        Returns:
            Tuple of resolved motions and the joint position at the end of the motions. None, if the motion can't be resolved

        """


class Linear(Motion):
    """A linear motion

    Examples:
    >>> Linear(target=Pose((1, 2, 3, 4, 5, 6)), settings=MotionSettings(velocity=10))
    Linear(type='linear', target=Pose(position=Vector3d(x=1, y=2, z=3), orientation=Vector3d(x=4, y=5, z=6)), settings=MotionSettings(min_blending_velocity=None, blending=None, joint_velocities=None, joint_accelerations=None, velocity=10.0, acceleration=None, orientation_velocity=None, orientation_acceleration=None))

    """

    type: Literal["linear"] = "linear"
    target: Pose

    def _to_api_model(self) -> wb.models.PathLine:
        """Serialize the model to the API model

        Examples:
        >>> Linear(target=Pose((1, 2, 3, 4, 5, 6)), settings=MotionSettings(velocity=10))._to_api_model()
        PathLine(target_pose=Pose2(position=[1, 2, 3], orientation=[4, 5, 6]), path_definition_name='PathLine')
        """
        return wb.models.PathLine(
            target_pose=wb.models.Pose2(**self.target.model_dump()), path_definition_name="PathLine"
        )

    @pydantic.model_serializer
    def serialize_model(self):
        return self._to_api_model().model_dump()


def lin(target: PoseOrVectorTuple, settings: MotionSettings = MotionSettings()) -> Linear:
    """Convenience function to create a linear motion

    Args:
        target: the target pose or vector. If the target is a vector, the orientation is set to (0, 0, 0).
        settings: the motion settings

    Returns: the linear motion

    Examples:
    >>> ms = MotionSettings(velocity=10)
    >>> assert lin((1, 2, 3, 4, 5, 6), settings=ms) == Linear(target=Pose((1, 2, 3, 4, 5, 6)), settings=ms)
    >>> assert lin((1, 2, 3)) == lin((1, 2, 3, 0, 0, 0))

    """
    t = (*target, 0.0, 0.0, 0.0) if len(target) == 3 else target
    return Linear(target=Pose(t), settings=settings)


class PTP(Motion):
    """A point-to-point motion

    Examples:
    >>> PTP(target=Pose((1, 2, 3, 4, 5, 6)), settings=MotionSettings(velocity=30))
    PTP(type='ptp', target=Pose(position=Vector3d(x=1, y=2, z=3), orientation=Vector3d(x=4, y=5, z=6)), settings=MotionSettings(min_blending_velocity=None, blending=None, joint_velocities=None, joint_accelerations=None, velocity=30.0, acceleration=None, orientation_velocity=None, orientation_acceleration=None))

    """

    type: Literal["ptp"] = "ptp"

    def _to_api_model(self) -> wb.models.PathCartesianPTP:
        """Serialize the model to the API model

        Examples:
        >>> PTP(target=Pose((1, 2, 3, 4, 5, 6)), settings=MotionSettings(velocity=30))._to_api_model()
        PathCartesianPTP(target_pose=Pose2(position=[1, 2, 3], orientation=[4, 5, 6]), path_definition_name='PathCartesianPTP')
        """
        if not isinstance(self.target, Pose):
            raise ValueError("Target must be a Pose object")
        return wb.models.PathCartesianPTP(
            target_pose=wb.models.Pose2(**self.target.model_dump()),
            path_definition_name="PathCartesianPTP",
        )

    @pydantic.model_serializer
    def serialize_model(self):
        return self._to_api_model().model_dump()


def ptp(target: PoseOrVectorTuple, settings: MotionSettings = MotionSettings()) -> PTP:
    """Convenience function to create a point-to-point motion

    Args:
        target: the target pose or vector. If the target is a vector, the orientation is set to (0, 0, 0).
        settings: the motion settings

    Returns: the point-to-point motion

    Examples:
    >>> ms = MotionSettings(acceleration=10)
    >>> assert ptp((1, 2, 3, 4, 5, 6), settings=ms) == PTP(target=Pose((1, 2, 3, 4, 5, 6)), settings=ms)
    >>> assert ptp((1, 2, 3)) == ptp((1, 2, 3, 0, 0, 0))

    """
    if isinstance(target, Pose):
        target = target.to_tuple()

    t = (*target, 0.0, 0.0, 0.0) if len(target) == 3 else target
    return PTP(target=Pose(t), settings=settings)


class Circular(Motion):
    """A circular motion

    Args:
        intermediate: the intermediate pose

    """

    type: Literal["circular"] = "circular"
    intermediate: Pose

    def _to_api_model(self) -> wb.models.PathCircle:
        """Serialize the model to a dictionary

        Examples:
        >>> Circular(target=Pose((1, 2, 3, 4, 5, 6)), intermediate=Pose((10, 20, 30, 40, 50, 60)), settings=MotionSettings(velocity=30))._to_api_model()
        PathCircle(via_pose=Pose2(position=[10, 20, 30], orientation=[40, 50, 60]), target_pose=Pose2(position=[1, 2, 3], orientation=[4, 5, 6]), path_definition_name='PathCircle')
        """
        if not isinstance(self.target, Pose):
            raise ValueError("Target must be a Pose object")
        if not isinstance(self.intermediate, Pose):
            raise ValueError("Intermediate must be a Pose object")
        return wb.models.PathCircle(
            target_pose=wb.models.Pose2(**self.target.model_dump()),
            via_pose=wb.models.Pose2(**self.intermediate.model_dump()),
            path_definition_name="PathCircle",
        )

    @pydantic.model_serializer
    def serialize_model(self):
        return self._to_api_model().model_dump()


def cir(
    target: PoseOrVectorTuple,
    intermediate: PoseOrVectorTuple,
    settings: MotionSettings = MotionSettings(),
) -> Circular:
    """Convenience function to create a circular motion

    Args:
        target: the target pose or vector. If the target is a vector, the orientation is set to (0, 0, 0).
        intermediate: the intermediate pose or vector. If the intermediate is a vector, the orientation is set to
            (0, 0, 0).
        settings: the motion settings

    Returns: the circular motion

    Examples:
    >>> ms = MotionSettings(acceleration=10)
    >>> assert cir((1, 2, 3, 4, 5, 6), (7, 8, 9, 10, 11, 12), settings=ms) == Circular(target=Pose((1, 2, 3, 4, 5, 6)), intermediate=Pose((7, 8, 9, 10, 11, 12)), settings=ms)
    >>> assert cir((1, 2, 3), (4, 5, 6)) == cir((1, 2, 3, 0, 0, 0), (4, 5, 6, 0, 0, 0))

    """
    t = (*target, 0.0, 0.0, 0.0) if len(target) == 3 else target
    i = (*intermediate, 0.0, 0.0, 0.0) if len(intermediate) == 3 else intermediate
    return Circular(target=Pose(t), intermediate=Pose(i), settings=settings)


class JointPTP(Motion):
    """A joint PTP motion

    Examples:
    >>> JointPTP(target=(1, 2, 3, 4, 5, 6), settings=MotionSettings(velocity=30))
    JointPTP(type='joint_ptp', target=(1.0, 2.0, 3.0, 4.0, 5.0, 6.0), settings=MotionSettings(min_blending_velocity=None, blending=None, joint_velocities=None, joint_accelerations=None, velocity=30.0, acceleration=None, orientation_velocity=None, orientation_acceleration=None))

    """

    type: Literal["joint_ptp"] = "joint_ptp"

    def _to_api_model(self) -> wb.models.PathJointPTP:
        """Serialize the model to the API model

        Examples:
        >>> JointPTP(target=(1, 2, 3, 4, 5, 6, 7), settings=MotionSettings(velocity=30))._to_api_model()
        PathJointPTP(target_joint_position=[1.0, 2.0, 3.0, 4.0, 5.0, 6.0, 7.0], path_definition_name='PathJointPTP')
        """
        if not isinstance(self.target, tuple):
            raise ValueError("Target must be a tuple object")
        return wb.models.PathJointPTP(
            target_joint_position=list(self.target), path_definition_name="PathJointPTP"
        )

    @pydantic.model_serializer
    def serialize_model(self):
        return self._to_api_model().model_dump()


def jnt(target: tuple[float, ...], settings: MotionSettings = MotionSettings()) -> JointPTP:
    """Convenience function to create a joint PTP motion

    Args:
        target: the target joint configuration
        settings: the motion settings

    Returns: the joint PTP motion

    Examples:
    >>> ms = MotionSettings(acceleration=10)
    >>> assert jnt((1, 2, 3, 4, 5, 6), settings=ms) == JointPTP(target=(1, 2, 3, 4, 5, 6), settings=ms)

    """
    return JointPTP(target=target, settings=settings)


class Spline(Motion):
    """A spline motion

    Args:
        path_parameter: the path parameter between 0 and 1
        time: the time in seconds

    """

    type: Literal["spline"] = "spline"
    path_parameter: float = pydantic.Field(1, ge=0)
    time: float | None = pydantic.Field(default=None, ge=0)

    @pydantic.model_serializer
    def serialize_model(self):
        """Serialize the model to a dictionary

        Examples:
        >>> JointPTP(target=(1, 2, 3, 4, 5, 6, 7), settings=MotionSettings(velocity=30)).model_dump()
        {'target_joint_position': [1.0, 2.0, 3.0, 4.0, 5.0, 6.0, 7.0], 'path_definition_name': 'PathJointPTP'}
        """
        raise NotImplementedError("Spline motion is not yet implemented")


def spl(
    target: PoseOrVectorTuple,
    settings: MotionSettings = MotionSettings(),
    path_parameter: float = 1,
    time=None,
) -> Spline:
    """Convenience function to create a spline motion

    Args:
        target: the target pose or vector. If the target is a vector, the orientation is set to (0, 0, 0).
        settings: the motion settings
        path_parameter: the path parameter between 0 and 1
        time: the time in seconds

    Returns: the spline motion

    Examples:
    >>> ms = MotionSettings(acceleration=10)
    >>> assert spl((1, 2, 3, 4, 5, 6), settings=ms) == Spline(target=Pose((1, 2, 3, 4, 5, 6)), settings=ms)
    >>> assert spl((1, 2, 3)) == spl((1, 2, 3, 0, 0, 0))

    """
    t = (*target, 0.0, 0.0, 0.0) if len(target) == 3 else target
    return Spline(target=Pose(t), settings=settings, path_parameter=path_parameter, time=time)


class ActionLocation(pydantic.BaseModel):
    """A container for an action at a specific path parameter"""

    path_parameter: float = 1.0
    action: WriteAction


# TODO: all actions should be allowed (Action)
ActionContainerItem = Motion | WriteAction


class CombinedActions(pydantic.BaseModel):
    """A trajectory of motions and actions"""

    # See: https://docs.pydantic.dev/latest/concepts/serialization/#serialize_as_any-runtime-setting
    items: tuple[
        Annotated[
            pydantic.SerializeAsAny[ActionContainerItem], pydantic.Field(discriminator="type")
        ],
        ...,
    ] = ()

    def __len__(self):
        return len(self.items)

    def __getitem__(self, item):
        return self.items[item]

    def __setattr__(self, key, value):
        if key == "items":
            raise TypeError("Cannot set items directly")
        super().__setattr__(key, value)

    def __iter__(self):
        return iter(self.items)

    def append(self, item: ActionContainerItem):
        super().__setattr__("items", self.items + (item,))

    def _generate_trajectory(self) -> tuple[list[Motion], list[ActionLocation]]:
        """Generate two lists: one of Motion objects and another of ActionContainer objects,
        where each ActionContainer wraps a non-Motion action with its path parameter.

        The path parameter is the index of the last Motion object in the list of Motion objects.
        S - M - M - A - A - M - M - A - M - M
        0 - 1 - 2 - 3 - 3 - 3 - 4 - 5 - 5 - 6

        Returns:
            tuple: A tuple containing:
                - list of Motion objects from self.items.
                - list of ActionContainer objects with indexed path parameters.
        """
        motions = []
        actions = []
        last_motion_index = 0

        for item in self.items:
            if isinstance(item, Motion):
                motions.append(item)
                last_motion_index += 1  # Increment the motion index for each new Motion
            else:
                # Assign the current value of last_motion_index as path_parameter for actions
                actions.append(ActionLocation(path_parameter=last_motion_index, action=item))

        return motions, actions

    @property
    def motions(self) -> list[Motion]:
        motions, _ = self._generate_trajectory()
        return motions

    @property
    def actions(self) -> list[ActionLocation]:
        _, actions = self._generate_trajectory()
        return actions

    @property
    def start(self) -> ActionContainerItem | None:
        return self.motions[0] if self.motions else None

    @property
    def end(self) -> ActionContainerItem | None:
        return self.motions[-1] if self.motions else None

    def poses(self) -> list[Pose]:
        """Returns the positions of all motions. If a motion is not a cartesian motion, the position is ignored

        Returns: the positions

        """
        motions, _ = self._generate_trajectory()
        return [
            Pose(position=motion.target.position, orientation=motion.target.orientation)
            for motion in motions
            if motion.is_cartesian and isinstance(motion.target, Pose)
        ]

    def positions(self):
        """Returns the positions of all motions. If a motion is not a cartesian motion, the position is ignored

        Returns: the positions

        """
        return [pose.position for pose in self.poses()]

    def orientations(self):
        """Returns the orientations of all motions. If a motion is not a cartesian motion, the orientation is ignored

        Returns: the orientations

        """
        return [pose.orientation for pose in self.poses()]

    def __add__(self, other: "CombinedActions") -> "CombinedActions":
        return CombinedActions(items=self.items + other.items)

    def to_motion_command(self) -> list[wb.models.MotionCommand]:
        motion_commands = []
        for motion in self.motions:
            path = wb.models.MotionCommandPath.from_dict(motion.model_dump())
            blending = (
                motion.settings.as_blending_setting()
                if motion.settings.has_blending_settings()
                else None
            )
            limits_override = (
                motion.settings.as_limits_settings()
                if motion.settings.has_limits_override()
                else None
            )
            motion_commands.append(
                wb.models.MotionCommand(
                    path=path, blending=blending, limits_override=limits_override
                )
            )
        return motion_commands

    def to_set_io(self) -> list[wb.models.SetIO]:
        return [
            wb.models.SetIO(
                io=wb.models.IOValue(**action.action.model_dump(exclude_unset=True)),
                location=action.path_parameter,
            )
            for action in self.actions
        ]


class MovementControllerContext(pydantic.BaseModel):
    combined_actions: CombinedActions
    motion_id: str


ExecuteTrajectoryRequestStream = AsyncGenerator[wb.models.ExecuteTrajectoryRequest, None]
ExecuteTrajectoryResponseStream = AsyncGenerator[wb.models.ExecuteTrajectoryResponse, None]
MovementControllerFunction = Callable[
    [ExecuteTrajectoryResponseStream], ExecuteTrajectoryRequestStream
]
MovementController = Callable[[MovementControllerContext], MovementControllerFunction]<|MERGE_RESOLUTION|>--- conflicted
+++ resolved
@@ -3,14 +3,10 @@
 
 import pydantic
 import wandelbots_api_client as wb
-<<<<<<< HEAD
 from abc import ABC, abstractmethod
 from nova.motion_settings import MotionSettings
-=======
-
 from nova.types.collision_scene import CollisionScene
 from nova.types.pose import Pose
->>>>>>> eadb084f
 
 
 class Action(pydantic.BaseModel, ABC):

#!/usr/bin/env bash
set -euo pipefail

# ------------------------------------------------------------------------------
<<<<<<< HEAD
# Description: Retrieve access token, create instance, and check service availability.
# Usage:
#   1. Ensure the following environment variables are set (see "Required env vars").
#   2. Mark script as executable: chmod +x create_instance_check_connection.sh
#   3. Ensure the following environment variables are set via `source .env`:
#         PORTAL_PROD_INSTANCE_ID
#         PORTAL_PROD_ACCESS_TOKEN
#         PORTAL_PROD_HOST
#   3. Run it: ./create_instance_check_connection.sh
#
# Required env vars (you can pass them from your CI Secrets/Env): 
#   PORTAL_PROD_REFRESH_URL          The refresh token URL to obtain access token
#   PORTAL_PROD_REFRESH_CLIENT_ID    The refresh token client ID
#   PORTAL_PROD_REFRESH_TOKEN        The refresh token value
#   PROJECT_VERSION                 (Optional) Your project/version label
#   GITHUB_RUN_ID                   (Optional) Unique run ID (used in sandbox name)
#   API_VERSION                     e.g. "v1"
#
# Optional:
#   INSECURE_CURL                   Set to "true" if you want to skip SSL checks (for self-signed)
#
# Outputs (exported):
#   PORTAL_PROD_ACCESS_TOKEN         Access token from the refresh endpoint
#   PORTAL_PROD_HOST                Host of the newly created instance
#   PORTAL_PROD_INSTANCE_ID         Instance ID of the newly created instance
=======
# Description: Retrieve access token, create instance, create default cell,
#              and verify that RobotEngine is up.
>>>>>>> a5f61f95
# ------------------------------------------------------------------------------

# --- 1) CHECK REQUIRED ENV VARS ------------------------------------------------
: "${PORTAL_STG_REFRESH_URL:?Missing PORTAL_STG_REFRESH_URL}"
: "${PORTAL_STG_REFRESH_CLIENT_ID:?Missing PORTAL_STG_REFRESH_CLIENT_ID}"
: "${PORTAL_STG_REFRESH_TOKEN:?Missing PORTAL_STG_REFRESH_TOKEN}"

<<<<<<< HEAD
: "${PORTAL_PROD_REFRESH_URL:?Environment variable PORTAL_PROD_REFRESH_URL is not set or empty.}"
: "${PORTAL_PROD_REFRESH_CLIENT_ID:?Environment variable PORTAL_PROD_REFRESH_CLIENT_ID is not set or empty.}"
: "${PORTAL_PROD_REFRESH_TOKEN:?Environment variable PORTAL_PROD_REFRESH_TOKEN is not set or empty.}"
: "${API_VERSION:?Environment variable API_VERSION is not set or empty.}"

# Some variables might be optional. If they are used below, uncomment and ensure they're set:
#: "${PROJECT_VERSION:?Environment variable PROJECT_VERSION is not set or empty.}"
#: "${GITHUB_RUN_ID:?Environment variable GITHUB_RUN_ID is not set or empty.}"

# --- 2) RETRIEVE ACCESS TOKEN ---
=======
>>>>>>> a5f61f95
echo "## Updating the refresh token..."
PORTAL_PROD_ACCESS_TOKEN="$(curl --request POST \
  --url "${PORTAL_PROD_REFRESH_URL}" \
  --header 'content-type: application/x-www-form-urlencoded' \
  --data grant_type=refresh_token \
  --data "client_id=${PORTAL_PROD_REFRESH_CLIENT_ID}" \
  --data "refresh_token=${PORTAL_PROD_REFRESH_TOKEN}" \
  | jq -r .access_token)"

if [ -z "$PORTAL_PROD_ACCESS_TOKEN" ] || [ "$PORTAL_PROD_ACCESS_TOKEN" = "null" ]; then
  echo "[ERROR] Failed to retrieve a valid access token."
  exit 1
fi

echo "Access-token acquired."

# --- 3) CREATE SANDBOX INSTANCE -----------------------------------------------
SANDBOX_NAME="svcmgr-${GITHUB_RUN_ID:-local-run}"
echo "Creating instance: ${SANDBOX_NAME}"

if ! INSTANCE_RESPONSE="$(curl -X "POST" "https://io.wandelbots.io/instance" \
  -H "accept: application/json" \
  -H "Authorization: Bearer ${PORTAL_PROD_ACCESS_TOKEN}" \
  -H "Content-Type: application/json" \
  -d "{\"sandbox_name\": \"${SANDBOX_NAME}\"}")"; then
  echo "Failed to create a new instance."
  echo "Response from create instance: ${INSTANCE_RESPONSE}"
  exit 1
fi

<<<<<<< HEAD
echo "Response from create instance: ${INSTANCE_RESPONSE}"
PORTAL_PROD_HOST="$(echo "${INSTANCE_RESPONSE}" | jq -r .host)"
PORTAL_PROD_INSTANCE_ID="$(echo "${INSTANCE_RESPONSE}" | jq -r .instance_id)"

if [ -z "$PORTAL_PROD_HOST" ] || [ "$PORTAL_PROD_HOST" = "null" ]; then
  echo "[ERROR] Failed to retrieve a valid host from the instance creation response."
  exit 1
fi

if [ -z "$PORTAL_PROD_INSTANCE_ID" ] || [ "$PORTAL_PROD_INSTANCE_ID" = "null" ]; then
  echo "[ERROR] Failed to retrieve a valid instance ID from the instance creation response."
  exit 1
fi

echo "Host: ${PORTAL_PROD_HOST}"
echo "Instance ID: ${PORTAL_PROD_INSTANCE_ID}"

# --- 4) CHECK SERVICE AVAILABILITY ---
# By default, use secure curl. If you have a self-signed certificate and want to skip verification,
# set INSECURE_CURL="true".
CURL_ARGS=("--fail" "--location" "--retry-all-errors" "--retry" "30" "--retry-max-time" "200")
if [ "${INSECURE_CURL:-}" = "true" ]; then
  CURL_ARGS+=("--insecure")
fi

API_URL="https://${PORTAL_PROD_HOST}/api/${API_VERSION}"
=======
echo "Instance creation response: ${INSTANCE_RESPONSE}"

PORTAL_STG_HOST="$(echo "${INSTANCE_RESPONSE}" | jq -r .host)"
PORTAL_STG_INSTANCE_ID="$(echo "${INSTANCE_RESPONSE}" | jq -r .instance_id)"

[[ -z "${PORTAL_STG_HOST}" || "${PORTAL_STG_HOST}" == "null" ]] && {
  echo "[ERROR] No host returned"; exit 1; }
[[ -z "${PORTAL_STG_INSTANCE_ID}" || "${PORTAL_STG_INSTANCE_ID}" == "null" ]] && {
  echo "[ERROR] No instance-id returned"; exit 1; }

echo "Host: ${PORTAL_STG_HOST}"
echo "Instance-ID: ${PORTAL_STG_INSTANCE_ID}"

API_URL="https://${PORTAL_STG_HOST}/api"

# --- 4) WAIT UNTIL /api/v2/cells RETURNS A NON-EMPTY ARRAY --------------------
CURL_ARGS=(--silent --show-error --fail-with-body --insecure)

echo "Waiting for cells to appear (timeout: 180 s)..."
START_TIME=$(date +%s)

while :; do
  # Capture body + HTTP code in one shot
  HTTP_AND_BODY="$(
    curl "${CURL_ARGS[@]}" \
         -H "Authorization: Bearer ${PORTAL_STG_ACCESS_TOKEN}" \
         -H "Accept: application/json" \
         "${API_URL}/v2/cells" -w '\n%{http_code}' || true
  )"

  BODY="$(echo "${HTTP_AND_BODY}" | head -n -1)"
  HTTP_CODE="$(echo "${HTTP_AND_BODY}" | tail -n 1)"

  echo "DEBUG(cells): HTTP ${HTTP_CODE}"
  [[ -n "${BODY}" ]] && echo "DEBUG(cells) body: $(echo "${BODY}" | head -c 200)…"

  # Proceed only if we got 200 and valid JSON
  if [[ "${HTTP_CODE}" == "200" ]] && echo "${BODY}" | jq empty >/dev/null 2>&1; then
      COUNT="$(echo "${BODY}" | jq 'length')"
      echo "Current cell count: ${COUNT}"
      if (( COUNT > 0 )); then
          echo "✅ At least one cell present."
          break
      fi
  fi

  if (( $(date +%s) - START_TIME > 180 )); then
      echo "❌ Timeout: still no cells after 180 s."; exit 1
  fi
  sleep 5
done
>>>>>>> a5f61f95

# --- 5) WAIT FOR ROBOTENGINE INSIDE THE CELL ----------------------------------
echo "Waiting for RobotEngine to reach state 'Running' (timeout: 120 s)…"
STATUS_URL="${API_URL}/v2/cells/cell/status"
START_TIME=$(date +%s)

while :; do
  HTTP_AND_BODY="$(curl "${CURL_ARGS[@]}" \
                        -H "Authorization: Bearer ${PORTAL_STG_ACCESS_TOKEN}" \
                        -H "Accept: application/json" \
                        "${STATUS_URL}" -w '\n%{http_code}' || true)"

  BODY="$(echo "${HTTP_AND_BODY}" | head -n -1)"
  HTTP_CODE="$(echo "${HTTP_AND_BODY}" | tail -n 1)"

<<<<<<< HEAD
  # Capture the response in a variable
  #  -sS: silent mode but show errors
  #  - For extra safety, we add `|| true` after curl so we can handle any error codes ourselves.
  RESPONSE=$(curl -sS "${CURL_ARGS[@]}" \
    --header "Authorization: Bearer ${PORTAL_PROD_ACCESS_TOKEN}" \
    --header "Accept: application/json" \
    "${API_URL}/cells" || true)
=======
  echo "DEBUG(status): HTTP ${HTTP_CODE}"
  [[ -n "${BODY}" ]] && echo "DEBUG(status) body: $(echo "${BODY}" | head -c 200)…"
>>>>>>> a5f61f95

  # Retry on non-200 or non-JSON
  if [[ "${HTTP_CODE}" != "200" ]] || ! echo "${BODY}" | jq empty >/dev/null 2>&1; then
    echo "⚠️  Bad response; retrying in 10 s…"
    sleep 10; continue
  fi

  STATUS="$(echo "${BODY}" \
           | jq -r '.service_status[]? | select(.service=="RobotEngine") | .status.code')"

  echo "RobotEngine: ${STATUS:-<empty>}"
  [[ "${STATUS}" == "Running" ]] && break

  if (( $(date +%s) - START_TIME > 120 )); then
    echo "❌ Timeout: RobotEngine did not reach 'Running'"; exit 1
  fi
  sleep 10
done
echo "✅ Cell ready – RobotEngine is Running."

<<<<<<< HEAD
# Export environment variables for further steps if needed:
export PORTAL_PROD_ACCESS_TOKEN
export PORTAL_PROD_HOST
export PORTAL_PROD_INSTANCE_ID
echo "NOVA instance created successfully"
=======
# --- 7) EXPORT VARS FOR DOWNSTREAM STEPS -------------------------------------
export PORTAL_STG_ACCESS_TOKEN
export PORTAL_STG_HOST
export PORTAL_STG_INSTANCE_ID
echo "NOVA instance and cell created successfully."
>>>>>>> a5f61f95
<|MERGE_RESOLUTION|>--- conflicted
+++ resolved
@@ -2,36 +2,8 @@
 set -euo pipefail
 
 # ------------------------------------------------------------------------------
-<<<<<<< HEAD
-# Description: Retrieve access token, create instance, and check service availability.
-# Usage:
-#   1. Ensure the following environment variables are set (see "Required env vars").
-#   2. Mark script as executable: chmod +x create_instance_check_connection.sh
-#   3. Ensure the following environment variables are set via `source .env`:
-#         PORTAL_PROD_INSTANCE_ID
-#         PORTAL_PROD_ACCESS_TOKEN
-#         PORTAL_PROD_HOST
-#   3. Run it: ./create_instance_check_connection.sh
-#
-# Required env vars (you can pass them from your CI Secrets/Env): 
-#   PORTAL_PROD_REFRESH_URL          The refresh token URL to obtain access token
-#   PORTAL_PROD_REFRESH_CLIENT_ID    The refresh token client ID
-#   PORTAL_PROD_REFRESH_TOKEN        The refresh token value
-#   PROJECT_VERSION                 (Optional) Your project/version label
-#   GITHUB_RUN_ID                   (Optional) Unique run ID (used in sandbox name)
-#   API_VERSION                     e.g. "v1"
-#
-# Optional:
-#   INSECURE_CURL                   Set to "true" if you want to skip SSL checks (for self-signed)
-#
-# Outputs (exported):
-#   PORTAL_PROD_ACCESS_TOKEN         Access token from the refresh endpoint
-#   PORTAL_PROD_HOST                Host of the newly created instance
-#   PORTAL_PROD_INSTANCE_ID         Instance ID of the newly created instance
-=======
 # Description: Retrieve access token, create instance, create default cell,
 #              and verify that RobotEngine is up.
->>>>>>> a5f61f95
 # ------------------------------------------------------------------------------
 
 # --- 1) CHECK REQUIRED ENV VARS ------------------------------------------------
@@ -39,19 +11,6 @@
 : "${PORTAL_STG_REFRESH_CLIENT_ID:?Missing PORTAL_STG_REFRESH_CLIENT_ID}"
 : "${PORTAL_STG_REFRESH_TOKEN:?Missing PORTAL_STG_REFRESH_TOKEN}"
 
-<<<<<<< HEAD
-: "${PORTAL_PROD_REFRESH_URL:?Environment variable PORTAL_PROD_REFRESH_URL is not set or empty.}"
-: "${PORTAL_PROD_REFRESH_CLIENT_ID:?Environment variable PORTAL_PROD_REFRESH_CLIENT_ID is not set or empty.}"
-: "${PORTAL_PROD_REFRESH_TOKEN:?Environment variable PORTAL_PROD_REFRESH_TOKEN is not set or empty.}"
-: "${API_VERSION:?Environment variable API_VERSION is not set or empty.}"
-
-# Some variables might be optional. If they are used below, uncomment and ensure they're set:
-#: "${PROJECT_VERSION:?Environment variable PROJECT_VERSION is not set or empty.}"
-#: "${GITHUB_RUN_ID:?Environment variable GITHUB_RUN_ID is not set or empty.}"
-
-# --- 2) RETRIEVE ACCESS TOKEN ---
-=======
->>>>>>> a5f61f95
 echo "## Updating the refresh token..."
 PORTAL_PROD_ACCESS_TOKEN="$(curl --request POST \
   --url "${PORTAL_PROD_REFRESH_URL}" \
@@ -82,34 +41,6 @@
   exit 1
 fi
 
-<<<<<<< HEAD
-echo "Response from create instance: ${INSTANCE_RESPONSE}"
-PORTAL_PROD_HOST="$(echo "${INSTANCE_RESPONSE}" | jq -r .host)"
-PORTAL_PROD_INSTANCE_ID="$(echo "${INSTANCE_RESPONSE}" | jq -r .instance_id)"
-
-if [ -z "$PORTAL_PROD_HOST" ] || [ "$PORTAL_PROD_HOST" = "null" ]; then
-  echo "[ERROR] Failed to retrieve a valid host from the instance creation response."
-  exit 1
-fi
-
-if [ -z "$PORTAL_PROD_INSTANCE_ID" ] || [ "$PORTAL_PROD_INSTANCE_ID" = "null" ]; then
-  echo "[ERROR] Failed to retrieve a valid instance ID from the instance creation response."
-  exit 1
-fi
-
-echo "Host: ${PORTAL_PROD_HOST}"
-echo "Instance ID: ${PORTAL_PROD_INSTANCE_ID}"
-
-# --- 4) CHECK SERVICE AVAILABILITY ---
-# By default, use secure curl. If you have a self-signed certificate and want to skip verification,
-# set INSECURE_CURL="true".
-CURL_ARGS=("--fail" "--location" "--retry-all-errors" "--retry" "30" "--retry-max-time" "200")
-if [ "${INSECURE_CURL:-}" = "true" ]; then
-  CURL_ARGS+=("--insecure")
-fi
-
-API_URL="https://${PORTAL_PROD_HOST}/api/${API_VERSION}"
-=======
 echo "Instance creation response: ${INSTANCE_RESPONSE}"
 
 PORTAL_STG_HOST="$(echo "${INSTANCE_RESPONSE}" | jq -r .host)"
@@ -161,7 +92,6 @@
   fi
   sleep 5
 done
->>>>>>> a5f61f95
 
 # --- 5) WAIT FOR ROBOTENGINE INSIDE THE CELL ----------------------------------
 echo "Waiting for RobotEngine to reach state 'Running' (timeout: 120 s)…"
@@ -177,18 +107,8 @@
   BODY="$(echo "${HTTP_AND_BODY}" | head -n -1)"
   HTTP_CODE="$(echo "${HTTP_AND_BODY}" | tail -n 1)"
 
-<<<<<<< HEAD
-  # Capture the response in a variable
-  #  -sS: silent mode but show errors
-  #  - For extra safety, we add `|| true` after curl so we can handle any error codes ourselves.
-  RESPONSE=$(curl -sS "${CURL_ARGS[@]}" \
-    --header "Authorization: Bearer ${PORTAL_PROD_ACCESS_TOKEN}" \
-    --header "Accept: application/json" \
-    "${API_URL}/cells" || true)
-=======
   echo "DEBUG(status): HTTP ${HTTP_CODE}"
   [[ -n "${BODY}" ]] && echo "DEBUG(status) body: $(echo "${BODY}" | head -c 200)…"
->>>>>>> a5f61f95
 
   # Retry on non-200 or non-JSON
   if [[ "${HTTP_CODE}" != "200" ]] || ! echo "${BODY}" | jq empty >/dev/null 2>&1; then
@@ -209,16 +129,8 @@
 done
 echo "✅ Cell ready – RobotEngine is Running."
 
-<<<<<<< HEAD
-# Export environment variables for further steps if needed:
-export PORTAL_PROD_ACCESS_TOKEN
-export PORTAL_PROD_HOST
-export PORTAL_PROD_INSTANCE_ID
-echo "NOVA instance created successfully"
-=======
 # --- 7) EXPORT VARS FOR DOWNSTREAM STEPS -------------------------------------
 export PORTAL_STG_ACCESS_TOKEN
 export PORTAL_STG_HOST
 export PORTAL_STG_INSTANCE_ID
-echo "NOVA instance and cell created successfully."
->>>>>>> a5f61f95
+echo "NOVA instance and cell created successfully."
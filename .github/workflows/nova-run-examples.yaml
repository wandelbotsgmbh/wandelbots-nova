--- conflicted
+++ resolved
@@ -81,29 +81,6 @@
         uses: actions/setup-python@v5
         with:
           python-version: "3.10"
-<<<<<<< HEAD
-      - name: Create NOVA instance and check connection
-        env:
-          PORTAL_PROD_REFRESH_URL: ${{ secrets.PORTAL_PROD_REFRESH_URL }}
-          PORTAL_PROD_REFRESH_CLIENT_ID: ${{ secrets.PORTAL_PROD_REFRESH_CLIENT_ID }}
-          PORTAL_PROD_REFRESH_TOKEN: ${{ secrets.PORTAL_PROD_REFRESH_TOKEN }}
-          API_VERSION: "v1"
-          # Optional
-          PROJECT_VERSION: "1.0.0"
-          GITHUB_RUN_ID: ${{ github.run_id }}
-          INSECURE_CURL: "true"
-        run: |
-          if ! source ./scripts/create_nova_instance.sh; then
-            echo "Failed to create NOVA instance."
-            exit 1
-          fi
-
-          echo $PORTAL_PROD_HOST
-          echo "PORTAL_PROD_HOST=$PORTAL_PROD_HOST" >> $GITHUB_ENV
-          echo "PORTAL_PROD_INSTANCE_ID=$PORTAL_PROD_INSTANCE_ID" >> $GITHUB_ENV
-          echo "PORTAL_PROD_ACCESS_TOKEN=$PORTAL_PROD_ACCESS_TOKEN" >> $GITHUB_ENV
-=======
->>>>>>> a5f61f95
       - name: Set up Python environment
         run: |
           pip install uv
@@ -120,16 +97,9 @@
           NOVA_API: ${{ needs.setup-instance.outputs.portal_stg_host }}
           NOVA_ACCESS_TOKEN: ${{ steps.role.outputs.out }}
         run: |
-<<<<<<< HEAD
-          # export the environment variables for the run command
-          echo "NOVA_API=https://${{ env.PORTAL_PROD_HOST }}" >> ./.env
-          echo "NOVA_ACCESS_TOKEN=${{ env.PORTAL_PROD_ACCESS_TOKEN }}" >> ./.env
-          echo "CELL_NAME=cell" >> ./.env
-=======
           echo "DEBUG: decoded token length = ${#NOVA_ACCESS_TOKEN}"
           [[ -z "${NOVA_ACCESS_TOKEN}" ]] && {
             echo "❌ NOVA_ACCESS_TOKEN is empty. Aborting."; exit 1; }
->>>>>>> a5f61f95
 
           # generic retry wrapper for *all* commands
           n=0; max=3
@@ -151,15 +121,9 @@
         run: |
           echo "Attempting to fetch the diagnosis package…"
           curl --fail -s -X GET \
-<<<<<<< HEAD
-            "https://${{ env.PORTAL_PROD_HOST }}/api/v1/internal/system/diagnosis-package/zip" \
-            -H 'Accept: application/zip' \
-            -H "Authorization: Bearer ${{ env.PORTAL_PROD_ACCESS_TOKEN }}" \
-=======
             "https://${PORTAL_STG_HOST}/api/v1/internal/system/diagnosis-package/zip" \
             -H 'Accept: application/zip' \
             -H "Authorization: Bearer ${PORTAL_STG_ACCESS_TOKEN}" \
->>>>>>> a5f61f95
             -o "diagnose-${{ github.run_id }}.zip"
       - name: Upload diagnose artifact
         if: failure()
@@ -184,10 +148,5 @@
       - name: Cleanup – Delete instance
         run: ./scripts/delete_nova_instance.sh
         env:
-<<<<<<< HEAD
-          PORTAL_PROD_INSTANCE_ID: ${{ env.PORTAL_PROD_INSTANCE_ID }}
-          PORTAL_PROD_ACCESS_TOKEN: ${{ env.PORTAL_PROD_ACCESS_TOKEN }}
-=======
           PORTAL_STG_INSTANCE_ID: ${{ needs.setup-instance.outputs.portal_stg_instance_id }}
-          PORTAL_STG_ACCESS_TOKEN: ${{ steps.role.outputs.out }}
->>>>>>> a5f61f95
+          PORTAL_STG_ACCESS_TOKEN: ${{ steps.role.outputs.out }}
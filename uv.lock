version = 1
<<<<<<< HEAD
revision = 1
=======
>>>>>>> c44f764a
requires-python = ">=3.10, <4"

[[package]]
name = "aiofiles"
version = "24.1.0"
source = { registry = "https://pypi.org/simple" }
sdist = { url = "https://files.pythonhosted.org/packages/0b/03/a88171e277e8caa88a4c77808c20ebb04ba74cc4681bf1e9416c862de237/aiofiles-24.1.0.tar.gz", hash = "sha256:22a075c9e5a3810f0c2e48f3008c94d68c65d763b9b03857924c99e57355166c", size = 30247 }
wheels = [
    { url = "https://files.pythonhosted.org/packages/a5/45/30bb92d442636f570cb5651bc661f52b610e2eec3f891a5dc3a4c3667db0/aiofiles-24.1.0-py3-none-any.whl", hash = "sha256:b4ec55f4195e3eb5d7abd1bf7e061763e864dd4954231fb8539a0ef8bb8260e5", size = 15896 },
]

[[package]]
name = "aiohappyeyeballs"
version = "2.6.1"
source = { registry = "https://pypi.org/simple" }
sdist = { url = "https://files.pythonhosted.org/packages/26/30/f84a107a9c4331c14b2b586036f40965c128aa4fee4dda5d3d51cb14ad54/aiohappyeyeballs-2.6.1.tar.gz", hash = "sha256:c3f9d0113123803ccadfdf3f0faa505bc78e6a72d1cc4806cbd719826e943558", size = 22760 }
wheels = [
    { url = "https://files.pythonhosted.org/packages/0f/15/5bf3b99495fb160b63f95972b81750f18f7f4e02ad051373b669d17d44f2/aiohappyeyeballs-2.6.1-py3-none-any.whl", hash = "sha256:f349ba8f4b75cb25c99c5c2d84e997e485204d2902a9597802b0371f09331fb8", size = 15265 },
]

[[package]]
name = "aiohttp"
version = "3.12.8"
source = { registry = "https://pypi.org/simple" }
dependencies = [
    { name = "aiohappyeyeballs" },
    { name = "aiosignal" },
    { name = "async-timeout", marker = "python_full_version < '3.11'" },
    { name = "attrs" },
    { name = "frozenlist" },
    { name = "multidict" },
    { name = "propcache" },
    { name = "yarl" },
]
sdist = { url = "https://files.pythonhosted.org/packages/52/14/591553163be65a45d5b9329ae2d95d491d77cded4e1c8213d9537b78c478/aiohttp-3.12.8.tar.gz", hash = "sha256:3c0d2ca376b7cea6c1dfa1fc2479b02b3f482a249fc7020c69063b321080140a", size = 7809245 }
wheels = [
    { url = "https://files.pythonhosted.org/packages/c7/ab/a82f13949a08a67afdc421306ad5e0c26ae7d957471878eb9d87b63f412a/aiohttp-3.12.8-cp310-cp310-macosx_10_9_universal2.whl", hash = "sha256:4dbb967657a4e290cafaad79e4b6ae0bb04d44463214f552360ebc64e86521d0", size = 700479 },
    { url = "https://files.pythonhosted.org/packages/c1/a7/8393338e997856f837d978b59cf173946c87872c45b91b19e75725e99bb6/aiohttp-3.12.8-cp310-cp310-macosx_10_9_x86_64.whl", hash = "sha256:b1ba9b08a99ccb409c4ede20265316085e7e28971984eae93277ed4e4a1d9690", size = 476846 },
    { url = "https://files.pythonhosted.org/packages/c8/c2/95aa51a6289e46961d592dd289cc1332ce439e5915d9f9f52b2bb8d84a29/aiohttp-3.12.8-cp310-cp310-macosx_11_0_arm64.whl", hash = "sha256:b84f4e77372490d6c07a09f9982013e135e337453012f6f599fe3ec98c2eb486", size = 464620 },
    { url = "https://files.pythonhosted.org/packages/fb/67/77106e2ef3ce09ab9ab942015a3e16404f26204e32218e9769fb28d91555/aiohttp-3.12.8-cp310-cp310-manylinux_2_17_aarch64.manylinux2014_aarch64.whl", hash = "sha256:99d6699a957b14f90489194e1c6215927ceb66b3ad5c41d4cc88eb83fba3aa56", size = 1646672 },
    { url = "https://files.pythonhosted.org/packages/ca/52/9af2670d5aec54c5fa021086332ba8e7ac231748ddb8ad65ac0323d9ca68/aiohttp-3.12.8-cp310-cp310-manylinux_2_17_armv7l.manylinux2014_armv7l.manylinux_2_31_armv7l.whl", hash = "sha256:be80d260a9b8e41ef5c33189c7f28d877a637bc5dcb30054d6a26350a5667d1d", size = 1620727 },
    { url = "https://files.pythonhosted.org/packages/37/52/5845ae724208d579f4bc008b4cde5181236ec7026f92c1b03fda8c8a1cee/aiohttp-3.12.8-cp310-cp310-manylinux_2_17_ppc64le.manylinux2014_ppc64le.whl", hash = "sha256:e5c13363592704339a6ead1943c1492b123e11e1debdf764eb71fce8c9531ffc", size = 1693134 },
    { url = "https://files.pythonhosted.org/packages/e7/88/76dd4e9358e33783a1eff620fbac1cf887093757669668e5859422f324df/aiohttp-3.12.8-cp310-cp310-manylinux_2_17_s390x.manylinux2014_s390x.whl", hash = "sha256:983a100232bd603e741d059fbe66ae4a6d15c824c0faadfcf76f912667248da6", size = 1735450 },
    { url = "https://files.pythonhosted.org/packages/2a/50/4411e8bf73ff347e560de75fb351e5d3c3aef1618581b0f87b1984eb363b/aiohttp-3.12.8-cp310-cp310-manylinux_2_17_x86_64.manylinux2014_x86_64.whl", hash = "sha256:08d108b9136b97f9abbe1fa24fbe343a77d63d7e1202e4910c656c79eb7f1e85", size = 1640115 },
    { url = "https://files.pythonhosted.org/packages/99/48/6f22eb3773c27aab126629db036ace95d5001782181453a18fde43383e5c/aiohttp-3.12.8-cp310-cp310-manylinux_2_5_i686.manylinux1_i686.manylinux_2_17_i686.manylinux2014_i686.whl", hash = "sha256:02266fb5818158ac5cb9e0360df1be8acc2035ed4703e0e4acd251cb11f0929e", size = 1580237 },
    { url = "https://files.pythonhosted.org/packages/36/b7/891b4f9284c65bca728b368a2b930677657d1912b9a42e18fa4b59dfe197/aiohttp-3.12.8-cp310-cp310-musllinux_1_2_aarch64.whl", hash = "sha256:71407580e2b6c7aed1d991ce3c372fc577812b1a91a9980f12395bf723bad9d7", size = 1624086 },
    { url = "https://files.pythonhosted.org/packages/9b/ba/dde7fe6c06163d7abd4da2f70fb6b2e5860de64f2c2ac9863df3e6668159/aiohttp-3.12.8-cp310-cp310-musllinux_1_2_armv7l.whl", hash = "sha256:035feaafa9ebeb7fa609737f7dc4232403a0854abdb809aadf8a0eebde8da974", size = 1634873 },
    { url = "https://files.pythonhosted.org/packages/b7/52/6274885a4d1521e3399addb232d3005906b8508c61a80614f77526344ae7/aiohttp-3.12.8-cp310-cp310-musllinux_1_2_i686.whl", hash = "sha256:e2f79ef7e620a78a29af3e0e05b8ff74790461dfe794b98ad07543b835092d68", size = 1610326 },
    { url = "https://files.pythonhosted.org/packages/5f/a2/468fd0a9b65f3b3c4adf2260940e08a07a1595196b46c2e2679646c56230/aiohttp-3.12.8-cp310-cp310-musllinux_1_2_ppc64le.whl", hash = "sha256:2a2b9d9db25fff1eaebd8c5a1c83f901f6f3d3474ca8422dc2b3cfdd61aba25d", size = 1689913 },
    { url = "https://files.pythonhosted.org/packages/2b/2e/61b184aa2c966c29fca70d272127dce6445320d5c0c693887323479932cc/aiohttp-3.12.8-cp310-cp310-musllinux_1_2_s390x.whl", hash = "sha256:d6eedc0407ead020b2ac7295c85ba71115c12ec70e2e80d460a738a0d1cd3c07", size = 1713149 },
    { url = "https://files.pythonhosted.org/packages/dd/99/0129c580c0fadec8993fec0c520cf3a91181734f90ab53e5683608d0d477/aiohttp-3.12.8-cp310-cp310-musllinux_1_2_x86_64.whl", hash = "sha256:6164219acf66c8fee268008971843173e2fabedd6aa86531b6ea9b1211ec271c", size = 1641491 },
    { url = "https://files.pythonhosted.org/packages/1c/c4/fd04a43d4d7c1a3b97c3ec5c4b62f86b9d62329ee65fef89fb69aa2c0a2e/aiohttp-3.12.8-cp310-cp310-win32.whl", hash = "sha256:85ff9f7f04486504b0a46d9f570e15fa905804d39563685af44659023a98e62a", size = 425835 },
    { url = "https://files.pythonhosted.org/packages/bd/88/27e42be6f926bcdb2b3a115d9fa749dcbe456a53d69b8c68dfeb88922855/aiohttp-3.12.8-cp310-cp310-win_amd64.whl", hash = "sha256:7dfb744fbf99da22bdd8f62bae54c9953201c3fc0f198f48951b8b15afba0cc8", size = 449042 },
    { url = "https://files.pythonhosted.org/packages/c5/0a/b0a086b59288f8db7017a808639c42249cb6cf4a3145cae648370f37a036/aiohttp-3.12.8-cp311-cp311-macosx_10_9_universal2.whl", hash = "sha256:27bcd1bbbddd49e40b3a01c2c442881d1e4548487468f12b5ff13b45c55c169c", size = 707792 },
    { url = "https://files.pythonhosted.org/packages/0f/e6/f6254f977410150f3d402cb8377a3256feb0830edfdb7ff9b05e3d1a8919/aiohttp-3.12.8-cp311-cp311-macosx_10_9_x86_64.whl", hash = "sha256:fe66d0bab9430b40278d5736ac59b52861783f74366449b74ef1e7feb37b98de", size = 480074 },
    { url = "https://files.pythonhosted.org/packages/06/dc/94958fe022a04211565496eecef1adc3c44a6470d2fe4341816c94cf61b8/aiohttp-3.12.8-cp311-cp311-macosx_11_0_arm64.whl", hash = "sha256:67ac2706fd0581717b626ef8c0e9db7840fed0d85b5dbe6523036f116a61c3c9", size = 468339 },
    { url = "https://files.pythonhosted.org/packages/4f/41/3784fc55246ea7f4aac06c8296cd27c0e0b62767b86984ff4c7d5d0487bb/aiohttp-3.12.8-cp311-cp311-manylinux_2_17_aarch64.manylinux2014_aarch64.whl", hash = "sha256:418a9c19e9481ea744a40f0213db1132f8bc462013b79e4f7544e458a1995b38", size = 1738527 },
    { url = "https://files.pythonhosted.org/packages/b0/ec/9261bb96b4b300a6e90c502e693cbc745ee7ebb25f693b1f7bf2dcbabadc/aiohttp-3.12.8-cp311-cp311-manylinux_2_17_armv7l.manylinux2014_armv7l.manylinux_2_31_armv7l.whl", hash = "sha256:b2ca5edbed995039b668c0640945bbb1683da6ffe853ee791a11997197b6826c", size = 1687199 },
    { url = "https://files.pythonhosted.org/packages/5b/7f/604716215ab9cbbd16bef6f85c0130422d8a039c63bfee33772a66f7ccdf/aiohttp-3.12.8-cp311-cp311-manylinux_2_17_ppc64le.manylinux2014_ppc64le.whl", hash = "sha256:18e46324b9dacc8c921b78825d968c2b465d1dd6a859558361ada2e21d21cf56", size = 1785990 },
    { url = "https://files.pythonhosted.org/packages/c3/7f/b2257b49e901014409a46ad86f58f3b84f30512b05a889cc7ed1d8b8efd2/aiohttp-3.12.8-cp311-cp311-manylinux_2_17_s390x.manylinux2014_s390x.whl", hash = "sha256:a2cc417dd10b797f471016a8630ea3d7e8717a7c14a9b04487edfa5c885acd94", size = 1825039 },
    { url = "https://files.pythonhosted.org/packages/d3/f7/23fa5a9a435de267eadc2a6c50133132fb4419d22c69ff716020128793af/aiohttp-3.12.8-cp311-cp311-manylinux_2_17_x86_64.manylinux2014_x86_64.whl", hash = "sha256:2b5dd6dd7dbedcd037837edfd2686bda91366b477e2e01d016cc72245254c2cb", size = 1727495 },
    { url = "https://files.pythonhosted.org/packages/57/ee/28e9fbd920eb415d82d94c895f0071fd6a2face9c60a575247cb9c5aabd3/aiohttp-3.12.8-cp311-cp311-manylinux_2_5_i686.manylinux1_i686.manylinux_2_17_i686.manylinux2014_i686.whl", hash = "sha256:d80a144083ada630d1aba99eded7e877555af3f9065f92e946a72d94619d4dff", size = 1664573 },
    { url = "https://files.pythonhosted.org/packages/ee/fe/a1dd82fcfd91663789293a46a3a9931dd317d2ff96ea5ccd4172c8bbf3b5/aiohttp-3.12.8-cp311-cp311-musllinux_1_2_aarch64.whl", hash = "sha256:516edb0a9476be7b3ea9b66320950c399a719404fbaa11353c190a98990a1f61", size = 1712848 },
    { url = "https://files.pythonhosted.org/packages/d8/ff/f6604d7823fc3162b0b85398320e8a9df6810acade846a51677993ff0bf5/aiohttp-3.12.8-cp311-cp311-musllinux_1_2_armv7l.whl", hash = "sha256:408225b0f91b27d47d8b838ddc84595b12927e63031ec7e37130a0a15294b39a", size = 1708005 },
    { url = "https://files.pythonhosted.org/packages/22/ba/ad3051e5b99461e93cd450d12faf88cc3c8ce96219c87eca7cd795f8b39b/aiohttp-3.12.8-cp311-cp311-musllinux_1_2_i686.whl", hash = "sha256:1bdf5baa3f1874654923268f220340352e1bb1c054cd1538e0674e94bd2d9ab6", size = 1688188 },
    { url = "https://files.pythonhosted.org/packages/c4/22/9e3e373b3575489edf8c2e8aa43614a8ed0e25f8c5128f664a680c6836c9/aiohttp-3.12.8-cp311-cp311-musllinux_1_2_ppc64le.whl", hash = "sha256:51c7f01e50cec0a828a2dddaeb37c4f6e57882ddc7d5c91fdb955424dafac28e", size = 1781791 },
    { url = "https://files.pythonhosted.org/packages/a1/ac/fb2e070e896eefd7ae33b048157d2fedde0c7aedbd32d2ea6501096a0ea1/aiohttp-3.12.8-cp311-cp311-musllinux_1_2_s390x.whl", hash = "sha256:31484e637a4b34e7771d0a9bf14de655a8943041ff2981e825556f3fa6f51e4f", size = 1802251 },
    { url = "https://files.pythonhosted.org/packages/89/27/4cbac098c041bf75a241e0219709e67c1b79ae5f9d08e4840e9928adb06c/aiohttp-3.12.8-cp311-cp311-musllinux_1_2_x86_64.whl", hash = "sha256:d53ce5059731e3f11f3245baec47620ad777ac336fc87d1cfd8b2393e384dff7", size = 1715310 },
    { url = "https://files.pythonhosted.org/packages/8c/f1/1d36f122e7feefd25ee80c2872d4881a02576e3c6247ec1ac16279cf23a5/aiohttp-3.12.8-cp311-cp311-win32.whl", hash = "sha256:2969c9b9d8312f01dbe8cfd96d31ce0ff912ae3653d437fa73d2a6cfb0aed20d", size = 425343 },
    { url = "https://files.pythonhosted.org/packages/3b/7d/c17c898082cd16c3644a9f36b845020c0ecada68e85a8ba2cb0d1a8a403d/aiohttp-3.12.8-cp311-cp311-win_amd64.whl", hash = "sha256:61cafeda35bfbabce4c38237485da9e31adae6a0a81ce351936cbe36acae0507", size = 449734 },
    { url = "https://files.pythonhosted.org/packages/d0/94/ca11431028b78e71090105a77cc37baf1be6594aad9738bba3593382e278/aiohttp-3.12.8-cp312-cp312-macosx_10_13_universal2.whl", hash = "sha256:10cf602de13ce84965d113094a7f88c8b393c58a40663b342f60c7e84472145a", size = 698890 },
    { url = "https://files.pythonhosted.org/packages/a4/31/6002e9938ca82bb0df7647bab99bd256c7ee67a73e56c40703a037a1f279/aiohttp-3.12.8-cp312-cp312-macosx_10_13_x86_64.whl", hash = "sha256:c6fb7a89538475597e7635086ade991c7223c2aa34105c53dc3878a61e21ebcf", size = 473509 },
    { url = "https://files.pythonhosted.org/packages/21/59/af42df3129bbfdc6d8c1fb863379c16e25860696529bad8b5e49e20a81b8/aiohttp-3.12.8-cp312-cp312-macosx_11_0_arm64.whl", hash = "sha256:443d29d6c382b8d5c932cf88db006cb8c12db1019618b228791a251e2c73490b", size = 466346 },
    { url = "https://files.pythonhosted.org/packages/f0/06/b6afb9348df5c782134931274576cc09e3cc333f5f2a39a5ed434fa6193f/aiohttp-3.12.8-cp312-cp312-manylinux_2_17_aarch64.manylinux2014_aarch64.whl", hash = "sha256:cc7a47a7fcad1a396abe7b7951cd4e9c50824e50bb5ddd6de2d465ad7e9f40be", size = 1713143 },
    { url = "https://files.pythonhosted.org/packages/95/f2/f4ebe2972b55a9f2cde27bed78b052c3ab5f8fb3af82414f5de072b2e076/aiohttp-3.12.8-cp312-cp312-manylinux_2_17_armv7l.manylinux2014_armv7l.manylinux_2_31_armv7l.whl", hash = "sha256:2fa21401a7fd516cafcf44511d356dbf15f77bdd2c53a92aa8760cf97af41c36", size = 1695793 },
    { url = "https://files.pythonhosted.org/packages/75/e4/03080ebce1ad2529ccc5a94576a3af1aa82a2e866334943d4a8dba5a95ee/aiohttp-3.12.8-cp312-cp312-manylinux_2_17_ppc64le.manylinux2014_ppc64le.whl", hash = "sha256:2edb5286a4c924974f12798863ef81568c45e1ce2191f483a981276f82ce64e9", size = 1750889 },
    { url = "https://files.pythonhosted.org/packages/f1/99/955ff89eebdb6939e3db9726aa5f24a00f2096d8d1269377bb7828c5ff6c/aiohttp-3.12.8-cp312-cp312-manylinux_2_17_s390x.manylinux2014_s390x.whl", hash = "sha256:db28ab4a5b409ae7e747575d6dcb5bff75aa98d750b8366fa036135b5446d3c8", size = 1797043 },
    { url = "https://files.pythonhosted.org/packages/c2/97/53e2c5b4ba7d0dbd1a9832cf5a65958921c9534f297b54d6506a28bee17c/aiohttp-3.12.8-cp312-cp312-manylinux_2_17_x86_64.manylinux2014_x86_64.whl", hash = "sha256:4c03c0a5a8169cec51b8447700fd96183c0917c4a29aed707d2775cda20abbed", size = 1716482 },
    { url = "https://files.pythonhosted.org/packages/ab/89/dc5faa9aa20d83cb37dae40773ad273b3de75532d57f3c60a432474dedf2/aiohttp-3.12.8-cp312-cp312-manylinux_2_5_i686.manylinux1_i686.manylinux_2_17_i686.manylinux2014_i686.whl", hash = "sha256:ee2821809ddfa441263f616c644c5ba8b6a0c9586555efc804c0cfabccc8a1e5", size = 1632284 },
    { url = "https://files.pythonhosted.org/packages/48/d9/d2066059c3afb0dd6479444fc57ee633058140c90f8e61e80b28a06bf4be/aiohttp-3.12.8-cp312-cp312-musllinux_1_2_aarch64.whl", hash = "sha256:4fceb45ff7b539c8e5af00aaee38d13e50c9ac7a024da0f9ecc832347f77ed3e", size = 1693348 },
    { url = "https://files.pythonhosted.org/packages/7f/47/42945ecc9c86834c7c46f2e16b204da15fc6ce3a041b42d48ab799f030c7/aiohttp-3.12.8-cp312-cp312-musllinux_1_2_armv7l.whl", hash = "sha256:db7fd45e72947f555bd4c8a529f017a8d519f814d45a071f9da66d04166ed6ed", size = 1714802 },
    { url = "https://files.pythonhosted.org/packages/11/e0/4583e90fb518243182d5ccfd9011524a50a9d6a7a73443ad6bbed91dc5c8/aiohttp-3.12.8-cp312-cp312-musllinux_1_2_i686.whl", hash = "sha256:5da5aabbd47a95d7cfd65a9b6b201b628474471f0e49fc4d6d8af8c15d544957", size = 1655450 },
    { url = "https://files.pythonhosted.org/packages/1b/a4/7ebe22478b51b1076db3a9a7658579121d21deec1de66460eda4104897ff/aiohttp-3.12.8-cp312-cp312-musllinux_1_2_ppc64le.whl", hash = "sha256:be1b38de5c846e2ea0589a5967f5d9d37e522d5ee4df8393af7550d038662ba1", size = 1735014 },
    { url = "https://files.pythonhosted.org/packages/e5/61/9e616aec811817f3a9da1a162787ffbf22761d857a9cd06ba9de74d87140/aiohttp-3.12.8-cp312-cp312-musllinux_1_2_s390x.whl", hash = "sha256:7e88efdb0e4373ac7040cb9009527f2f859e0035639aa57ff8281f0206a75bc4", size = 1762986 },
    { url = "https://files.pythonhosted.org/packages/c3/31/934ed9adeda538b221913f9e96426680c993bbbf9f4ae2f58afa42aa5309/aiohttp-3.12.8-cp312-cp312-musllinux_1_2_x86_64.whl", hash = "sha256:afd2e80e229ecc30c8b773910c2c381fd89b1f0662ecbf4fc4494a7a25788f8d", size = 1722598 },
    { url = "https://files.pythonhosted.org/packages/4a/e2/d9fc4a49c31ad294900c56a435b000e7a700c548386b8ff43f9413efd22b/aiohttp-3.12.8-cp312-cp312-win32.whl", hash = "sha256:b20d42b621287ac12bd3e627d401615c80397bd3a4ec3ece50654af5b2b30c58", size = 420074 },
    { url = "https://files.pythonhosted.org/packages/1e/47/2c1d2783d9f4c1a6bb943b48e27f8cd71794358b761b70aa978ff5c28e88/aiohttp-3.12.8-cp312-cp312-win_amd64.whl", hash = "sha256:58a90c26603a7ed89f2dcaeb8dbdf4805d55b363666870c71106a6f60ee93efd", size = 446178 },
    { url = "https://files.pythonhosted.org/packages/83/2d/f1661c5069c94e5236ebc94aedf3071dcdbdf3e826d768f563a79dd677bf/aiohttp-3.12.8-cp313-cp313-macosx_10_13_universal2.whl", hash = "sha256:0cfe91b12a86f1a1f292f46201f8801263f1df3b843c1f9020b98e6007838918", size = 693300 },
    { url = "https://files.pythonhosted.org/packages/4f/53/c63430c4aaaf00407a2a3889182b66c9888386ae7737b11d76336f0a21d7/aiohttp-3.12.8-cp313-cp313-macosx_10_13_x86_64.whl", hash = "sha256:326396e1c174e775ac1bd49d41689128a28434d86af2d5dd9adfb211686f16c8", size = 470964 },
    { url = "https://files.pythonhosted.org/packages/8c/87/ae2ec08f33742c3cc71bcf2bdd50e2d08e0e886a13a16579243c4105abf6/aiohttp-3.12.8-cp313-cp313-macosx_11_0_arm64.whl", hash = "sha256:e0e7de9631c3163997a34d8ed55a2165e2df2ec6082dc4bd16eea92d00145c4c", size = 463265 },
    { url = "https://files.pythonhosted.org/packages/c7/35/b17b894e129176639fcfdef2d859c6602e206e032ad8b41d050899296190/aiohttp-3.12.8-cp313-cp313-manylinux_2_17_aarch64.manylinux2014_aarch64.whl", hash = "sha256:0759cbdca820a6a5a8562606052792ef9acb79633c3e79e6733a3c1c133d4c7d", size = 1702083 },
    { url = "https://files.pythonhosted.org/packages/58/57/c0ec6bf62c390956e6c66369abb23e3369cf5f9472744ecdbedf2c884886/aiohttp-3.12.8-cp313-cp313-manylinux_2_17_armv7l.manylinux2014_armv7l.manylinux_2_31_armv7l.whl", hash = "sha256:311060ebd0832074968dd7d1b204a3b155203f7f9159c5b0908b76c5430be50f", size = 1683349 },
    { url = "https://files.pythonhosted.org/packages/45/07/288839d84b64a525e332e8e71b38de67549887aaaf7352896ab4ef7ab42e/aiohttp-3.12.8-cp313-cp313-manylinux_2_17_ppc64le.manylinux2014_ppc64le.whl", hash = "sha256:268a7c20eb404e9154b77fa521f832bbfd876cf5ff7b3e0dcb744d5b46738149", size = 1735419 },
    { url = "https://files.pythonhosted.org/packages/81/1f/2db47efa2325b05869ed4eb0935ac3adee9c82689e8c43824f84979343b2/aiohttp-3.12.8-cp313-cp313-manylinux_2_17_s390x.manylinux2014_s390x.whl", hash = "sha256:0725406d0c512d589be41141391d11d56b447f4b56eee9bd9a17424b0e3e1d78", size = 1784790 },
    { url = "https://files.pythonhosted.org/packages/23/26/e667da558e29b30a1d758b7f0719a3be0c44bd14fb326bf3d988596075af/aiohttp-3.12.8-cp313-cp313-manylinux_2_17_x86_64.manylinux2014_x86_64.whl", hash = "sha256:3a8edf6c68eb4397136591d66ce4bda8cdb47ca585948223bc98e8492d37c71f", size = 1707122 },
    { url = "https://files.pythonhosted.org/packages/b0/4a/621345bcc17c7045b97b5e4374cc30e343e03f1434f710aa4c573d25d676/aiohttp-3.12.8-cp313-cp313-manylinux_2_5_i686.manylinux1_i686.manylinux_2_17_i686.manylinux2014_i686.whl", hash = "sha256:25aa7f26286769210938a159db2f2f65d05bcc06190e34fca03eeb643f20dfc7", size = 1620825 },
    { url = "https://files.pythonhosted.org/packages/6f/08/dd7d243b2f44914d647614503c5616d1393930fef5acf74ea6da1fe0e181/aiohttp-3.12.8-cp313-cp313-musllinux_1_2_aarch64.whl", hash = "sha256:952d2fa762ba6a946f3498a3a62c19dadb066539f5ac0dfa20dfe58bb8f733b5", size = 1673847 },
    { url = "https://files.pythonhosted.org/packages/2a/04/c58e5347960a385bc360678e1fee3ea021db99b0c7b83adaedf98b54e6b1/aiohttp-3.12.8-cp313-cp313-musllinux_1_2_armv7l.whl", hash = "sha256:c2b7f82193482c7778d2de25d67dcc29a65895f5281ef177609ed4ebfb015d68", size = 1705511 },
    { url = "https://files.pythonhosted.org/packages/48/88/dd5866d495dd07ca76d97b8a90373310b3ae9d9da845a8621038a36d289b/aiohttp-3.12.8-cp313-cp313-musllinux_1_2_i686.whl", hash = "sha256:0a99972b368e370882994a72bd2e7b2d89a886288f0ff0ea09793452865b97a3", size = 1648108 },
    { url = "https://files.pythonhosted.org/packages/ed/81/151c62ec0fdeca4952ea716a197c54b36272b0dd23d202321a01e4b76997/aiohttp-3.12.8-cp313-cp313-musllinux_1_2_ppc64le.whl", hash = "sha256:ae8c65d708a473fcfa5b972a1dc6bf31257d58a07f4e4c93d0327384deab5cae", size = 1724241 },
    { url = "https://files.pythonhosted.org/packages/f5/4e/578938d73e73187d835623a2902979d775b25600320244724f7fb47677ad/aiohttp-3.12.8-cp313-cp313-musllinux_1_2_s390x.whl", hash = "sha256:a9e0be4d239794c065e1ba439d19de7e4773b4b4b3b9849af2c3c233f3e5b3eb", size = 1757713 },
    { url = "https://files.pythonhosted.org/packages/47/c0/02c94b8d4dcc790976ef047737faa995aff1b3eaebd506d781ca43371d9c/aiohttp-3.12.8-cp313-cp313-musllinux_1_2_x86_64.whl", hash = "sha256:ad754910e7acce5bd52326b308ca58d404e8ba1a5bcd5a0c8607ce3dee4a1d65", size = 1706603 },
    { url = "https://files.pythonhosted.org/packages/fe/2d/6303861ebd2ac90753f0f789892c3ff841df0fcee7527cbd8e5be82c354f/aiohttp-3.12.8-cp313-cp313-win32.whl", hash = "sha256:3ca646524940dd62a96658ccc1e64dc548c633dd0468a0bf8525dd3163e2c60c", size = 419100 },
    { url = "https://files.pythonhosted.org/packages/2e/44/3ba175afa2d6d6db7cfe27136dfcd0f3c0e4c9d48dd2f3c58f955b61597f/aiohttp-3.12.8-cp313-cp313-win_amd64.whl", hash = "sha256:2f7e553bd4ff72d7e3b06ff60fc2d29457865ddb8cb7d7dc9287991c660151c5", size = 445038 },
]

[[package]]
name = "aiohttp-retry"
version = "2.9.1"
source = { registry = "https://pypi.org/simple" }
dependencies = [
    { name = "aiohttp" },
]
sdist = { url = "https://files.pythonhosted.org/packages/9d/61/ebda4d8e3d8cfa1fd3db0fb428db2dd7461d5742cea35178277ad180b033/aiohttp_retry-2.9.1.tar.gz", hash = "sha256:8eb75e904ed4ee5c2ec242fefe85bf04240f685391c4879d8f541d6028ff01f1", size = 13608 }
wheels = [
    { url = "https://files.pythonhosted.org/packages/1a/99/84ba7273339d0f3dfa57901b846489d2e5c2cd731470167757f1935fffbd/aiohttp_retry-2.9.1-py3-none-any.whl", hash = "sha256:66d2759d1921838256a05a3f80ad7e724936f083e35be5abb5e16eed6be6dc54", size = 9981 },
]

[[package]]
name = "aiosignal"
version = "1.3.2"
source = { registry = "https://pypi.org/simple" }
dependencies = [
    { name = "frozenlist" },
]
sdist = { url = "https://files.pythonhosted.org/packages/ba/b5/6d55e80f6d8a08ce22b982eafa278d823b541c925f11ee774b0b9c43473d/aiosignal-1.3.2.tar.gz", hash = "sha256:a8c255c66fafb1e499c9351d0bf32ff2d8a0321595ebac3b93713656d2436f54", size = 19424 }
wheels = [
    { url = "https://files.pythonhosted.org/packages/ec/6a/bc7e17a3e87a2985d3e8f4da4cd0f481060eb78fb08596c42be62c90a4d9/aiosignal-1.3.2-py2.py3-none-any.whl", hash = "sha256:45cde58e409a301715980c2b01d0c28bdde3770d8290b5eb2173759d9acb31a5", size = 7597 },
]

[[package]]
name = "aiosqlite"
version = "0.21.0"
source = { registry = "https://pypi.org/simple" }
dependencies = [
    { name = "typing-extensions" },
]
sdist = { url = "https://files.pythonhosted.org/packages/13/7d/8bca2bf9a247c2c5dfeec1d7a5f40db6518f88d314b8bca9da29670d2671/aiosqlite-0.21.0.tar.gz", hash = "sha256:131bb8056daa3bc875608c631c678cda73922a2d4ba8aec373b19f18c17e7aa3", size = 13454 }
wheels = [
    { url = "https://files.pythonhosted.org/packages/f5/10/6c25ed6de94c49f88a91fa5018cb4c0f3625f31d5be9f771ebe5cc7cd506/aiosqlite-0.21.0-py3-none-any.whl", hash = "sha256:2549cf4057f95f53dcba16f2b64e8e2791d7e1adedb13197dd8ed77bb226d7d0", size = 15792 },
]

[[package]]
name = "aiostream"
version = "0.6.4"
source = { registry = "https://pypi.org/simple" }
dependencies = [
    { name = "typing-extensions" },
]
sdist = { url = "https://files.pythonhosted.org/packages/a5/fe/aa14603fcd5cc4333f81791bbdf58cd4cb8677c8e21e3cc691d27c00173f/aiostream-0.6.4.tar.gz", hash = "sha256:f99bc6b1b9cea3e70885dc235a233523597555fe4a585ed21d65264b3f1ff3d2", size = 67983 }
wheels = [
    { url = "https://files.pythonhosted.org/packages/71/5c/639dc59441df1d5cec49a09c36eb89af651476760f950b7d018bdf0ec4a7/aiostream-0.6.4-py3-none-any.whl", hash = "sha256:bd8c6a8b90a52c0325a3b19406f0f2a131448e596c06398886f5be1c73b4cea9", size = 53665 },
]

[[package]]
name = "annotated-types"
version = "0.7.0"
source = { registry = "https://pypi.org/simple" }
sdist = { url = "https://files.pythonhosted.org/packages/ee/67/531ea369ba64dcff5ec9c3402f9f51bf748cec26dde048a2f973a4eea7f5/annotated_types-0.7.0.tar.gz", hash = "sha256:aff07c09a53a08bc8cfccb9c85b05f1aa9a2a6f23728d790723543408344ce89", size = 16081 }
wheels = [
    { url = "https://files.pythonhosted.org/packages/78/b6/6307fbef88d9b5ee7421e68d78a9f162e0da4900bc5f5793f6d3d0e34fb8/annotated_types-0.7.0-py3-none-any.whl", hash = "sha256:1f02e8b43a8fbbc3f3e0d4f0f4bfc8131bcb4eebe8849b8e5c773f3a1c582a53", size = 13643 },
]

[[package]]
name = "anyio"
version = "4.9.0"
source = { registry = "https://pypi.org/simple" }
dependencies = [
    { name = "exceptiongroup", marker = "python_full_version < '3.11'" },
    { name = "idna" },
    { name = "sniffio" },
    { name = "typing-extensions", marker = "python_full_version < '3.13'" },
]
sdist = { url = "https://files.pythonhosted.org/packages/95/7d/4c1bd541d4dffa1b52bd83fb8527089e097a106fc90b467a7313b105f840/anyio-4.9.0.tar.gz", hash = "sha256:673c0c244e15788651a4ff38710fea9675823028a6f08a5eda409e0c9840a028", size = 190949 }
wheels = [
    { url = "https://files.pythonhosted.org/packages/a1/ee/48ca1a7c89ffec8b6a0c5d02b89c305671d5ffd8d3c94acf8b8c408575bb/anyio-4.9.0-py3-none-any.whl", hash = "sha256:9f76d541cad6e36af7beb62e978876f3b41e3e04f2c1fbf0884604c0a9c4d93c", size = 100916 },
]

[[package]]
name = "apscheduler"
version = "3.11.0"
source = { registry = "https://pypi.org/simple" }
dependencies = [
    { name = "tzlocal" },
]
sdist = { url = "https://files.pythonhosted.org/packages/4e/00/6d6814ddc19be2df62c8c898c4df6b5b1914f3bd024b780028caa392d186/apscheduler-3.11.0.tar.gz", hash = "sha256:4c622d250b0955a65d5d0eb91c33e6d43fd879834bf541e0a18661ae60460133", size = 107347 }
wheels = [
    { url = "https://files.pythonhosted.org/packages/d0/ae/9a053dd9229c0fde6b1f1f33f609ccff1ee79ddda364c756a924c6d8563b/APScheduler-3.11.0-py3-none-any.whl", hash = "sha256:fc134ca32e50f5eadcc4938e3a4545ab19131435e851abb40b34d63d5141c6da", size = 64004 },
]

[[package]]
name = "asttokens"
version = "3.0.0"
source = { registry = "https://pypi.org/simple" }
sdist = { url = "https://files.pythonhosted.org/packages/4a/e7/82da0a03e7ba5141f05cce0d302e6eed121ae055e0456ca228bf693984bc/asttokens-3.0.0.tar.gz", hash = "sha256:0dcd8baa8d62b0c1d118b399b2ddba3c4aff271d0d7a9e0d4c1681c79035bbc7", size = 61978 }
wheels = [
    { url = "https://files.pythonhosted.org/packages/25/8a/c46dcc25341b5bce5472c718902eb3d38600a903b14fa6aeecef3f21a46f/asttokens-3.0.0-py3-none-any.whl", hash = "sha256:e3078351a059199dd5138cb1c706e6430c05eff2ff136af5eb4790f9d28932e2", size = 26918 },
]

[[package]]
name = "async-timeout"
version = "5.0.1"
source = { registry = "https://pypi.org/simple" }
sdist = { url = "https://files.pythonhosted.org/packages/a5/ae/136395dfbfe00dfc94da3f3e136d0b13f394cba8f4841120e34226265780/async_timeout-5.0.1.tar.gz", hash = "sha256:d9321a7a3d5a6a5e187e824d2fa0793ce379a202935782d555d6e9d2735677d3", size = 9274 }
wheels = [
    { url = "https://files.pythonhosted.org/packages/fe/ba/e2081de779ca30d473f21f5b30e0e737c438205440784c7dfc81efc2b029/async_timeout-5.0.1-py3-none-any.whl", hash = "sha256:39e3809566ff85354557ec2398b55e096c8364bacac9405a7a1fa429e77fe76c", size = 6233 },
]

[[package]]
name = "asyncstdlib"
version = "3.13.1"
source = { registry = "https://pypi.org/simple" }
sdist = { url = "https://files.pythonhosted.org/packages/50/e1/72e388631c85233a2fd890d024fc20a8a9961dbba8614d78266636218f1f/asyncstdlib-3.13.1.tar.gz", hash = "sha256:f47564b9a3566f8f9172631d88c75fe074b0ce2127963b7265d310df9aeed03a", size = 49752 }
wheels = [
    { url = "https://files.pythonhosted.org/packages/b9/4a/c86c045bc7bb0244044935ba80c83998f1fdee4f4cef64c6b078e043b0e6/asyncstdlib-3.13.1-py3-none-any.whl", hash = "sha256:a64da68176af1da8c699026cad98f70b184f82b4cb39739e0b9701a2a7541cf9", size = 43993 },
]

[[package]]
name = "asyncua"
version = "1.1.6"
source = { registry = "https://pypi.org/simple" }
dependencies = [
    { name = "aiofiles" },
    { name = "aiosqlite" },
    { name = "cryptography" },
    { name = "pyopenssl" },
    { name = "python-dateutil" },
    { name = "pytz" },
    { name = "sortedcontainers" },
    { name = "typing-extensions" },
    { name = "wait-for2", marker = "python_full_version < '3.12'" },
]
sdist = { url = "https://files.pythonhosted.org/packages/43/f4/6bf43e3820dd0cb0749d3bcb4ed66d6d654778bcae2e6e405fe848c1a83d/asyncua-1.1.6.tar.gz", hash = "sha256:da0fff57477ce9bd50cd48ab3aca5fc4dbfa4917127664a3e04422aaab7a4b51", size = 1048783 }
wheels = [
    { url = "https://files.pythonhosted.org/packages/de/85/4360f25f41c5b576f56120d71dd7c1f27ccdbbee22a844fc66329c486145/asyncua-1.1.6-py3-none-any.whl", hash = "sha256:6c94b9aa71f957abf5fc3eb76fc7359029097b44099c2b396e9e3e625671401f", size = 1127829 },
]

[[package]]
name = "attrs"
version = "25.3.0"
source = { registry = "https://pypi.org/simple" }
sdist = { url = "https://files.pythonhosted.org/packages/5a/b0/1367933a8532ee6ff8d63537de4f1177af4bff9f3e829baf7331f595bb24/attrs-25.3.0.tar.gz", hash = "sha256:75d7cefc7fb576747b2c81b4442d4d4a1ce0900973527c011d1030fd3bf4af1b", size = 812032 }
wheels = [
    { url = "https://files.pythonhosted.org/packages/77/06/bb80f5f86020c4551da315d78b3ab75e8228f89f0162f2c3a819e407941a/attrs-25.3.0-py3-none-any.whl", hash = "sha256:427318ce031701fea540783410126f03899a97ffc6f61596ad581ac2e40e3bc3", size = 63815 },
]

[[package]]
name = "blinker"
version = "1.9.0"
source = { registry = "https://pypi.org/simple" }
sdist = { url = "https://files.pythonhosted.org/packages/21/28/9b3f50ce0e048515135495f198351908d99540d69bfdc8c1d15b73dc55ce/blinker-1.9.0.tar.gz", hash = "sha256:b4ce2265a7abece45e7cc896e98dbebe6cead56bcf805a3d23136d145f5445bf", size = 22460 }
wheels = [
    { url = "https://files.pythonhosted.org/packages/10/cb/f2ad4230dc2eb1a74edf38f1a38b9b52277f75bef262d8908e60d957e13c/blinker-1.9.0-py3-none-any.whl", hash = "sha256:ba0efaa9080b619ff2f3459d1d500c57bddea4a6b424b60a91141db6fd2f08bc", size = 8458 },
]

[[package]]
name = "certifi"
version = "2025.4.26"
source = { registry = "https://pypi.org/simple" }
sdist = { url = "https://files.pythonhosted.org/packages/e8/9e/c05b3920a3b7d20d3d3310465f50348e5b3694f4f88c6daf736eef3024c4/certifi-2025.4.26.tar.gz", hash = "sha256:0a816057ea3cdefcef70270d2c515e4506bbc954f417fa5ade2021213bb8f0c6", size = 160705 }
wheels = [
    { url = "https://files.pythonhosted.org/packages/4a/7e/3db2bd1b1f9e95f7cddca6d6e75e2f2bd9f51b1246e546d88addca0106bd/certifi-2025.4.26-py3-none-any.whl", hash = "sha256:30350364dfe371162649852c63336a15c70c6510c2ad5015b21c2345311805f3", size = 159618 },
]

[[package]]
name = "cffi"
version = "1.17.1"
source = { registry = "https://pypi.org/simple" }
dependencies = [
    { name = "pycparser" },
]
sdist = { url = "https://files.pythonhosted.org/packages/fc/97/c783634659c2920c3fc70419e3af40972dbaf758daa229a7d6ea6135c90d/cffi-1.17.1.tar.gz", hash = "sha256:1c39c6016c32bc48dd54561950ebd6836e1670f2ae46128f67cf49e789c52824", size = 516621 }
wheels = [
    { url = "https://files.pythonhosted.org/packages/90/07/f44ca684db4e4f08a3fdc6eeb9a0d15dc6883efc7b8c90357fdbf74e186c/cffi-1.17.1-cp310-cp310-macosx_10_9_x86_64.whl", hash = "sha256:df8b1c11f177bc2313ec4b2d46baec87a5f3e71fc8b45dab2ee7cae86d9aba14", size = 182191 },
    { url = "https://files.pythonhosted.org/packages/08/fd/cc2fedbd887223f9f5d170c96e57cbf655df9831a6546c1727ae13fa977a/cffi-1.17.1-cp310-cp310-macosx_11_0_arm64.whl", hash = "sha256:8f2cdc858323644ab277e9bb925ad72ae0e67f69e804f4898c070998d50b1a67", size = 178592 },
    { url = "https://files.pythonhosted.org/packages/de/cc/4635c320081c78d6ffc2cab0a76025b691a91204f4aa317d568ff9280a2d/cffi-1.17.1-cp310-cp310-manylinux_2_12_i686.manylinux2010_i686.manylinux_2_17_i686.manylinux2014_i686.whl", hash = "sha256:edae79245293e15384b51f88b00613ba9f7198016a5948b5dddf4917d4d26382", size = 426024 },
    { url = "https://files.pythonhosted.org/packages/b6/7b/3b2b250f3aab91abe5f8a51ada1b717935fdaec53f790ad4100fe2ec64d1/cffi-1.17.1-cp310-cp310-manylinux_2_17_aarch64.manylinux2014_aarch64.whl", hash = "sha256:45398b671ac6d70e67da8e4224a065cec6a93541bb7aebe1b198a61b58c7b702", size = 448188 },
    { url = "https://files.pythonhosted.org/packages/d3/48/1b9283ebbf0ec065148d8de05d647a986c5f22586b18120020452fff8f5d/cffi-1.17.1-cp310-cp310-manylinux_2_17_ppc64le.manylinux2014_ppc64le.whl", hash = "sha256:ad9413ccdeda48c5afdae7e4fa2192157e991ff761e7ab8fdd8926f40b160cc3", size = 455571 },
    { url = "https://files.pythonhosted.org/packages/40/87/3b8452525437b40f39ca7ff70276679772ee7e8b394934ff60e63b7b090c/cffi-1.17.1-cp310-cp310-manylinux_2_17_s390x.manylinux2014_s390x.whl", hash = "sha256:5da5719280082ac6bd9aa7becb3938dc9f9cbd57fac7d2871717b1feb0902ab6", size = 436687 },
    { url = "https://files.pythonhosted.org/packages/8d/fb/4da72871d177d63649ac449aec2e8a29efe0274035880c7af59101ca2232/cffi-1.17.1-cp310-cp310-manylinux_2_17_x86_64.manylinux2014_x86_64.whl", hash = "sha256:2bb1a08b8008b281856e5971307cc386a8e9c5b625ac297e853d36da6efe9c17", size = 446211 },
    { url = "https://files.pythonhosted.org/packages/ab/a0/62f00bcb411332106c02b663b26f3545a9ef136f80d5df746c05878f8c4b/cffi-1.17.1-cp310-cp310-musllinux_1_1_aarch64.whl", hash = "sha256:045d61c734659cc045141be4bae381a41d89b741f795af1dd018bfb532fd0df8", size = 461325 },
    { url = "https://files.pythonhosted.org/packages/36/83/76127035ed2e7e27b0787604d99da630ac3123bfb02d8e80c633f218a11d/cffi-1.17.1-cp310-cp310-musllinux_1_1_i686.whl", hash = "sha256:6883e737d7d9e4899a8a695e00ec36bd4e5e4f18fabe0aca0efe0a4b44cdb13e", size = 438784 },
    { url = "https://files.pythonhosted.org/packages/21/81/a6cd025db2f08ac88b901b745c163d884641909641f9b826e8cb87645942/cffi-1.17.1-cp310-cp310-musllinux_1_1_x86_64.whl", hash = "sha256:6b8b4a92e1c65048ff98cfe1f735ef8f1ceb72e3d5f0c25fdb12087a23da22be", size = 461564 },
    { url = "https://files.pythonhosted.org/packages/f8/fe/4d41c2f200c4a457933dbd98d3cf4e911870877bd94d9656cc0fcb390681/cffi-1.17.1-cp310-cp310-win32.whl", hash = "sha256:c9c3d058ebabb74db66e431095118094d06abf53284d9c81f27300d0e0d8bc7c", size = 171804 },
    { url = "https://files.pythonhosted.org/packages/d1/b6/0b0f5ab93b0df4acc49cae758c81fe4e5ef26c3ae2e10cc69249dfd8b3ab/cffi-1.17.1-cp310-cp310-win_amd64.whl", hash = "sha256:0f048dcf80db46f0098ccac01132761580d28e28bc0f78ae0d58048063317e15", size = 181299 },
    { url = "https://files.pythonhosted.org/packages/6b/f4/927e3a8899e52a27fa57a48607ff7dc91a9ebe97399b357b85a0c7892e00/cffi-1.17.1-cp311-cp311-macosx_10_9_x86_64.whl", hash = "sha256:a45e3c6913c5b87b3ff120dcdc03f6131fa0065027d0ed7ee6190736a74cd401", size = 182264 },
    { url = "https://files.pythonhosted.org/packages/6c/f5/6c3a8efe5f503175aaddcbea6ad0d2c96dad6f5abb205750d1b3df44ef29/cffi-1.17.1-cp311-cp311-macosx_11_0_arm64.whl", hash = "sha256:30c5e0cb5ae493c04c8b42916e52ca38079f1b235c2f8ae5f4527b963c401caf", size = 178651 },
    { url = "https://files.pythonhosted.org/packages/94/dd/a3f0118e688d1b1a57553da23b16bdade96d2f9bcda4d32e7d2838047ff7/cffi-1.17.1-cp311-cp311-manylinux_2_12_i686.manylinux2010_i686.manylinux_2_17_i686.manylinux2014_i686.whl", hash = "sha256:f75c7ab1f9e4aca5414ed4d8e5c0e303a34f4421f8a0d47a4d019ceff0ab6af4", size = 445259 },
    { url = "https://files.pythonhosted.org/packages/2e/ea/70ce63780f096e16ce8588efe039d3c4f91deb1dc01e9c73a287939c79a6/cffi-1.17.1-cp311-cp311-manylinux_2_17_aarch64.manylinux2014_aarch64.whl", hash = "sha256:a1ed2dd2972641495a3ec98445e09766f077aee98a1c896dcb4ad0d303628e41", size = 469200 },
    { url = "https://files.pythonhosted.org/packages/1c/a0/a4fa9f4f781bda074c3ddd57a572b060fa0df7655d2a4247bbe277200146/cffi-1.17.1-cp311-cp311-manylinux_2_17_ppc64le.manylinux2014_ppc64le.whl", hash = "sha256:46bf43160c1a35f7ec506d254e5c890f3c03648a4dbac12d624e4490a7046cd1", size = 477235 },
    { url = "https://files.pythonhosted.org/packages/62/12/ce8710b5b8affbcdd5c6e367217c242524ad17a02fe5beec3ee339f69f85/cffi-1.17.1-cp311-cp311-manylinux_2_17_s390x.manylinux2014_s390x.whl", hash = "sha256:a24ed04c8ffd54b0729c07cee15a81d964e6fee0e3d4d342a27b020d22959dc6", size = 459721 },
    { url = "https://files.pythonhosted.org/packages/ff/6b/d45873c5e0242196f042d555526f92aa9e0c32355a1be1ff8c27f077fd37/cffi-1.17.1-cp311-cp311-manylinux_2_17_x86_64.manylinux2014_x86_64.whl", hash = "sha256:610faea79c43e44c71e1ec53a554553fa22321b65fae24889706c0a84d4ad86d", size = 467242 },
    { url = "https://files.pythonhosted.org/packages/1a/52/d9a0e523a572fbccf2955f5abe883cfa8bcc570d7faeee06336fbd50c9fc/cffi-1.17.1-cp311-cp311-musllinux_1_1_aarch64.whl", hash = "sha256:a9b15d491f3ad5d692e11f6b71f7857e7835eb677955c00cc0aefcd0669adaf6", size = 477999 },
    { url = "https://files.pythonhosted.org/packages/44/74/f2a2460684a1a2d00ca799ad880d54652841a780c4c97b87754f660c7603/cffi-1.17.1-cp311-cp311-musllinux_1_1_i686.whl", hash = "sha256:de2ea4b5833625383e464549fec1bc395c1bdeeb5f25c4a3a82b5a8c756ec22f", size = 454242 },
    { url = "https://files.pythonhosted.org/packages/f8/4a/34599cac7dfcd888ff54e801afe06a19c17787dfd94495ab0c8d35fe99fb/cffi-1.17.1-cp311-cp311-musllinux_1_1_x86_64.whl", hash = "sha256:fc48c783f9c87e60831201f2cce7f3b2e4846bf4d8728eabe54d60700b318a0b", size = 478604 },
    { url = "https://files.pythonhosted.org/packages/34/33/e1b8a1ba29025adbdcda5fb3a36f94c03d771c1b7b12f726ff7fef2ebe36/cffi-1.17.1-cp311-cp311-win32.whl", hash = "sha256:85a950a4ac9c359340d5963966e3e0a94a676bd6245a4b55bc43949eee26a655", size = 171727 },
    { url = "https://files.pythonhosted.org/packages/3d/97/50228be003bb2802627d28ec0627837ac0bf35c90cf769812056f235b2d1/cffi-1.17.1-cp311-cp311-win_amd64.whl", hash = "sha256:caaf0640ef5f5517f49bc275eca1406b0ffa6aa184892812030f04c2abf589a0", size = 181400 },
    { url = "https://files.pythonhosted.org/packages/5a/84/e94227139ee5fb4d600a7a4927f322e1d4aea6fdc50bd3fca8493caba23f/cffi-1.17.1-cp312-cp312-macosx_10_9_x86_64.whl", hash = "sha256:805b4371bf7197c329fcb3ead37e710d1bca9da5d583f5073b799d5c5bd1eee4", size = 183178 },
    { url = "https://files.pythonhosted.org/packages/da/ee/fb72c2b48656111c4ef27f0f91da355e130a923473bf5ee75c5643d00cca/cffi-1.17.1-cp312-cp312-macosx_11_0_arm64.whl", hash = "sha256:733e99bc2df47476e3848417c5a4540522f234dfd4ef3ab7fafdf555b082ec0c", size = 178840 },
    { url = "https://files.pythonhosted.org/packages/cc/b6/db007700f67d151abadf508cbfd6a1884f57eab90b1bb985c4c8c02b0f28/cffi-1.17.1-cp312-cp312-manylinux_2_12_i686.manylinux2010_i686.manylinux_2_17_i686.manylinux2014_i686.whl", hash = "sha256:1257bdabf294dceb59f5e70c64a3e2f462c30c7ad68092d01bbbfb1c16b1ba36", size = 454803 },
    { url = "https://files.pythonhosted.org/packages/1a/df/f8d151540d8c200eb1c6fba8cd0dfd40904f1b0682ea705c36e6c2e97ab3/cffi-1.17.1-cp312-cp312-manylinux_2_17_aarch64.manylinux2014_aarch64.whl", hash = "sha256:da95af8214998d77a98cc14e3a3bd00aa191526343078b530ceb0bd710fb48a5", size = 478850 },
    { url = "https://files.pythonhosted.org/packages/28/c0/b31116332a547fd2677ae5b78a2ef662dfc8023d67f41b2a83f7c2aa78b1/cffi-1.17.1-cp312-cp312-manylinux_2_17_ppc64le.manylinux2014_ppc64le.whl", hash = "sha256:d63afe322132c194cf832bfec0dc69a99fb9bb6bbd550f161a49e9e855cc78ff", size = 485729 },
    { url = "https://files.pythonhosted.org/packages/91/2b/9a1ddfa5c7f13cab007a2c9cc295b70fbbda7cb10a286aa6810338e60ea1/cffi-1.17.1-cp312-cp312-manylinux_2_17_s390x.manylinux2014_s390x.whl", hash = "sha256:f79fc4fc25f1c8698ff97788206bb3c2598949bfe0fef03d299eb1b5356ada99", size = 471256 },
    { url = "https://files.pythonhosted.org/packages/b2/d5/da47df7004cb17e4955df6a43d14b3b4ae77737dff8bf7f8f333196717bf/cffi-1.17.1-cp312-cp312-manylinux_2_17_x86_64.manylinux2014_x86_64.whl", hash = "sha256:b62ce867176a75d03a665bad002af8e6d54644fad99a3c70905c543130e39d93", size = 479424 },
    { url = "https://files.pythonhosted.org/packages/0b/ac/2a28bcf513e93a219c8a4e8e125534f4f6db03e3179ba1c45e949b76212c/cffi-1.17.1-cp312-cp312-musllinux_1_1_aarch64.whl", hash = "sha256:386c8bf53c502fff58903061338ce4f4950cbdcb23e2902d86c0f722b786bbe3", size = 484568 },
    { url = "https://files.pythonhosted.org/packages/d4/38/ca8a4f639065f14ae0f1d9751e70447a261f1a30fa7547a828ae08142465/cffi-1.17.1-cp312-cp312-musllinux_1_1_x86_64.whl", hash = "sha256:4ceb10419a9adf4460ea14cfd6bc43d08701f0835e979bf821052f1805850fe8", size = 488736 },
    { url = "https://files.pythonhosted.org/packages/86/c5/28b2d6f799ec0bdecf44dced2ec5ed43e0eb63097b0f58c293583b406582/cffi-1.17.1-cp312-cp312-win32.whl", hash = "sha256:a08d7e755f8ed21095a310a693525137cfe756ce62d066e53f502a83dc550f65", size = 172448 },
    { url = "https://files.pythonhosted.org/packages/50/b9/db34c4755a7bd1cb2d1603ac3863f22bcecbd1ba29e5ee841a4bc510b294/cffi-1.17.1-cp312-cp312-win_amd64.whl", hash = "sha256:51392eae71afec0d0c8fb1a53b204dbb3bcabcb3c9b807eedf3e1e6ccf2de903", size = 181976 },
    { url = "https://files.pythonhosted.org/packages/8d/f8/dd6c246b148639254dad4d6803eb6a54e8c85c6e11ec9df2cffa87571dbe/cffi-1.17.1-cp313-cp313-macosx_10_13_x86_64.whl", hash = "sha256:f3a2b4222ce6b60e2e8b337bb9596923045681d71e5a082783484d845390938e", size = 182989 },
    { url = "https://files.pythonhosted.org/packages/8b/f1/672d303ddf17c24fc83afd712316fda78dc6fce1cd53011b839483e1ecc8/cffi-1.17.1-cp313-cp313-macosx_11_0_arm64.whl", hash = "sha256:0984a4925a435b1da406122d4d7968dd861c1385afe3b45ba82b750f229811e2", size = 178802 },
    { url = "https://files.pythonhosted.org/packages/0e/2d/eab2e858a91fdff70533cab61dcff4a1f55ec60425832ddfdc9cd36bc8af/cffi-1.17.1-cp313-cp313-manylinux_2_12_i686.manylinux2010_i686.manylinux_2_17_i686.manylinux2014_i686.whl", hash = "sha256:d01b12eeeb4427d3110de311e1774046ad344f5b1a7403101878976ecd7a10f3", size = 454792 },
    { url = "https://files.pythonhosted.org/packages/75/b2/fbaec7c4455c604e29388d55599b99ebcc250a60050610fadde58932b7ee/cffi-1.17.1-cp313-cp313-manylinux_2_17_aarch64.manylinux2014_aarch64.whl", hash = "sha256:706510fe141c86a69c8ddc029c7910003a17353970cff3b904ff0686a5927683", size = 478893 },
    { url = "https://files.pythonhosted.org/packages/4f/b7/6e4a2162178bf1935c336d4da8a9352cccab4d3a5d7914065490f08c0690/cffi-1.17.1-cp313-cp313-manylinux_2_17_ppc64le.manylinux2014_ppc64le.whl", hash = "sha256:de55b766c7aa2e2a3092c51e0483d700341182f08e67c63630d5b6f200bb28e5", size = 485810 },
    { url = "https://files.pythonhosted.org/packages/c7/8a/1d0e4a9c26e54746dc08c2c6c037889124d4f59dffd853a659fa545f1b40/cffi-1.17.1-cp313-cp313-manylinux_2_17_s390x.manylinux2014_s390x.whl", hash = "sha256:c59d6e989d07460165cc5ad3c61f9fd8f1b4796eacbd81cee78957842b834af4", size = 471200 },
    { url = "https://files.pythonhosted.org/packages/26/9f/1aab65a6c0db35f43c4d1b4f580e8df53914310afc10ae0397d29d697af4/cffi-1.17.1-cp313-cp313-manylinux_2_17_x86_64.manylinux2014_x86_64.whl", hash = "sha256:dd398dbc6773384a17fe0d3e7eeb8d1a21c2200473ee6806bb5e6a8e62bb73dd", size = 479447 },
    { url = "https://files.pythonhosted.org/packages/5f/e4/fb8b3dd8dc0e98edf1135ff067ae070bb32ef9d509d6cb0f538cd6f7483f/cffi-1.17.1-cp313-cp313-musllinux_1_1_aarch64.whl", hash = "sha256:3edc8d958eb099c634dace3c7e16560ae474aa3803a5df240542b305d14e14ed", size = 484358 },
    { url = "https://files.pythonhosted.org/packages/f1/47/d7145bf2dc04684935d57d67dff9d6d795b2ba2796806bb109864be3a151/cffi-1.17.1-cp313-cp313-musllinux_1_1_x86_64.whl", hash = "sha256:72e72408cad3d5419375fc87d289076ee319835bdfa2caad331e377589aebba9", size = 488469 },
    { url = "https://files.pythonhosted.org/packages/bf/ee/f94057fa6426481d663b88637a9a10e859e492c73d0384514a17d78ee205/cffi-1.17.1-cp313-cp313-win32.whl", hash = "sha256:e03eab0a8677fa80d646b5ddece1cbeaf556c313dcfac435ba11f107ba117b5d", size = 172475 },
    { url = "https://files.pythonhosted.org/packages/7c/fc/6a8cb64e5f0324877d503c854da15d76c1e50eb722e320b15345c4d0c6de/cffi-1.17.1-cp313-cp313-win_amd64.whl", hash = "sha256:f6a16c31041f09ead72d69f583767292f750d24913dadacf5756b966aacb3f1a", size = 182009 },
]

[[package]]
name = "cfgv"
version = "3.4.0"
source = { registry = "https://pypi.org/simple" }
sdist = { url = "https://files.pythonhosted.org/packages/11/74/539e56497d9bd1d484fd863dd69cbbfa653cd2aa27abfe35653494d85e94/cfgv-3.4.0.tar.gz", hash = "sha256:e52591d4c5f5dead8e0f673fb16db7949d2cfb3f7da4582893288f0ded8fe560", size = 7114 }
wheels = [
    { url = "https://files.pythonhosted.org/packages/c5/55/51844dd50c4fc7a33b653bfaba4c2456f06955289ca770a5dbd5fd267374/cfgv-3.4.0-py2.py3-none-any.whl", hash = "sha256:b7265b1f29fd3316bfcd2b330d63d024f2bfd8bcb8b0272f8e19a504856c48f9", size = 7249 },
]

[[package]]
name = "charset-normalizer"
version = "3.4.2"
source = { registry = "https://pypi.org/simple" }
sdist = { url = "https://files.pythonhosted.org/packages/e4/33/89c2ced2b67d1c2a61c19c6751aa8902d46ce3dacb23600a283619f5a12d/charset_normalizer-3.4.2.tar.gz", hash = "sha256:5baececa9ecba31eff645232d59845c07aa030f0c81ee70184a90d35099a0e63", size = 126367 }
wheels = [
    { url = "https://files.pythonhosted.org/packages/95/28/9901804da60055b406e1a1c5ba7aac1276fb77f1dde635aabfc7fd84b8ab/charset_normalizer-3.4.2-cp310-cp310-macosx_10_9_universal2.whl", hash = "sha256:7c48ed483eb946e6c04ccbe02c6b4d1d48e51944b6db70f697e089c193404941", size = 201818 },
    { url = "https://files.pythonhosted.org/packages/d9/9b/892a8c8af9110935e5adcbb06d9c6fe741b6bb02608c6513983048ba1a18/charset_normalizer-3.4.2-cp310-cp310-manylinux_2_17_aarch64.manylinux2014_aarch64.whl", hash = "sha256:b2d318c11350e10662026ad0eb71bb51c7812fc8590825304ae0bdd4ac283acd", size = 144649 },
    { url = "https://files.pythonhosted.org/packages/7b/a5/4179abd063ff6414223575e008593861d62abfc22455b5d1a44995b7c101/charset_normalizer-3.4.2-cp310-cp310-manylinux_2_17_ppc64le.manylinux2014_ppc64le.whl", hash = "sha256:9cbfacf36cb0ec2897ce0ebc5d08ca44213af24265bd56eca54bee7923c48fd6", size = 155045 },
    { url = "https://files.pythonhosted.org/packages/3b/95/bc08c7dfeddd26b4be8c8287b9bb055716f31077c8b0ea1cd09553794665/charset_normalizer-3.4.2-cp310-cp310-manylinux_2_17_s390x.manylinux2014_s390x.whl", hash = "sha256:18dd2e350387c87dabe711b86f83c9c78af772c748904d372ade190b5c7c9d4d", size = 147356 },
    { url = "https://files.pythonhosted.org/packages/a8/2d/7a5b635aa65284bf3eab7653e8b4151ab420ecbae918d3e359d1947b4d61/charset_normalizer-3.4.2-cp310-cp310-manylinux_2_17_x86_64.manylinux2014_x86_64.whl", hash = "sha256:8075c35cd58273fee266c58c0c9b670947c19df5fb98e7b66710e04ad4e9ff86", size = 149471 },
    { url = "https://files.pythonhosted.org/packages/ae/38/51fc6ac74251fd331a8cfdb7ec57beba8c23fd5493f1050f71c87ef77ed0/charset_normalizer-3.4.2-cp310-cp310-manylinux_2_5_i686.manylinux1_i686.manylinux_2_17_i686.manylinux2014_i686.whl", hash = "sha256:5bf4545e3b962767e5c06fe1738f951f77d27967cb2caa64c28be7c4563e162c", size = 151317 },
    { url = "https://files.pythonhosted.org/packages/b7/17/edee1e32215ee6e9e46c3e482645b46575a44a2d72c7dfd49e49f60ce6bf/charset_normalizer-3.4.2-cp310-cp310-musllinux_1_2_aarch64.whl", hash = "sha256:7a6ab32f7210554a96cd9e33abe3ddd86732beeafc7a28e9955cdf22ffadbab0", size = 146368 },
    { url = "https://files.pythonhosted.org/packages/26/2c/ea3e66f2b5f21fd00b2825c94cafb8c326ea6240cd80a91eb09e4a285830/charset_normalizer-3.4.2-cp310-cp310-musllinux_1_2_i686.whl", hash = "sha256:b33de11b92e9f75a2b545d6e9b6f37e398d86c3e9e9653c4864eb7e89c5773ef", size = 154491 },
    { url = "https://files.pythonhosted.org/packages/52/47/7be7fa972422ad062e909fd62460d45c3ef4c141805b7078dbab15904ff7/charset_normalizer-3.4.2-cp310-cp310-musllinux_1_2_ppc64le.whl", hash = "sha256:8755483f3c00d6c9a77f490c17e6ab0c8729e39e6390328e42521ef175380ae6", size = 157695 },
    { url = "https://files.pythonhosted.org/packages/2f/42/9f02c194da282b2b340f28e5fb60762de1151387a36842a92b533685c61e/charset_normalizer-3.4.2-cp310-cp310-musllinux_1_2_s390x.whl", hash = "sha256:68a328e5f55ec37c57f19ebb1fdc56a248db2e3e9ad769919a58672958e8f366", size = 154849 },
    { url = "https://files.pythonhosted.org/packages/67/44/89cacd6628f31fb0b63201a618049be4be2a7435a31b55b5eb1c3674547a/charset_normalizer-3.4.2-cp310-cp310-musllinux_1_2_x86_64.whl", hash = "sha256:21b2899062867b0e1fde9b724f8aecb1af14f2778d69aacd1a5a1853a597a5db", size = 150091 },
    { url = "https://files.pythonhosted.org/packages/1f/79/4b8da9f712bc079c0f16b6d67b099b0b8d808c2292c937f267d816ec5ecc/charset_normalizer-3.4.2-cp310-cp310-win32.whl", hash = "sha256:e8082b26888e2f8b36a042a58307d5b917ef2b1cacab921ad3323ef91901c71a", size = 98445 },
    { url = "https://files.pythonhosted.org/packages/7d/d7/96970afb4fb66497a40761cdf7bd4f6fca0fc7bafde3a84f836c1f57a926/charset_normalizer-3.4.2-cp310-cp310-win_amd64.whl", hash = "sha256:f69a27e45c43520f5487f27627059b64aaf160415589230992cec34c5e18a509", size = 105782 },
    { url = "https://files.pythonhosted.org/packages/05/85/4c40d00dcc6284a1c1ad5de5e0996b06f39d8232f1031cd23c2f5c07ee86/charset_normalizer-3.4.2-cp311-cp311-macosx_10_9_universal2.whl", hash = "sha256:be1e352acbe3c78727a16a455126d9ff83ea2dfdcbc83148d2982305a04714c2", size = 198794 },
    { url = "https://files.pythonhosted.org/packages/41/d9/7a6c0b9db952598e97e93cbdfcb91bacd89b9b88c7c983250a77c008703c/charset_normalizer-3.4.2-cp311-cp311-manylinux_2_17_aarch64.manylinux2014_aarch64.whl", hash = "sha256:aa88ca0b1932e93f2d961bf3addbb2db902198dca337d88c89e1559e066e7645", size = 142846 },
    { url = "https://files.pythonhosted.org/packages/66/82/a37989cda2ace7e37f36c1a8ed16c58cf48965a79c2142713244bf945c89/charset_normalizer-3.4.2-cp311-cp311-manylinux_2_17_ppc64le.manylinux2014_ppc64le.whl", hash = "sha256:d524ba3f1581b35c03cb42beebab4a13e6cdad7b36246bd22541fa585a56cccd", size = 153350 },
    { url = "https://files.pythonhosted.org/packages/df/68/a576b31b694d07b53807269d05ec3f6f1093e9545e8607121995ba7a8313/charset_normalizer-3.4.2-cp311-cp311-manylinux_2_17_s390x.manylinux2014_s390x.whl", hash = "sha256:28a1005facc94196e1fb3e82a3d442a9d9110b8434fc1ded7a24a2983c9888d8", size = 145657 },
    { url = "https://files.pythonhosted.org/packages/92/9b/ad67f03d74554bed3aefd56fe836e1623a50780f7c998d00ca128924a499/charset_normalizer-3.4.2-cp311-cp311-manylinux_2_17_x86_64.manylinux2014_x86_64.whl", hash = "sha256:fdb20a30fe1175ecabed17cbf7812f7b804b8a315a25f24678bcdf120a90077f", size = 147260 },
    { url = "https://files.pythonhosted.org/packages/a6/e6/8aebae25e328160b20e31a7e9929b1578bbdc7f42e66f46595a432f8539e/charset_normalizer-3.4.2-cp311-cp311-manylinux_2_5_i686.manylinux1_i686.manylinux_2_17_i686.manylinux2014_i686.whl", hash = "sha256:0f5d9ed7f254402c9e7d35d2f5972c9bbea9040e99cd2861bd77dc68263277c7", size = 149164 },
    { url = "https://files.pythonhosted.org/packages/8b/f2/b3c2f07dbcc248805f10e67a0262c93308cfa149a4cd3d1fe01f593e5fd2/charset_normalizer-3.4.2-cp311-cp311-musllinux_1_2_aarch64.whl", hash = "sha256:efd387a49825780ff861998cd959767800d54f8308936b21025326de4b5a42b9", size = 144571 },
    { url = "https://files.pythonhosted.org/packages/60/5b/c3f3a94bc345bc211622ea59b4bed9ae63c00920e2e8f11824aa5708e8b7/charset_normalizer-3.4.2-cp311-cp311-musllinux_1_2_i686.whl", hash = "sha256:f0aa37f3c979cf2546b73e8222bbfa3dc07a641585340179d768068e3455e544", size = 151952 },
    { url = "https://files.pythonhosted.org/packages/e2/4d/ff460c8b474122334c2fa394a3f99a04cf11c646da895f81402ae54f5c42/charset_normalizer-3.4.2-cp311-cp311-musllinux_1_2_ppc64le.whl", hash = "sha256:e70e990b2137b29dc5564715de1e12701815dacc1d056308e2b17e9095372a82", size = 155959 },
    { url = "https://files.pythonhosted.org/packages/a2/2b/b964c6a2fda88611a1fe3d4c400d39c66a42d6c169c924818c848f922415/charset_normalizer-3.4.2-cp311-cp311-musllinux_1_2_s390x.whl", hash = "sha256:0c8c57f84ccfc871a48a47321cfa49ae1df56cd1d965a09abe84066f6853b9c0", size = 153030 },
    { url = "https://files.pythonhosted.org/packages/59/2e/d3b9811db26a5ebf444bc0fa4f4be5aa6d76fc6e1c0fd537b16c14e849b6/charset_normalizer-3.4.2-cp311-cp311-musllinux_1_2_x86_64.whl", hash = "sha256:6b66f92b17849b85cad91259efc341dce9c1af48e2173bf38a85c6329f1033e5", size = 148015 },
    { url = "https://files.pythonhosted.org/packages/90/07/c5fd7c11eafd561bb51220d600a788f1c8d77c5eef37ee49454cc5c35575/charset_normalizer-3.4.2-cp311-cp311-win32.whl", hash = "sha256:daac4765328a919a805fa5e2720f3e94767abd632ae410a9062dff5412bae65a", size = 98106 },
    { url = "https://files.pythonhosted.org/packages/a8/05/5e33dbef7e2f773d672b6d79f10ec633d4a71cd96db6673625838a4fd532/charset_normalizer-3.4.2-cp311-cp311-win_amd64.whl", hash = "sha256:e53efc7c7cee4c1e70661e2e112ca46a575f90ed9ae3fef200f2a25e954f4b28", size = 105402 },
    { url = "https://files.pythonhosted.org/packages/d7/a4/37f4d6035c89cac7930395a35cc0f1b872e652eaafb76a6075943754f095/charset_normalizer-3.4.2-cp312-cp312-macosx_10_13_universal2.whl", hash = "sha256:0c29de6a1a95f24b9a1aa7aefd27d2487263f00dfd55a77719b530788f75cff7", size = 199936 },
    { url = "https://files.pythonhosted.org/packages/ee/8a/1a5e33b73e0d9287274f899d967907cd0bf9c343e651755d9307e0dbf2b3/charset_normalizer-3.4.2-cp312-cp312-manylinux_2_17_aarch64.manylinux2014_aarch64.whl", hash = "sha256:cddf7bd982eaa998934a91f69d182aec997c6c468898efe6679af88283b498d3", size = 143790 },
    { url = "https://files.pythonhosted.org/packages/66/52/59521f1d8e6ab1482164fa21409c5ef44da3e9f653c13ba71becdd98dec3/charset_normalizer-3.4.2-cp312-cp312-manylinux_2_17_ppc64le.manylinux2014_ppc64le.whl", hash = "sha256:fcbe676a55d7445b22c10967bceaaf0ee69407fbe0ece4d032b6eb8d4565982a", size = 153924 },
    { url = "https://files.pythonhosted.org/packages/86/2d/fb55fdf41964ec782febbf33cb64be480a6b8f16ded2dbe8db27a405c09f/charset_normalizer-3.4.2-cp312-cp312-manylinux_2_17_s390x.manylinux2014_s390x.whl", hash = "sha256:d41c4d287cfc69060fa91cae9683eacffad989f1a10811995fa309df656ec214", size = 146626 },
    { url = "https://files.pythonhosted.org/packages/8c/73/6ede2ec59bce19b3edf4209d70004253ec5f4e319f9a2e3f2f15601ed5f7/charset_normalizer-3.4.2-cp312-cp312-manylinux_2_17_x86_64.manylinux2014_x86_64.whl", hash = "sha256:4e594135de17ab3866138f496755f302b72157d115086d100c3f19370839dd3a", size = 148567 },
    { url = "https://files.pythonhosted.org/packages/09/14/957d03c6dc343c04904530b6bef4e5efae5ec7d7990a7cbb868e4595ee30/charset_normalizer-3.4.2-cp312-cp312-manylinux_2_5_i686.manylinux1_i686.manylinux_2_17_i686.manylinux2014_i686.whl", hash = "sha256:cf713fe9a71ef6fd5adf7a79670135081cd4431c2943864757f0fa3a65b1fafd", size = 150957 },
    { url = "https://files.pythonhosted.org/packages/0d/c8/8174d0e5c10ccebdcb1b53cc959591c4c722a3ad92461a273e86b9f5a302/charset_normalizer-3.4.2-cp312-cp312-musllinux_1_2_aarch64.whl", hash = "sha256:a370b3e078e418187da8c3674eddb9d983ec09445c99a3a263c2011993522981", size = 145408 },
    { url = "https://files.pythonhosted.org/packages/58/aa/8904b84bc8084ac19dc52feb4f5952c6df03ffb460a887b42615ee1382e8/charset_normalizer-3.4.2-cp312-cp312-musllinux_1_2_i686.whl", hash = "sha256:a955b438e62efdf7e0b7b52a64dc5c3396e2634baa62471768a64bc2adb73d5c", size = 153399 },
    { url = "https://files.pythonhosted.org/packages/c2/26/89ee1f0e264d201cb65cf054aca6038c03b1a0c6b4ae998070392a3ce605/charset_normalizer-3.4.2-cp312-cp312-musllinux_1_2_ppc64le.whl", hash = "sha256:7222ffd5e4de8e57e03ce2cef95a4c43c98fcb72ad86909abdfc2c17d227fc1b", size = 156815 },
    { url = "https://files.pythonhosted.org/packages/fd/07/68e95b4b345bad3dbbd3a8681737b4338ff2c9df29856a6d6d23ac4c73cb/charset_normalizer-3.4.2-cp312-cp312-musllinux_1_2_s390x.whl", hash = "sha256:bee093bf902e1d8fc0ac143c88902c3dfc8941f7ea1d6a8dd2bcb786d33db03d", size = 154537 },
    { url = "https://files.pythonhosted.org/packages/77/1a/5eefc0ce04affb98af07bc05f3bac9094513c0e23b0562d64af46a06aae4/charset_normalizer-3.4.2-cp312-cp312-musllinux_1_2_x86_64.whl", hash = "sha256:dedb8adb91d11846ee08bec4c8236c8549ac721c245678282dcb06b221aab59f", size = 149565 },
    { url = "https://files.pythonhosted.org/packages/37/a0/2410e5e6032a174c95e0806b1a6585eb21e12f445ebe239fac441995226a/charset_normalizer-3.4.2-cp312-cp312-win32.whl", hash = "sha256:db4c7bf0e07fc3b7d89ac2a5880a6a8062056801b83ff56d8464b70f65482b6c", size = 98357 },
    { url = "https://files.pythonhosted.org/packages/6c/4f/c02d5c493967af3eda9c771ad4d2bbc8df6f99ddbeb37ceea6e8716a32bc/charset_normalizer-3.4.2-cp312-cp312-win_amd64.whl", hash = "sha256:5a9979887252a82fefd3d3ed2a8e3b937a7a809f65dcb1e068b090e165bbe99e", size = 105776 },
    { url = "https://files.pythonhosted.org/packages/ea/12/a93df3366ed32db1d907d7593a94f1fe6293903e3e92967bebd6950ed12c/charset_normalizer-3.4.2-cp313-cp313-macosx_10_13_universal2.whl", hash = "sha256:926ca93accd5d36ccdabd803392ddc3e03e6d4cd1cf17deff3b989ab8e9dbcf0", size = 199622 },
    { url = "https://files.pythonhosted.org/packages/04/93/bf204e6f344c39d9937d3c13c8cd5bbfc266472e51fc8c07cb7f64fcd2de/charset_normalizer-3.4.2-cp313-cp313-manylinux_2_17_aarch64.manylinux2014_aarch64.whl", hash = "sha256:eba9904b0f38a143592d9fc0e19e2df0fa2e41c3c3745554761c5f6447eedabf", size = 143435 },
    { url = "https://files.pythonhosted.org/packages/22/2a/ea8a2095b0bafa6c5b5a55ffdc2f924455233ee7b91c69b7edfcc9e02284/charset_normalizer-3.4.2-cp313-cp313-manylinux_2_17_ppc64le.manylinux2014_ppc64le.whl", hash = "sha256:3fddb7e2c84ac87ac3a947cb4e66d143ca5863ef48e4a5ecb83bd48619e4634e", size = 153653 },
    { url = "https://files.pythonhosted.org/packages/b6/57/1b090ff183d13cef485dfbe272e2fe57622a76694061353c59da52c9a659/charset_normalizer-3.4.2-cp313-cp313-manylinux_2_17_s390x.manylinux2014_s390x.whl", hash = "sha256:98f862da73774290f251b9df8d11161b6cf25b599a66baf087c1ffe340e9bfd1", size = 146231 },
    { url = "https://files.pythonhosted.org/packages/e2/28/ffc026b26f441fc67bd21ab7f03b313ab3fe46714a14b516f931abe1a2d8/charset_normalizer-3.4.2-cp313-cp313-manylinux_2_17_x86_64.manylinux2014_x86_64.whl", hash = "sha256:6c9379d65defcab82d07b2a9dfbfc2e95bc8fe0ebb1b176a3190230a3ef0e07c", size = 148243 },
    { url = "https://files.pythonhosted.org/packages/c0/0f/9abe9bd191629c33e69e47c6ef45ef99773320e9ad8e9cb08b8ab4a8d4cb/charset_normalizer-3.4.2-cp313-cp313-manylinux_2_5_i686.manylinux1_i686.manylinux_2_17_i686.manylinux2014_i686.whl", hash = "sha256:e635b87f01ebc977342e2697d05b56632f5f879a4f15955dfe8cef2448b51691", size = 150442 },
    { url = "https://files.pythonhosted.org/packages/67/7c/a123bbcedca91d5916c056407f89a7f5e8fdfce12ba825d7d6b9954a1a3c/charset_normalizer-3.4.2-cp313-cp313-musllinux_1_2_aarch64.whl", hash = "sha256:1c95a1e2902a8b722868587c0e1184ad5c55631de5afc0eb96bc4b0d738092c0", size = 145147 },
    { url = "https://files.pythonhosted.org/packages/ec/fe/1ac556fa4899d967b83e9893788e86b6af4d83e4726511eaaad035e36595/charset_normalizer-3.4.2-cp313-cp313-musllinux_1_2_i686.whl", hash = "sha256:ef8de666d6179b009dce7bcb2ad4c4a779f113f12caf8dc77f0162c29d20490b", size = 153057 },
    { url = "https://files.pythonhosted.org/packages/2b/ff/acfc0b0a70b19e3e54febdd5301a98b72fa07635e56f24f60502e954c461/charset_normalizer-3.4.2-cp313-cp313-musllinux_1_2_ppc64le.whl", hash = "sha256:32fc0341d72e0f73f80acb0a2c94216bd704f4f0bce10aedea38f30502b271ff", size = 156454 },
    { url = "https://files.pythonhosted.org/packages/92/08/95b458ce9c740d0645feb0e96cea1f5ec946ea9c580a94adfe0b617f3573/charset_normalizer-3.4.2-cp313-cp313-musllinux_1_2_s390x.whl", hash = "sha256:289200a18fa698949d2b39c671c2cc7a24d44096784e76614899a7ccf2574b7b", size = 154174 },
    { url = "https://files.pythonhosted.org/packages/78/be/8392efc43487ac051eee6c36d5fbd63032d78f7728cb37aebcc98191f1ff/charset_normalizer-3.4.2-cp313-cp313-musllinux_1_2_x86_64.whl", hash = "sha256:4a476b06fbcf359ad25d34a057b7219281286ae2477cc5ff5e3f70a246971148", size = 149166 },
    { url = "https://files.pythonhosted.org/packages/44/96/392abd49b094d30b91d9fbda6a69519e95802250b777841cf3bda8fe136c/charset_normalizer-3.4.2-cp313-cp313-win32.whl", hash = "sha256:aaeeb6a479c7667fbe1099af9617c83aaca22182d6cf8c53966491a0f1b7ffb7", size = 98064 },
    { url = "https://files.pythonhosted.org/packages/e9/b0/0200da600134e001d91851ddc797809e2fe0ea72de90e09bec5a2fbdaccb/charset_normalizer-3.4.2-cp313-cp313-win_amd64.whl", hash = "sha256:aa6af9e7d59f9c12b33ae4e9450619cf2488e2bbe9b44030905877f0b2324980", size = 105641 },
    { url = "https://files.pythonhosted.org/packages/20/94/c5790835a017658cbfabd07f3bfb549140c3ac458cfc196323996b10095a/charset_normalizer-3.4.2-py3-none-any.whl", hash = "sha256:7f56930ab0abd1c45cd15be65cc741c28b1c9a34876ce8c17a2fa107810c0af0", size = 52626 },
]

[[package]]
name = "colorama"
version = "0.4.6"
source = { registry = "https://pypi.org/simple" }
sdist = { url = "https://files.pythonhosted.org/packages/d8/53/6f443c9a4a8358a93a6792e2acffb9d9d5cb0a5cfd8802644b7b1c9a02e4/colorama-0.4.6.tar.gz", hash = "sha256:08695f5cb7ed6e0531a20572697297273c47b8cae5a63ffc6d6ed5c201be6e44", size = 27697 }
wheels = [
    { url = "https://files.pythonhosted.org/packages/d1/d6/3965ed04c63042e047cb6a3e6ed1a63a35087b6a609aa3a15ed8ac56c221/colorama-0.4.6-py2.py3-none-any.whl", hash = "sha256:4f1d9991f5acc0ca119f9d443620b77f9d6b33703e51011c16baf57afb285fc6", size = 25335 },
]

[[package]]
name = "cryptography"
version = "45.0.3"
source = { registry = "https://pypi.org/simple" }
dependencies = [
    { name = "cffi", marker = "platform_python_implementation != 'PyPy'" },
]
sdist = { url = "https://files.pythonhosted.org/packages/13/1f/9fa001e74a1993a9cadd2333bb889e50c66327b8594ac538ab8a04f915b7/cryptography-45.0.3.tar.gz", hash = "sha256:ec21313dd335c51d7877baf2972569f40a4291b76a0ce51391523ae358d05899", size = 744738 }
wheels = [
    { url = "https://files.pythonhosted.org/packages/82/b2/2345dc595998caa6f68adf84e8f8b50d18e9fc4638d32b22ea8daedd4b7a/cryptography-45.0.3-cp311-abi3-macosx_10_9_universal2.whl", hash = "sha256:7573d9eebaeceeb55285205dbbb8753ac1e962af3d9640791d12b36864065e71", size = 7056239 },
    { url = "https://files.pythonhosted.org/packages/71/3d/ac361649a0bfffc105e2298b720d8b862330a767dab27c06adc2ddbef96a/cryptography-45.0.3-cp311-abi3-manylinux_2_17_aarch64.manylinux2014_aarch64.whl", hash = "sha256:d377dde61c5d67eb4311eace661c3efda46c62113ff56bf05e2d679e02aebb5b", size = 4205541 },
    { url = "https://files.pythonhosted.org/packages/70/3e/c02a043750494d5c445f769e9c9f67e550d65060e0bfce52d91c1362693d/cryptography-45.0.3-cp311-abi3-manylinux_2_17_x86_64.manylinux2014_x86_64.whl", hash = "sha256:fae1e637f527750811588e4582988932c222f8251f7b7ea93739acb624e1487f", size = 4433275 },
    { url = "https://files.pythonhosted.org/packages/40/7a/9af0bfd48784e80eef3eb6fd6fde96fe706b4fc156751ce1b2b965dada70/cryptography-45.0.3-cp311-abi3-manylinux_2_28_aarch64.whl", hash = "sha256:ca932e11218bcc9ef812aa497cdf669484870ecbcf2d99b765d6c27a86000942", size = 4209173 },
    { url = "https://files.pythonhosted.org/packages/31/5f/d6f8753c8708912df52e67969e80ef70b8e8897306cd9eb8b98201f8c184/cryptography-45.0.3-cp311-abi3-manylinux_2_28_armv7l.manylinux_2_31_armv7l.whl", hash = "sha256:af3f92b1dc25621f5fad065288a44ac790c5798e986a34d393ab27d2b27fcff9", size = 3898150 },
    { url = "https://files.pythonhosted.org/packages/8b/50/f256ab79c671fb066e47336706dc398c3b1e125f952e07d54ce82cf4011a/cryptography-45.0.3-cp311-abi3-manylinux_2_28_x86_64.whl", hash = "sha256:2f8f8f0b73b885ddd7f3d8c2b2234a7d3ba49002b0223f58cfde1bedd9563c56", size = 4466473 },
    { url = "https://files.pythonhosted.org/packages/62/e7/312428336bb2df0848d0768ab5a062e11a32d18139447a76dfc19ada8eed/cryptography-45.0.3-cp311-abi3-manylinux_2_34_aarch64.whl", hash = "sha256:9cc80ce69032ffa528b5e16d217fa4d8d4bb7d6ba8659c1b4d74a1b0f4235fca", size = 4211890 },
    { url = "https://files.pythonhosted.org/packages/e7/53/8a130e22c1e432b3c14896ec5eb7ac01fb53c6737e1d705df7e0efb647c6/cryptography-45.0.3-cp311-abi3-manylinux_2_34_x86_64.whl", hash = "sha256:c824c9281cb628015bfc3c59335163d4ca0540d49de4582d6c2637312907e4b1", size = 4466300 },
    { url = "https://files.pythonhosted.org/packages/ba/75/6bb6579688ef805fd16a053005fce93944cdade465fc92ef32bbc5c40681/cryptography-45.0.3-cp311-abi3-musllinux_1_2_aarch64.whl", hash = "sha256:5833bb4355cb377ebd880457663a972cd044e7f49585aee39245c0d592904578", size = 4332483 },
    { url = "https://files.pythonhosted.org/packages/2f/11/2538f4e1ce05c6c4f81f43c1ef2bd6de7ae5e24ee284460ff6c77e42ca77/cryptography-45.0.3-cp311-abi3-musllinux_1_2_x86_64.whl", hash = "sha256:9bb5bf55dcb69f7067d80354d0a348368da907345a2c448b0babc4215ccd3497", size = 4573714 },
    { url = "https://files.pythonhosted.org/packages/f5/bb/e86e9cf07f73a98d84a4084e8fd420b0e82330a901d9cac8149f994c3417/cryptography-45.0.3-cp311-abi3-win32.whl", hash = "sha256:3ad69eeb92a9de9421e1f6685e85a10fbcfb75c833b42cc9bc2ba9fb00da4710", size = 2934752 },
    { url = "https://files.pythonhosted.org/packages/c7/75/063bc9ddc3d1c73e959054f1fc091b79572e716ef74d6caaa56e945b4af9/cryptography-45.0.3-cp311-abi3-win_amd64.whl", hash = "sha256:97787952246a77d77934d41b62fb1b6f3581d83f71b44796a4158d93b8f5c490", size = 3412465 },
    { url = "https://files.pythonhosted.org/packages/71/9b/04ead6015229a9396890d7654ee35ef630860fb42dc9ff9ec27f72157952/cryptography-45.0.3-cp37-abi3-macosx_10_9_universal2.whl", hash = "sha256:c92519d242703b675ccefd0f0562eb45e74d438e001f8ab52d628e885751fb06", size = 7031892 },
    { url = "https://files.pythonhosted.org/packages/46/c7/c7d05d0e133a09fc677b8a87953815c522697bdf025e5cac13ba419e7240/cryptography-45.0.3-cp37-abi3-manylinux_2_17_aarch64.manylinux2014_aarch64.whl", hash = "sha256:c5edcb90da1843df85292ef3a313513766a78fbbb83f584a5a58fb001a5a9d57", size = 4196181 },
    { url = "https://files.pythonhosted.org/packages/08/7a/6ad3aa796b18a683657cef930a986fac0045417e2dc428fd336cfc45ba52/cryptography-45.0.3-cp37-abi3-manylinux_2_17_x86_64.manylinux2014_x86_64.whl", hash = "sha256:38deed72285c7ed699864f964a3f4cf11ab3fb38e8d39cfcd96710cd2b5bb716", size = 4423370 },
    { url = "https://files.pythonhosted.org/packages/4f/58/ec1461bfcb393525f597ac6a10a63938d18775b7803324072974b41a926b/cryptography-45.0.3-cp37-abi3-manylinux_2_28_aarch64.whl", hash = "sha256:5555365a50efe1f486eed6ac7062c33b97ccef409f5970a0b6f205a7cfab59c8", size = 4197839 },
    { url = "https://files.pythonhosted.org/packages/d4/3d/5185b117c32ad4f40846f579369a80e710d6146c2baa8ce09d01612750db/cryptography-45.0.3-cp37-abi3-manylinux_2_28_armv7l.manylinux_2_31_armv7l.whl", hash = "sha256:9e4253ed8f5948a3589b3caee7ad9a5bf218ffd16869c516535325fece163dcc", size = 3886324 },
    { url = "https://files.pythonhosted.org/packages/67/85/caba91a57d291a2ad46e74016d1f83ac294f08128b26e2a81e9b4f2d2555/cryptography-45.0.3-cp37-abi3-manylinux_2_28_x86_64.whl", hash = "sha256:cfd84777b4b6684955ce86156cfb5e08d75e80dc2585e10d69e47f014f0a5342", size = 4450447 },
    { url = "https://files.pythonhosted.org/packages/ae/d1/164e3c9d559133a38279215c712b8ba38e77735d3412f37711b9f8f6f7e0/cryptography-45.0.3-cp37-abi3-manylinux_2_34_aarch64.whl", hash = "sha256:a2b56de3417fd5f48773ad8e91abaa700b678dc7fe1e0c757e1ae340779acf7b", size = 4200576 },
    { url = "https://files.pythonhosted.org/packages/71/7a/e002d5ce624ed46dfc32abe1deff32190f3ac47ede911789ee936f5a4255/cryptography-45.0.3-cp37-abi3-manylinux_2_34_x86_64.whl", hash = "sha256:57a6500d459e8035e813bd8b51b671977fb149a8c95ed814989da682314d0782", size = 4450308 },
    { url = "https://files.pythonhosted.org/packages/87/ad/3fbff9c28cf09b0a71e98af57d74f3662dea4a174b12acc493de00ea3f28/cryptography-45.0.3-cp37-abi3-musllinux_1_2_aarch64.whl", hash = "sha256:f22af3c78abfbc7cbcdf2c55d23c3e022e1a462ee2481011d518c7fb9c9f3d65", size = 4325125 },
    { url = "https://files.pythonhosted.org/packages/f5/b4/51417d0cc01802304c1984d76e9592f15e4801abd44ef7ba657060520bf0/cryptography-45.0.3-cp37-abi3-musllinux_1_2_x86_64.whl", hash = "sha256:232954730c362638544758a8160c4ee1b832dc011d2c41a306ad8f7cccc5bb0b", size = 4560038 },
    { url = "https://files.pythonhosted.org/packages/80/38/d572f6482d45789a7202fb87d052deb7a7b136bf17473ebff33536727a2c/cryptography-45.0.3-cp37-abi3-win32.whl", hash = "sha256:cb6ab89421bc90e0422aca911c69044c2912fc3debb19bb3c1bfe28ee3dff6ab", size = 2924070 },
    { url = "https://files.pythonhosted.org/packages/91/5a/61f39c0ff4443651cc64e626fa97ad3099249152039952be8f344d6b0c86/cryptography-45.0.3-cp37-abi3-win_amd64.whl", hash = "sha256:d54ae41e6bd70ea23707843021c778f151ca258081586f0cfa31d936ae43d1b2", size = 3395005 },
    { url = "https://files.pythonhosted.org/packages/1b/63/ce30cb7204e8440df2f0b251dc0464a26c55916610d1ba4aa912f838bcc8/cryptography-45.0.3-pp310-pypy310_pp73-macosx_10_9_x86_64.whl", hash = "sha256:ed43d396f42028c1f47b5fec012e9e12631266e3825e95c00e3cf94d472dac49", size = 3578348 },
    { url = "https://files.pythonhosted.org/packages/45/0b/87556d3337f5e93c37fda0a0b5d3e7b4f23670777ce8820fce7962a7ed22/cryptography-45.0.3-pp310-pypy310_pp73-manylinux_2_28_aarch64.whl", hash = "sha256:fed5aaca1750e46db870874c9c273cd5182a9e9deb16f06f7bdffdb5c2bde4b9", size = 4142867 },
    { url = "https://files.pythonhosted.org/packages/72/ba/21356dd0bcb922b820211336e735989fe2cf0d8eaac206335a0906a5a38c/cryptography-45.0.3-pp310-pypy310_pp73-manylinux_2_28_x86_64.whl", hash = "sha256:00094838ecc7c6594171e8c8a9166124c1197b074cfca23645cee573910d76bc", size = 4385000 },
    { url = "https://files.pythonhosted.org/packages/2f/2b/71c78d18b804c317b66283be55e20329de5cd7e1aec28e4c5fbbe21fd046/cryptography-45.0.3-pp310-pypy310_pp73-manylinux_2_34_aarch64.whl", hash = "sha256:92d5f428c1a0439b2040435a1d6bc1b26ebf0af88b093c3628913dd464d13fa1", size = 4144195 },
    { url = "https://files.pythonhosted.org/packages/55/3e/9f9b468ea779b4dbfef6af224804abd93fbcb2c48605d7443b44aea77979/cryptography-45.0.3-pp310-pypy310_pp73-manylinux_2_34_x86_64.whl", hash = "sha256:ec64ee375b5aaa354b2b273c921144a660a511f9df8785e6d1c942967106438e", size = 4384540 },
    { url = "https://files.pythonhosted.org/packages/97/f5/6e62d10cf29c50f8205c0dc9aec986dca40e8e3b41bf1a7878ea7b11e5ee/cryptography-45.0.3-pp310-pypy310_pp73-win_amd64.whl", hash = "sha256:71320fbefd05454ef2d457c481ba9a5b0e540f3753354fff6f780927c25d19b0", size = 3328796 },
    { url = "https://files.pythonhosted.org/packages/e7/d4/58a246342093a66af8935d6aa59f790cbb4731adae3937b538d054bdc2f9/cryptography-45.0.3-pp311-pypy311_pp73-macosx_10_9_x86_64.whl", hash = "sha256:edd6d51869beb7f0d472e902ef231a9b7689508e83880ea16ca3311a00bf5ce7", size = 3589802 },
    { url = "https://files.pythonhosted.org/packages/96/61/751ebea58c87b5be533c429f01996050a72c7283b59eee250275746632ea/cryptography-45.0.3-pp311-pypy311_pp73-manylinux_2_28_aarch64.whl", hash = "sha256:555e5e2d3a53b4fabeca32835878b2818b3f23966a4efb0d566689777c5a12c8", size = 4146964 },
    { url = "https://files.pythonhosted.org/packages/8d/01/28c90601b199964de383da0b740b5156f5d71a1da25e7194fdf793d373ef/cryptography-45.0.3-pp311-pypy311_pp73-manylinux_2_28_x86_64.whl", hash = "sha256:25286aacb947286620a31f78f2ed1a32cded7be5d8b729ba3fb2c988457639e4", size = 4388103 },
    { url = "https://files.pythonhosted.org/packages/3d/ec/cd892180b9e42897446ef35c62442f5b8b039c3d63a05f618aa87ec9ebb5/cryptography-45.0.3-pp311-pypy311_pp73-manylinux_2_34_aarch64.whl", hash = "sha256:050ce5209d5072472971e6efbfc8ec5a8f9a841de5a4db0ebd9c2e392cb81972", size = 4150031 },
    { url = "https://files.pythonhosted.org/packages/db/d4/22628c2dedd99289960a682439c6d3aa248dff5215123ead94ac2d82f3f5/cryptography-45.0.3-pp311-pypy311_pp73-manylinux_2_34_x86_64.whl", hash = "sha256:dc10ec1e9f21f33420cc05214989544727e776286c1c16697178978327b95c9c", size = 4387389 },
    { url = "https://files.pythonhosted.org/packages/39/ec/ba3961abbf8ecb79a3586a4ff0ee08c9d7a9938b4312fb2ae9b63f48a8ba/cryptography-45.0.3-pp311-pypy311_pp73-win_amd64.whl", hash = "sha256:9eda14f049d7f09c2e8fb411dda17dd6b16a3c76a1de5e249188a32aeb92de19", size = 3337432 },
]

[[package]]
name = "decorator"
version = "5.2.1"
source = { registry = "https://pypi.org/simple" }
sdist = { url = "https://files.pythonhosted.org/packages/43/fa/6d96a0978d19e17b68d634497769987b16c8f4cd0a7a05048bec693caa6b/decorator-5.2.1.tar.gz", hash = "sha256:65f266143752f734b0a7cc83c46f4618af75b8c5911b00ccb61d0ac9b6da0360", size = 56711 }
wheels = [
    { url = "https://files.pythonhosted.org/packages/4e/8c/f3147f5c4b73e7550fe5f9352eaa956ae838d5c51eb58e7a25b9f3e2643b/decorator-5.2.1-py3-none-any.whl", hash = "sha256:d316bb415a2d9e2d2b3abcc4084c6502fc09240e292cd76a76afc106a1c8e04a", size = 9190 },
]

[[package]]
name = "distlib"
version = "0.3.9"
source = { registry = "https://pypi.org/simple" }
sdist = { url = "https://files.pythonhosted.org/packages/0d/dd/1bec4c5ddb504ca60fc29472f3d27e8d4da1257a854e1d96742f15c1d02d/distlib-0.3.9.tar.gz", hash = "sha256:a60f20dea646b8a33f3e7772f74dc0b2d0772d2837ee1342a00645c81edf9403", size = 613923 }
wheels = [
    { url = "https://files.pythonhosted.org/packages/91/a1/cf2472db20f7ce4a6be1253a81cfdf85ad9c7885ffbed7047fb72c24cf87/distlib-0.3.9-py2.py3-none-any.whl", hash = "sha256:47f8c22fd27c27e25a65601af709b38e4f0a45ea4fc2e710f65755fa8caaaf87", size = 468973 },
]

[[package]]
name = "docstring-parser"
version = "0.16"
source = { registry = "https://pypi.org/simple" }
sdist = { url = "https://files.pythonhosted.org/packages/08/12/9c22a58c0b1e29271051222d8906257616da84135af9ed167c9e28f85cb3/docstring_parser-0.16.tar.gz", hash = "sha256:538beabd0af1e2db0146b6bd3caa526c35a34d61af9fd2887f3a8a27a739aa6e", size = 26565 }
wheels = [
    { url = "https://files.pythonhosted.org/packages/d5/7c/e9fcff7623954d86bdc17782036cbf715ecab1bec4847c008557affe1ca8/docstring_parser-0.16-py3-none-any.whl", hash = "sha256:bf0a1387354d3691d102edef7ec124f219ef639982d096e26e3b60aeffa90637", size = 36533 },
]

[[package]]
name = "exceptiongroup"
version = "1.3.0"
source = { registry = "https://pypi.org/simple" }
dependencies = [
    { name = "typing-extensions", marker = "python_full_version < '3.13'" },
]
sdist = { url = "https://files.pythonhosted.org/packages/0b/9f/a65090624ecf468cdca03533906e7c69ed7588582240cfe7cc9e770b50eb/exceptiongroup-1.3.0.tar.gz", hash = "sha256:b241f5885f560bc56a59ee63ca4c6a8bfa46ae4ad651af316d4e81817bb9fd88", size = 29749 }
wheels = [
    { url = "https://files.pythonhosted.org/packages/36/f4/c6e662dade71f56cd2f3735141b265c3c79293c109549c1e6933b0651ffc/exceptiongroup-1.3.0-py3-none-any.whl", hash = "sha256:4d111e6e0c13d0644cad6ddaa7ed0261a0b36971f6d23e7ec9b4b9097da78a10", size = 16674 },
]

[[package]]
name = "executing"
version = "2.2.0"
source = { registry = "https://pypi.org/simple" }
sdist = { url = "https://files.pythonhosted.org/packages/91/50/a9d80c47ff289c611ff12e63f7c5d13942c65d68125160cefd768c73e6e4/executing-2.2.0.tar.gz", hash = "sha256:5d108c028108fe2551d1a7b2e8b713341e2cb4fc0aa7dcf966fa4327a5226755", size = 978693 }
wheels = [
    { url = "https://files.pythonhosted.org/packages/7b/8f/c4d9bafc34ad7ad5d8dc16dd1347ee0e507a52c3adb6bfa8887e1c6a26ba/executing-2.2.0-py2.py3-none-any.whl", hash = "sha256:11387150cad388d62750327a53d3339fad4888b39a6fe233c3afbb54ecffd3aa", size = 26702 },
]

[[package]]
name = "filelock"
version = "3.18.0"
source = { registry = "https://pypi.org/simple" }
sdist = { url = "https://files.pythonhosted.org/packages/0a/10/c23352565a6544bdc5353e0b15fc1c563352101f30e24bf500207a54df9a/filelock-3.18.0.tar.gz", hash = "sha256:adbc88eabb99d2fec8c9c1b229b171f18afa655400173ddc653d5d01501fb9f2", size = 18075 }
wheels = [
    { url = "https://files.pythonhosted.org/packages/4d/36/2a115987e2d8c300a974597416d9de88f2444426de9571f4b59b2cca3acc/filelock-3.18.0-py3-none-any.whl", hash = "sha256:c401f4f8377c4464e6db25fff06205fd89bdd83b65eb0488ed1b160f780e21de", size = 16215 },
]

[[package]]
name = "freezegun"
version = "1.5.2"
source = { registry = "https://pypi.org/simple" }
dependencies = [
    { name = "python-dateutil" },
]
sdist = { url = "https://files.pythonhosted.org/packages/c7/75/0455fa5029507a2150da59db4f165fbc458ff8bb1c4f4d7e8037a14ad421/freezegun-1.5.2.tar.gz", hash = "sha256:a54ae1d2f9c02dbf42e02c18a3ab95ab4295818b549a34dac55592d72a905181", size = 34855 }
wheels = [
    { url = "https://files.pythonhosted.org/packages/b5/b2/68d4c9b6431121b6b6aa5e04a153cac41dcacc79600ed6e2e7c3382156f5/freezegun-1.5.2-py3-none-any.whl", hash = "sha256:5aaf3ba229cda57afab5bd311f0108d86b6fb119ae89d2cd9c43ec8c1733c85b", size = 18715 },
]

[[package]]
name = "frozenlist"
version = "1.6.2"
source = { registry = "https://pypi.org/simple" }
sdist = { url = "https://files.pythonhosted.org/packages/5b/bf/a812e2fe6cb3f6c6cfc8d0303bf1742f2286004e5ec41ac8c89cf68cdb54/frozenlist-1.6.2.tar.gz", hash = "sha256:effc641518696471cf4962e8e32050133bc1f7b2851ae8fd0cb8797dd70dc202", size = 43108 }
wheels = [
    { url = "https://files.pythonhosted.org/packages/5d/40/50405db036e352782f9b8859b60d2d8ec13fd16faf91c4689b934fabf2a9/frozenlist-1.6.2-cp310-cp310-macosx_10_9_universal2.whl", hash = "sha256:92836b9903e52f787f4f4bfc6cf3b03cf19de4cbc09f5969e58806f876d8647f", size = 85687 },
    { url = "https://files.pythonhosted.org/packages/55/b2/96b0ad9d16d0dcd9b9d328ed74523276b0600092de510544a2cd9954232a/frozenlist-1.6.2-cp310-cp310-macosx_10_9_x86_64.whl", hash = "sha256:a3af419982432a13a997451e611ff7681a4fbf81dca04f70b08fc51106335ff0", size = 49799 },
    { url = "https://files.pythonhosted.org/packages/85/5d/be51dc5ad29b0dcb27d5e9f1cc6af93e0dc00249bae33016a5e72328c9e6/frozenlist-1.6.2-cp310-cp310-macosx_11_0_arm64.whl", hash = "sha256:1570ba58f0852a6e6158d4ad92de13b9aba3474677c3dee827ba18dcf439b1d8", size = 48396 },
    { url = "https://files.pythonhosted.org/packages/9d/36/e33a7ecafa8be33d251e92780d028090a4694160ed0f7b4dde5ac91698fc/frozenlist-1.6.2-cp310-cp310-manylinux_2_17_aarch64.manylinux2014_aarch64.whl", hash = "sha256:0de575df0135949c4049ae42db714c43d1693c590732abc78c47a04228fc1efb", size = 225206 },
    { url = "https://files.pythonhosted.org/packages/fe/1c/07f56515c785c3b861173d2e0e73c614acc4a4f11b0e8f33bf74f8613083/frozenlist-1.6.2-cp310-cp310-manylinux_2_17_armv7l.manylinux2014_armv7l.manylinux_2_31_armv7l.whl", hash = "sha256:2b6eaba27ec2b3c0af7845619a425eeae8d510d5cc83fb3ef80569129238153b", size = 220009 },
    { url = "https://files.pythonhosted.org/packages/67/78/1427ecc0223fe59e3320bed93fda9b6b4ca7fb3ac9c40e1453a0f2c3bdac/frozenlist-1.6.2-cp310-cp310-manylinux_2_17_ppc64le.manylinux2014_ppc64le.whl", hash = "sha256:af1ee5188d2f63b4f09b67cf0c60b8cdacbd1e8d24669eac238e247d8b157581", size = 235243 },
    { url = "https://files.pythonhosted.org/packages/15/c7/597f042562daffcada159807cf6539363f797777ee80e855c2aa84d4fed9/frozenlist-1.6.2-cp310-cp310-manylinux_2_17_s390x.manylinux2014_s390x.whl", hash = "sha256:9179c5186eb996c0dd7e4c828858ade4d7a8d1d12dd67320675a6ae7401f2647", size = 228925 },
    { url = "https://files.pythonhosted.org/packages/a7/32/736cd296a4792826bc38764d5bd0442b51dbaad3c1a4f5cea01b17df9960/frozenlist-1.6.2-cp310-cp310-manylinux_2_5_i686.manylinux1_i686.manylinux_2_17_i686.manylinux2014_i686.whl", hash = "sha256:38814ebc3c6bb01dc3bb4d6cffd0e64c19f4f2d03e649978aeae8e12b81bdf43", size = 211781 },
    { url = "https://files.pythonhosted.org/packages/f1/cc/041c88e1cdcb176a99b0c1194e1e387ebaeebaae77d1d41938f06b124e74/frozenlist-1.6.2-cp310-cp310-manylinux_2_5_x86_64.manylinux1_x86_64.manylinux_2_17_x86_64.manylinux2014_x86_64.whl", hash = "sha256:0dbcab0531318fc9ca58517865fae63a2fe786d5e2d8f3a56058c29831e49f13", size = 224409 },
    { url = "https://files.pythonhosted.org/packages/80/1b/3b60600ae89b7b3d5b3c95423b22fd4b54c966fe0b1f9dee9137019cf9ec/frozenlist-1.6.2-cp310-cp310-musllinux_1_2_aarch64.whl", hash = "sha256:7472e477dc5d6a000945f45b6e38cbb1093fdec189dc1e98e57f8ab53f8aa246", size = 227850 },
    { url = "https://files.pythonhosted.org/packages/77/e3/cd0d75e1c395b08010b94916e8650dd5bd5f25153147b0bb9fda9ecbb94a/frozenlist-1.6.2-cp310-cp310-musllinux_1_2_armv7l.whl", hash = "sha256:17c230586d47332774332af86cc1e69ee095731ec70c27e5698dfebb9db167a0", size = 237819 },
    { url = "https://files.pythonhosted.org/packages/38/c9/2681be06d34a993782bcc8a7d4d0c2d0970cd1f8c919d5b963ecec3bf4da/frozenlist-1.6.2-cp310-cp310-musllinux_1_2_i686.whl", hash = "sha256:946a41e095592cf1c88a1fcdd154c13d0ef6317b371b817dc2b19b3d93ca0811", size = 218407 },
    { url = "https://files.pythonhosted.org/packages/c6/c1/81f6f745e273454daecc29f06a571cd253f1bf7fc2b49e22a14636539bee/frozenlist-1.6.2-cp310-cp310-musllinux_1_2_ppc64le.whl", hash = "sha256:d90c9b36c669eb481de605d3c2da02ea98cba6a3f5e93b3fe5881303026b2f14", size = 235941 },
    { url = "https://files.pythonhosted.org/packages/99/a1/0bc9000642c05a19c7e0b9bb6f636243fc5af9c008e6c3fb31bb1e504738/frozenlist-1.6.2-cp310-cp310-musllinux_1_2_s390x.whl", hash = "sha256:8651dd2d762d6eefebe8450ec0696cf3706b0eb5e46463138931f70c667ba612", size = 235766 },
    { url = "https://files.pythonhosted.org/packages/a5/12/77effc4e36f69be8bda2284001417d8c85bf616fb36d9aa19e0bd07e292e/frozenlist-1.6.2-cp310-cp310-musllinux_1_2_x86_64.whl", hash = "sha256:48400e6a09e217346949c034105b0df516a1b3c5aa546913b70b71b646caa9f5", size = 225239 },
    { url = "https://files.pythonhosted.org/packages/93/40/f2ee30513783596a07a3e1e80a5d6d2142ef3e4e48c0b1c3f812e741668d/frozenlist-1.6.2-cp310-cp310-win32.whl", hash = "sha256:56354f09082262217f837d91106f1cc204dd29ac895f9bbab33244e2fa948bd7", size = 41105 },
    { url = "https://files.pythonhosted.org/packages/80/8c/c37ba3acc222be06c547d843fd68c86cfa230106a50737078b9adac0f372/frozenlist-1.6.2-cp310-cp310-win_amd64.whl", hash = "sha256:3016ff03a332cdd2800f0eed81ca40a2699b2f62f23626e8cf81a2993867978a", size = 45318 },
    { url = "https://files.pythonhosted.org/packages/af/40/1c79f0d110f294b27ba248876c0643792824617ddd9eba3ba1bf00bcc0e6/frozenlist-1.6.2-cp311-cp311-macosx_10_9_universal2.whl", hash = "sha256:eb66c5d48b89701b93d58c31a48eb64e15d6968315a9ccc7dfbb2d6dc2c62ab7", size = 87206 },
    { url = "https://files.pythonhosted.org/packages/d0/57/1ad332ca25dd379d8659bd38c2164ef53ba980eabac538ef9f73c182b63f/frozenlist-1.6.2-cp311-cp311-macosx_10_9_x86_64.whl", hash = "sha256:8fb9aee4f7b495044b868d7e74fb110d8996e8fddc0bfe86409c7fc7bd5692f0", size = 50514 },
    { url = "https://files.pythonhosted.org/packages/ec/a7/bffc1c7089812d432787f5539d59a18298ff1b43c3ac6d9134cb69eba7ab/frozenlist-1.6.2-cp311-cp311-macosx_11_0_arm64.whl", hash = "sha256:48dde536fc4d8198fad4e211f977b1a5f070e6292801decf2d6bc77b805b0430", size = 49164 },
    { url = "https://files.pythonhosted.org/packages/a2/dc/af7b2d190cb8b553032b7b46e582eaad4563d6f3c30b7e2524a7cdfc3e11/frozenlist-1.6.2-cp311-cp311-manylinux_2_17_aarch64.manylinux2014_aarch64.whl", hash = "sha256:91dd2fb760f4a2c04b3330e0191787c3437283f9241f0b379017d4b13cea8f5e", size = 237242 },
    { url = "https://files.pythonhosted.org/packages/27/0c/e8fcde735f8b62421f944e08e95191a88a065bb5cdc5e7a1c9b7806adb3f/frozenlist-1.6.2-cp311-cp311-manylinux_2_17_armv7l.manylinux2014_armv7l.manylinux_2_31_armv7l.whl", hash = "sha256:f01f34f8a5c7b4d74a1c65227678822e69801dcf68edd4c11417a7c83828ff6f", size = 228128 },
    { url = "https://files.pythonhosted.org/packages/43/ea/0e7bf5c347387724fc4b77ef94cf4ca317f3720ac154adb1a97e8b68d7ef/frozenlist-1.6.2-cp311-cp311-manylinux_2_17_ppc64le.manylinux2014_ppc64le.whl", hash = "sha256:f43f872cc4cfc46d9805d0e71302e9c39c755d5ad7572198cd2ceb3a291176cc", size = 246343 },
    { url = "https://files.pythonhosted.org/packages/6b/ce/223a2fbdaaeeb72428063378b11ff356e801a4cf922cccfeb569fe8a21a4/frozenlist-1.6.2-cp311-cp311-manylinux_2_17_s390x.manylinux2014_s390x.whl", hash = "sha256:3f96cc8ab3a73d42bcdb6d9d41c3dceffa8da8273ac54b71304b891e32de8b13", size = 240659 },
    { url = "https://files.pythonhosted.org/packages/2f/9e/77c92740b33523b880683872971da1ed6fa4a30a7a84d3f43540d807b792/frozenlist-1.6.2-cp311-cp311-manylinux_2_5_i686.manylinux1_i686.manylinux_2_17_i686.manylinux2014_i686.whl", hash = "sha256:9c0b257123320832cce9bea9935c860e4fa625b0e58b10db49fdfef70087df81", size = 221329 },
    { url = "https://files.pythonhosted.org/packages/7e/c3/9dcfc63ae15a51132483fc34c2aad0ff32cabeedb6e51324553423cd2449/frozenlist-1.6.2-cp311-cp311-manylinux_2_5_x86_64.manylinux1_x86_64.manylinux_2_17_x86_64.manylinux2014_x86_64.whl", hash = "sha256:23dc4def97ccc0232f491836050ae664d3d2352bb43ad4cd34cd3399ad8d1fc8", size = 236338 },
    { url = "https://files.pythonhosted.org/packages/31/d6/7eaf4bdafa61c227670832f2f21294ecae4505bba25a71a49f16db005a69/frozenlist-1.6.2-cp311-cp311-musllinux_1_2_aarch64.whl", hash = "sha256:fcf3663463c040315f025bd6a5f88b3748082cfe111e90fd422f71668c65de52", size = 239097 },
    { url = "https://files.pythonhosted.org/packages/59/df/3350e94786babdd906ac7d8ca9646e38a97a81f7e1585b598dcabb6ea178/frozenlist-1.6.2-cp311-cp311-musllinux_1_2_armv7l.whl", hash = "sha256:16b9e7b59ea6eef876a8a5fac084c95fd4bac687c790c4d48c0d53c6bcde54d1", size = 247310 },
    { url = "https://files.pythonhosted.org/packages/ea/26/9a09169158ce073d04ff1851242e4f05df93e6eef4161997f9ff05da2f66/frozenlist-1.6.2-cp311-cp311-musllinux_1_2_i686.whl", hash = "sha256:308b40d32a98a8d0d09bc28e4cbc13a0b803a0351041d4548564f28f6b148b05", size = 227829 },
    { url = "https://files.pythonhosted.org/packages/f1/da/a1e2db77514ffabeeb16c486af74580a1105162206386c6b826a69c0a040/frozenlist-1.6.2-cp311-cp311-musllinux_1_2_ppc64le.whl", hash = "sha256:baf585d8968eaad6c1aae99456c40978a9fa822ccbdb36fd4746b581ef338192", size = 247808 },
    { url = "https://files.pythonhosted.org/packages/e0/d2/457931890fab0f240d07eed45adc51c7be817d474a791d7f12799a5b93f2/frozenlist-1.6.2-cp311-cp311-musllinux_1_2_s390x.whl", hash = "sha256:4dfdbdb671a6af6ea1a363b210373c8233df3925d9a7fb99beaa3824f6b99656", size = 247343 },
    { url = "https://files.pythonhosted.org/packages/47/4c/34a28b01d8dab8f84630ce75004bcb4313866105248f942df5148604eaf0/frozenlist-1.6.2-cp311-cp311-musllinux_1_2_x86_64.whl", hash = "sha256:94916e3acaeb8374d5aea9c37db777c9f0a2b9be46561f5de30064cbbbfae54a", size = 236482 },
    { url = "https://files.pythonhosted.org/packages/f7/42/f18ba85776f5eee10a2bf4890a53dde0f725bb548d7b04618cd3c57546db/frozenlist-1.6.2-cp311-cp311-win32.whl", hash = "sha256:0453e3d2d12616949cb2581068942a0808c7255f2abab0676d2da7db30f9ea11", size = 41249 },
    { url = "https://files.pythonhosted.org/packages/0f/75/5dd6547beccdfd7a464b08f4058e353207432cb4cdf316af3f695f204b54/frozenlist-1.6.2-cp311-cp311-win_amd64.whl", hash = "sha256:fb512753c4bbf0af03f6b9c7cc5ecc9bbac2e198a94f61aaabd26c3cf3229c8c", size = 45511 },
    { url = "https://files.pythonhosted.org/packages/c3/50/4632c944c57945cc1960e10ab8d6120cefb97bf923fd89052a3bcf8dc605/frozenlist-1.6.2-cp312-cp312-macosx_10_13_universal2.whl", hash = "sha256:48544d07404d7fcfccb6cc091922ae10de4d9e512c537c710c063ae8f5662b85", size = 85258 },
    { url = "https://files.pythonhosted.org/packages/3a/f4/5be5dbb219f341a4e996588e8841806c1df0c880c440c1171d143c83ce39/frozenlist-1.6.2-cp312-cp312-macosx_10_13_x86_64.whl", hash = "sha256:6ee0cf89e7638de515c0bb2e8be30e8e2e48f3be9b6c2f7127bca4a1f35dff45", size = 49620 },
    { url = "https://files.pythonhosted.org/packages/2a/fe/6697c1242126dc344840a43bffd5d5013cf5d61b272567f68025274622e1/frozenlist-1.6.2-cp312-cp312-macosx_11_0_arm64.whl", hash = "sha256:e084d838693d73c0fe87d212b91af80c18068c95c3d877e294f165056cedfa58", size = 48129 },
    { url = "https://files.pythonhosted.org/packages/b1/cb/aa09a825abeabb8165282f3f79cb3f130847486ee6427d72d742efa604d6/frozenlist-1.6.2-cp312-cp312-manylinux_2_17_aarch64.manylinux2014_aarch64.whl", hash = "sha256:84d918b01781c6ebb5b776c18a87dd3016ff979eb78626aaca928bae69a640c3", size = 241513 },
    { url = "https://files.pythonhosted.org/packages/2c/a3/9c22011770ea8b423adf0e12ec34200cf68ff444348d6c7c3466acc6be53/frozenlist-1.6.2-cp312-cp312-manylinux_2_17_armv7l.manylinux2014_armv7l.manylinux_2_31_armv7l.whl", hash = "sha256:e2892d9ab060a847f20fab83fdb886404d0f213f648bdeaebbe76a6134f0973d", size = 234019 },
    { url = "https://files.pythonhosted.org/packages/88/39/83c077661ba708d28859dc01d299c9272c9adeb4b9e58dba85da2271cb08/frozenlist-1.6.2-cp312-cp312-manylinux_2_17_ppc64le.manylinux2014_ppc64le.whl", hash = "sha256:bbd2225d7218e7d386f4953d11484b0e38e5d134e85c91f0a6b0f30fb6ae25c4", size = 247035 },
    { url = "https://files.pythonhosted.org/packages/78/9f/7153e16e51ee8d660e907ef43c5a73882e3dc96582f70b00ece7d8a69b43/frozenlist-1.6.2-cp312-cp312-manylinux_2_17_s390x.manylinux2014_s390x.whl", hash = "sha256:9b679187cba0a99f1162c7ec1b525e34bdc5ca246857544d16c1ed234562df80", size = 244126 },
    { url = "https://files.pythonhosted.org/packages/71/1f/e8e6b72f3b285f8a6cfe4c01d14c4bbbf477c40868c8386bd9617298c696/frozenlist-1.6.2-cp312-cp312-manylinux_2_5_i686.manylinux1_i686.manylinux_2_17_i686.manylinux2014_i686.whl", hash = "sha256:bceb7bd48849d4b76eac070a6d508aa3a529963f5d9b0a6840fd41fb381d5a09", size = 224463 },
    { url = "https://files.pythonhosted.org/packages/69/b5/20ab79daba2e787c3426f6fa7bb2114edfcdffa4cfb2dd1c8e84f6964519/frozenlist-1.6.2-cp312-cp312-manylinux_2_5_x86_64.manylinux1_x86_64.manylinux_2_17_x86_64.manylinux2014_x86_64.whl", hash = "sha256:88b1b79ae86fdacc4bf842a4e0456540947abba64a84e61b5ae24c87adb089db", size = 240225 },
    { url = "https://files.pythonhosted.org/packages/02/46/5d2e14cec6f577426f53e8726f824028da55703a5a6b41c6eb7a3cdf1372/frozenlist-1.6.2-cp312-cp312-musllinux_1_2_aarch64.whl", hash = "sha256:6c5c3c575148aa7308a38709906842039d7056bf225da6284b7a11cf9275ac5d", size = 237668 },
    { url = "https://files.pythonhosted.org/packages/5d/35/d29a3297954c34b69842f63541833eaca71e50fb6ebbafd9eb95babc1508/frozenlist-1.6.2-cp312-cp312-musllinux_1_2_armv7l.whl", hash = "sha256:16263bd677a31fe1a5dc2b803b564e349c96f804a81706a62b8698dd14dbba50", size = 248603 },
    { url = "https://files.pythonhosted.org/packages/1e/30/bcb572840d112b22b89d2178168741674ab3766ad507c33e2549fdfee7f0/frozenlist-1.6.2-cp312-cp312-musllinux_1_2_i686.whl", hash = "sha256:2e51b2054886ff7db71caf68285c2cd936eb7a145a509965165a2aae715c92a7", size = 225855 },
    { url = "https://files.pythonhosted.org/packages/ac/33/a0d3f75b126a18deb151f1cfb42ff64bbce22d8651fdda061e4fb56cd9b5/frozenlist-1.6.2-cp312-cp312-musllinux_1_2_ppc64le.whl", hash = "sha256:ae1785b76f641cce4efd7e6f49ca4ae456aa230383af5ab0d4d3922a7e37e763", size = 246094 },
    { url = "https://files.pythonhosted.org/packages/4d/7c/c5140e62f1b878a2982246505ed9461c4238f17fd53237ae25ddc9dbeb8d/frozenlist-1.6.2-cp312-cp312-musllinux_1_2_s390x.whl", hash = "sha256:30155cc481f73f92f47ab1e858a7998f7b1207f9b5cf3b3cba90ec65a7f224f5", size = 247984 },
    { url = "https://files.pythonhosted.org/packages/77/da/32ac9c843ee126f8b2c3b164cf39a1bbf05e7a46e57659fef1db4f35e5dc/frozenlist-1.6.2-cp312-cp312-musllinux_1_2_x86_64.whl", hash = "sha256:e1a1d82f2eb3d2875a8d139ae3f5026f7797f9de5dce44f53811ab0a883e85e7", size = 239770 },
    { url = "https://files.pythonhosted.org/packages/e0/2f/4c512f0f9db149609c7f7e7be108ddce93131bf56e81adddb64510919573/frozenlist-1.6.2-cp312-cp312-win32.whl", hash = "sha256:84105cb0f3479dfa20b85f459fb2db3b0ee52e2f84e86d447ea8b0de1fb7acdd", size = 40918 },
    { url = "https://files.pythonhosted.org/packages/54/c9/abb008594e5474132398aa417522776bee64d1753f98634c97b541938566/frozenlist-1.6.2-cp312-cp312-win_amd64.whl", hash = "sha256:eecc861bd30bc5ee3b04a1e6ebf74ed0451f596d91606843f3edbd2f273e2fe3", size = 45148 },
    { url = "https://files.pythonhosted.org/packages/b8/f6/973abfcb8b68f2e8b58071a04ec72f5e1f0acd19dae0d3b7a8abc3d9ab07/frozenlist-1.6.2-cp313-cp313-macosx_10_13_universal2.whl", hash = "sha256:2ad8851ae1f6695d735f8646bf1e68675871789756f7f7e8dc8224a74eabb9d0", size = 85517 },
    { url = "https://files.pythonhosted.org/packages/c8/d0/ac45f2dcf0afd5f7d57204af8b7516ecbc3599ea681e06f4b25d3845bea8/frozenlist-1.6.2-cp313-cp313-macosx_10_13_x86_64.whl", hash = "sha256:cd2d5abc0ccd99a2a5b437987f3b1e9c265c1044d2855a09ac68f09bbb8082ca", size = 49916 },
    { url = "https://files.pythonhosted.org/packages/50/cc/99c3f31823630b7411f7c1e83399e91d6b56a5661a5b724935ef5b51f5f5/frozenlist-1.6.2-cp313-cp313-macosx_11_0_arm64.whl", hash = "sha256:15c33f665faa9b8f8e525b987eeaae6641816e0f6873e8a9c4d224338cebbb55", size = 48107 },
    { url = "https://files.pythonhosted.org/packages/85/4e/38643ce3ee80d222892b694d02c15ea476c4d564493a6fe530347163744e/frozenlist-1.6.2-cp313-cp313-manylinux_2_17_aarch64.manylinux2014_aarch64.whl", hash = "sha256:d3e6c0681783723bb472b6b8304e61ecfcb4c2b11cf7f243d923813c21ae5d2a", size = 255771 },
    { url = "https://files.pythonhosted.org/packages/ca/e6/ceed85a7d5c0f666485384fc393e32353f8088e154a1109e5ef60165d366/frozenlist-1.6.2-cp313-cp313-manylinux_2_17_armv7l.manylinux2014_armv7l.manylinux_2_31_armv7l.whl", hash = "sha256:61bae4d345a26550d0ed9f2c9910ea060f89dbfc642b7b96e9510a95c3a33b3c", size = 252519 },
    { url = "https://files.pythonhosted.org/packages/29/99/9f2e2b90cf918465e3b6ca4eea79e6be53d24fba33937e37d86c3764bbf9/frozenlist-1.6.2-cp313-cp313-manylinux_2_17_ppc64le.manylinux2014_ppc64le.whl", hash = "sha256:90e5a84016d0d2fb828f770ede085b5d89155fcb9629b8a3237c960c41c120c3", size = 263348 },
    { url = "https://files.pythonhosted.org/packages/4e/ac/59f3ec4c1b4897186efb4757379915734a48bb16bbc15a9fe0bf0857b679/frozenlist-1.6.2-cp313-cp313-manylinux_2_17_s390x.manylinux2014_s390x.whl", hash = "sha256:55dc289a064c04819d669e6e8a85a1c0416e6c601782093bdc749ae14a2f39da", size = 257858 },
    { url = "https://files.pythonhosted.org/packages/48/4a/19c97510d0c2be1ebaae68383d1b5a256a12a660ca17b0c427b1024d9b92/frozenlist-1.6.2-cp313-cp313-manylinux_2_5_i686.manylinux1_i686.manylinux_2_17_i686.manylinux2014_i686.whl", hash = "sha256:b79bcf97ca03c95b044532a4fef6e5ae106a2dd863875b75fde64c553e3f4820", size = 238248 },
    { url = "https://files.pythonhosted.org/packages/ef/64/641aa2b0944fa3d881323948e0d8d6fee746dae03d9023eb510bb80bc46a/frozenlist-1.6.2-cp313-cp313-manylinux_2_5_x86_64.manylinux1_x86_64.manylinux_2_17_x86_64.manylinux2014_x86_64.whl", hash = "sha256:2e5e7564d232a782baa3089b25a0d979e2e4d6572d3c7231fcceacc5c22bf0f7", size = 255932 },
    { url = "https://files.pythonhosted.org/packages/6c/f8/5b68d5658fac7332e5d26542a4af0ffc2edca8da8f854f6274882889ee1e/frozenlist-1.6.2-cp313-cp313-musllinux_1_2_aarch64.whl", hash = "sha256:6fcd8d56880dccdd376afb18f483ab55a0e24036adc9a83c914d4b7bb5729d4e", size = 253329 },
    { url = "https://files.pythonhosted.org/packages/e9/20/379d7a27eb82748b41319bf376bf2c034e7ee11dda94f12b331edcc261ff/frozenlist-1.6.2-cp313-cp313-musllinux_1_2_armv7l.whl", hash = "sha256:4fbce985c7fe7bafb4d9bf647c835dbe415b465a897b0c79d1bdf0f3fae5fe50", size = 266164 },
    { url = "https://files.pythonhosted.org/packages/13/bd/d7dbf94220020850392cb661bedfdf786398bafae85d1045dd108971d261/frozenlist-1.6.2-cp313-cp313-musllinux_1_2_i686.whl", hash = "sha256:3bd12d727cd616387d50fe283abebb2db93300c98f8ff1084b68460acd551926", size = 241641 },
    { url = "https://files.pythonhosted.org/packages/a4/70/916fef6284d294077265cd69ad05f228e44f7ed88d9acb690df5a1174049/frozenlist-1.6.2-cp313-cp313-musllinux_1_2_ppc64le.whl", hash = "sha256:38544cae535ed697960891131731b33bb865b7d197ad62dc380d2dbb1bceff48", size = 261215 },
    { url = "https://files.pythonhosted.org/packages/8f/98/1326a7189fa519692698cddf598f56766b0fea6ac71cddaf64760a055397/frozenlist-1.6.2-cp313-cp313-musllinux_1_2_s390x.whl", hash = "sha256:47396898f98fae5c9b9bb409c3d2cf6106e409730f35a0926aad09dd7acf1ef5", size = 262597 },
    { url = "https://files.pythonhosted.org/packages/f4/d6/0a95ab9289c72e86c37c9b8afe82576556456b6f66a35d242526634130f2/frozenlist-1.6.2-cp313-cp313-musllinux_1_2_x86_64.whl", hash = "sha256:d10d835f8ce8571fd555db42d3aef325af903535dad7e6faa7b9c8abe191bffc", size = 258766 },
    { url = "https://files.pythonhosted.org/packages/1b/d0/9e946aabd89ebfcb71ec1371327f0e25d4868cd4439471a6fcb6eaf7b366/frozenlist-1.6.2-cp313-cp313-win32.whl", hash = "sha256:a400fe775a41b6d7a3fef00d88f10cbae4f0074c9804e282013d7797671ba58d", size = 40961 },
    { url = "https://files.pythonhosted.org/packages/43/e9/d714f5eb0fde1413344ded982ae9638307b59651d5c04263af42eb81a315/frozenlist-1.6.2-cp313-cp313-win_amd64.whl", hash = "sha256:cc8b25b321863ed46992558a29bb09b766c41e25f31461666d501be0f893bada", size = 46204 },
    { url = "https://files.pythonhosted.org/packages/f5/7a/8f6dde73862499e60eb390778a1e46b87c1fe3c5722622d731ccda7a173c/frozenlist-1.6.2-cp313-cp313t-macosx_10_13_universal2.whl", hash = "sha256:56de277a0e0ad26a1dcdc99802b4f5becd7fd890807b68e3ecff8ced01d58132", size = 91326 },
    { url = "https://files.pythonhosted.org/packages/79/60/dcdc75edbcf8241e7cb15fced68b3be63f67ff3faaf559c540a7eb63233b/frozenlist-1.6.2-cp313-cp313t-macosx_10_13_x86_64.whl", hash = "sha256:9cb386dd69ae91be586aa15cb6f39a19b5f79ffc1511371eca8ff162721c4867", size = 52426 },
    { url = "https://files.pythonhosted.org/packages/64/e6/df2a43ccb2c4f1ea3692aae9a89cfc5dd932a90b7898f98f13ed9e2680a9/frozenlist-1.6.2-cp313-cp313t-macosx_11_0_arm64.whl", hash = "sha256:53835d8a6929c2f16e02616f8b727bd140ce8bf0aeddeafdb290a67c136ca8ad", size = 51460 },
    { url = "https://files.pythonhosted.org/packages/fd/b3/c4f2f7fca9487b25c39bf64535f029316e184072a82f3660ce72defc5421/frozenlist-1.6.2-cp313-cp313t-manylinux_2_17_aarch64.manylinux2014_aarch64.whl", hash = "sha256:cc49f2277e8173abf028d744f8b7d69fe8cc26bffc2de97d47a3b529599fbf50", size = 310270 },
    { url = "https://files.pythonhosted.org/packages/2b/5b/046eb34d8d0fee1a8c9dc91a9ba581283c67a1ace20bcc01c86a53595105/frozenlist-1.6.2-cp313-cp313t-manylinux_2_17_armv7l.manylinux2014_armv7l.manylinux_2_31_armv7l.whl", hash = "sha256:65eb9e8a973161bdac5fa06ea6bd261057947adc4f47a7a6ef3d6db30c78c5b4", size = 289062 },
    { url = "https://files.pythonhosted.org/packages/48/7b/80991efaa0aa25e867cf93033c28e9d1310f34f90421eb59eb1f2073d937/frozenlist-1.6.2-cp313-cp313t-manylinux_2_17_ppc64le.manylinux2014_ppc64le.whl", hash = "sha256:301eb2f898d863031f8c5a56c88a6c5d976ba11a4a08a1438b96ee3acb5aea80", size = 312202 },
    { url = "https://files.pythonhosted.org/packages/78/6b/6fe30bdababdf82c5b34f0093770c4be6211071e23570721b80b11c9d52a/frozenlist-1.6.2-cp313-cp313t-manylinux_2_17_s390x.manylinux2014_s390x.whl", hash = "sha256:207f717fd5e65fddb77d33361ab8fa939f6d89195f11307e073066886b33f2b8", size = 309557 },
    { url = "https://files.pythonhosted.org/packages/9d/ef/b7bf48802fc7d084703ba2173e6a8d0590bea378dcd6a480051c41bddf47/frozenlist-1.6.2-cp313-cp313t-manylinux_2_5_i686.manylinux1_i686.manylinux_2_17_i686.manylinux2014_i686.whl", hash = "sha256:f83992722642ee0db0333b1dbf205b1a38f97d51a7382eb304ba414d8c3d1e05", size = 282135 },
    { url = "https://files.pythonhosted.org/packages/af/f8/6911a085bce8d0d0df3dfc2560e3e0fb4d6c19ff101014bcf61aa32ba39a/frozenlist-1.6.2-cp313-cp313t-manylinux_2_5_x86_64.manylinux1_x86_64.manylinux_2_17_x86_64.manylinux2014_x86_64.whl", hash = "sha256:12af99e6023851b36578e5bcc60618b5b30f4650340e29e565cd1936326dbea7", size = 303392 },
    { url = "https://files.pythonhosted.org/packages/9c/5d/b4e0cc6dbd6b9282926a470a919da7c6599ff324ab5268c7ecaff82cb858/frozenlist-1.6.2-cp313-cp313t-musllinux_1_2_aarch64.whl", hash = "sha256:6f01620444a674eaad900a3263574418e99c49e2a5d6e5330753857363b5d59f", size = 309402 },
    { url = "https://files.pythonhosted.org/packages/0f/1b/bf777de3c810e68e8758337fcc97ee8c956376c87aecee9a61ba19a94123/frozenlist-1.6.2-cp313-cp313t-musllinux_1_2_armv7l.whl", hash = "sha256:82b94c8948341512306ca8ccc702771600b442c6abe5f8ee017e00e452a209e8", size = 312924 },
    { url = "https://files.pythonhosted.org/packages/0e/03/a69b890bc310790fcae61fd3b5be64876811b12db5d50b32e62f65e766bd/frozenlist-1.6.2-cp313-cp313t-musllinux_1_2_i686.whl", hash = "sha256:324a4cf4c220ddb3db1f46ade01e48432c63fa8c26812c710006e7f6cfba4a08", size = 291768 },
    { url = "https://files.pythonhosted.org/packages/70/cc/559386adf987b47c8977c929271d11a72efd92778a0a2f4cc97827a9a25b/frozenlist-1.6.2-cp313-cp313t-musllinux_1_2_ppc64le.whl", hash = "sha256:695284e51458dabb89af7f7dc95c470aa51fd259207aba5378b187909297feef", size = 313305 },
    { url = "https://files.pythonhosted.org/packages/e7/fa/eb0e21730ffccfb2d0d367d863cbaacf8367bdc277b44eabf72f7329ab91/frozenlist-1.6.2-cp313-cp313t-musllinux_1_2_s390x.whl", hash = "sha256:9ccbeb1c8dda4f42d0678076aa5cbde941a232be71c67b9d8ca89fbaf395807c", size = 312228 },
    { url = "https://files.pythonhosted.org/packages/d1/c1/8471b67172abc9478ad78c70a3f3a5c4fed6d4bcadc748e1b6dfa06ab2ae/frozenlist-1.6.2-cp313-cp313t-musllinux_1_2_x86_64.whl", hash = "sha256:cbbdf62fcc1864912c592a1ec748fee94f294c6b23215d5e8e9569becb7723ee", size = 309905 },
    { url = "https://files.pythonhosted.org/packages/bb/2c/ee21987c3a175b49d0b827b1e45394a7a5d08c7de5b766ed6d0889d30568/frozenlist-1.6.2-cp313-cp313t-win32.whl", hash = "sha256:76857098ee17258df1a61f934f2bae052b8542c9ea6b187684a737b2e3383a65", size = 44644 },
    { url = "https://files.pythonhosted.org/packages/65/46/fce60f65b1fb17a90c4bf410a5c90cb3b40616cc229e75866f8be97c112c/frozenlist-1.6.2-cp313-cp313t-win_amd64.whl", hash = "sha256:c06a88daba7e891add42f9278cdf7506a49bc04df9b1648be54da1bf1c79b4c6", size = 50607 },
    { url = "https://files.pythonhosted.org/packages/13/be/0ebbb283f2d91b72beaee2d07760b2c47dab875c49c286f5591d3d157198/frozenlist-1.6.2-py3-none-any.whl", hash = "sha256:947abfcc8c42a329bbda6df97a4b9c9cdb4e12c85153b3b57b9d2f02aa5877dc", size = 12582 },
]

[[package]]
name = "furl"
version = "2.1.4"
source = { registry = "https://pypi.org/simple" }
dependencies = [
    { name = "orderedmultidict" },
    { name = "six" },
]
sdist = { url = "https://files.pythonhosted.org/packages/53/e4/203a76fa2ef46cdb0a618295cc115220cbb874229d4d8721068335eb87f0/furl-2.1.4.tar.gz", hash = "sha256:877657501266c929269739fb5f5980534a41abd6bbabcb367c136d1d3b2a6015", size = 57526 }
wheels = [
    { url = "https://files.pythonhosted.org/packages/61/8c/dce3b1b7593858eba995b2dfdb833f872c7f863e3da92aab7128a6b11af4/furl-2.1.4-py2.py3-none-any.whl", hash = "sha256:da34d0b34e53ffe2d2e6851a7085a05d96922b5b578620a37377ff1dbeeb11c8", size = 27550 },
]

[[package]]
name = "h11"
version = "0.16.0"
source = { registry = "https://pypi.org/simple" }
sdist = { url = "https://files.pythonhosted.org/packages/01/ee/02a2c011bdab74c6fb3c75474d40b3052059d95df7e73351460c8588d963/h11-0.16.0.tar.gz", hash = "sha256:4e35b956cf45792e4caa5885e69fba00bdbc6ffafbfa020300e549b208ee5ff1", size = 101250 }
wheels = [
    { url = "https://files.pythonhosted.org/packages/04/4b/29cac41a4d98d144bf5f6d33995617b185d14b22401f75ca86f384e87ff1/h11-0.16.0-py3-none-any.whl", hash = "sha256:63cf8bbe7522de3bf65932fda1d9c2772064ffb3dae62d55932da54b31cb6c86", size = 37515 },
]

[[package]]
name = "httpcore"
version = "1.0.9"
source = { registry = "https://pypi.org/simple" }
dependencies = [
    { name = "certifi" },
    { name = "h11" },
]
sdist = { url = "https://files.pythonhosted.org/packages/06/94/82699a10bca87a5556c9c59b5963f2d039dbd239f25bc2a63907a05a14cb/httpcore-1.0.9.tar.gz", hash = "sha256:6e34463af53fd2ab5d807f399a9b45ea31c3dfa2276f15a2c3f00afff6e176e8", size = 85484 }
wheels = [
    { url = "https://files.pythonhosted.org/packages/7e/f5/f66802a942d491edb555dd61e3a9961140fd64c90bce1eafd741609d334d/httpcore-1.0.9-py3-none-any.whl", hash = "sha256:2d400746a40668fc9dec9810239072b40b4484b640a8c38fd654a024c7a1bf55", size = 78784 },
]

[[package]]
name = "httpx"
version = "0.28.1"
source = { registry = "https://pypi.org/simple" }
dependencies = [
    { name = "anyio" },
    { name = "certifi" },
    { name = "httpcore" },
    { name = "idna" },
]
sdist = { url = "https://files.pythonhosted.org/packages/b1/df/48c586a5fe32a0f01324ee087459e112ebb7224f646c0b5023f5e79e9956/httpx-0.28.1.tar.gz", hash = "sha256:75e98c5f16b0f35b567856f597f06ff2270a374470a5c2392242528e3e3e42fc", size = 141406 }
wheels = [
    { url = "https://files.pythonhosted.org/packages/2a/39/e50c7c3a983047577ee07d2a9e53faf5a69493943ec3f6a384bdc792deb2/httpx-0.28.1-py3-none-any.whl", hash = "sha256:d909fcccc110f8c7faf814ca82a9a4d816bc5a6dbfea25d6591d6985b8ba59ad", size = 73517 },
]

[[package]]
name = "icecream"
version = "2.1.4"
source = { registry = "https://pypi.org/simple" }
dependencies = [
    { name = "asttokens" },
    { name = "colorama" },
    { name = "executing" },
    { name = "pygments" },
]
sdist = { url = "https://files.pythonhosted.org/packages/78/5e/9f41831f032b9ce456c919c4989952562fcc2b0eb8c038080c24ce20d6cd/icecream-2.1.4.tar.gz", hash = "sha256:58755e58397d5350a76f25976dee7b607f5febb3c6e1cddfe6b1951896e91573", size = 15872 }
wheels = [
    { url = "https://files.pythonhosted.org/packages/57/1d/43ef7a6875190e6745ffcd1b12c7aaa7efed082897401e311ee1cd75c8b2/icecream-2.1.4-py3-none-any.whl", hash = "sha256:7bb715f69102cae871b3a361c3b656536db02cfcadac9664c673581cac4df4fd", size = 14782 },
]

[[package]]
name = "identify"
version = "2.6.12"
source = { registry = "https://pypi.org/simple" }
sdist = { url = "https://files.pythonhosted.org/packages/a2/88/d193a27416618628a5eea64e3223acd800b40749a96ffb322a9b55a49ed1/identify-2.6.12.tar.gz", hash = "sha256:d8de45749f1efb108badef65ee8386f0f7bb19a7f26185f74de6367bffbaf0e6", size = 99254 }
wheels = [
    { url = "https://files.pythonhosted.org/packages/7a/cd/18f8da995b658420625f7ef13f037be53ae04ec5ad33f9b718240dcfd48c/identify-2.6.12-py2.py3-none-any.whl", hash = "sha256:ad9672d5a72e0d2ff7c5c8809b62dfa60458626352fb0eb7b55e69bdc45334a2", size = 99145 },
]

[[package]]
name = "idna"
version = "3.10"
source = { registry = "https://pypi.org/simple" }
sdist = { url = "https://files.pythonhosted.org/packages/f1/70/7703c29685631f5a7590aa73f1f1d3fa9a380e654b86af429e0934a32f7d/idna-3.10.tar.gz", hash = "sha256:12f65c9b470abda6dc35cf8e63cc574b1c52b11df2c86030af0ac09b01b13ea9", size = 190490 }
wheels = [
    { url = "https://files.pythonhosted.org/packages/76/c6/c88e154df9c4e1a2a66ccf0005a88dfb2650c1dffb6f5ce603dfbd452ce3/idna-3.10-py3-none-any.whl", hash = "sha256:946d195a0d259cbba61165e88e65941f16e9b36ea6ddb97f00452bae8b1287d3", size = 70442 },
]

[[package]]
name = "iniconfig"
version = "2.1.0"
source = { registry = "https://pypi.org/simple" }
sdist = { url = "https://files.pythonhosted.org/packages/f2/97/ebf4da567aa6827c909642694d71c9fcf53e5b504f2d96afea02718862f3/iniconfig-2.1.0.tar.gz", hash = "sha256:3abbd2e30b36733fee78f9c7f7308f2d0050e88f0087fd25c2645f63c773e1c7", size = 4793 }
wheels = [
    { url = "https://files.pythonhosted.org/packages/2c/e1/e6716421ea10d38022b952c159d5161ca1193197fb744506875fbb87ea7b/iniconfig-2.1.0-py3-none-any.whl", hash = "sha256:9deba5723312380e77435581c6bf4935c94cbfab9b1ed33ef8d238ea168eb760", size = 6050 },
]

[[package]]
name = "ipython"
version = "8.37.0"
source = { registry = "https://pypi.org/simple" }
dependencies = [
    { name = "colorama", marker = "sys_platform == 'win32'" },
    { name = "decorator" },
    { name = "exceptiongroup", marker = "python_full_version < '3.11'" },
    { name = "jedi" },
    { name = "matplotlib-inline" },
    { name = "pexpect", marker = "sys_platform != 'emscripten' and sys_platform != 'win32'" },
    { name = "prompt-toolkit" },
    { name = "pygments" },
    { name = "stack-data" },
    { name = "traitlets" },
    { name = "typing-extensions", marker = "python_full_version < '3.12'" },
]
sdist = { url = "https://files.pythonhosted.org/packages/85/31/10ac88f3357fc276dc8a64e8880c82e80e7459326ae1d0a211b40abf6665/ipython-8.37.0.tar.gz", hash = "sha256:ca815841e1a41a1e6b73a0b08f3038af9b2252564d01fc405356d34033012216", size = 5606088 }
wheels = [
    { url = "https://files.pythonhosted.org/packages/91/d0/274fbf7b0b12643cbbc001ce13e6a5b1607ac4929d1b11c72460152c9fc3/ipython-8.37.0-py3-none-any.whl", hash = "sha256:ed87326596b878932dbcb171e3e698845434d8c61b8d8cd474bf663041a9dcf2", size = 831864 },
]

[[package]]
name = "jedi"
version = "0.19.2"
source = { registry = "https://pypi.org/simple" }
dependencies = [
    { name = "parso" },
]
sdist = { url = "https://files.pythonhosted.org/packages/72/3a/79a912fbd4d8dd6fbb02bf69afd3bb72cf0c729bb3063c6f4498603db17a/jedi-0.19.2.tar.gz", hash = "sha256:4770dc3de41bde3966b02eb84fbcf557fb33cce26ad23da12c742fb50ecb11f0", size = 1231287 }
wheels = [
    { url = "https://files.pythonhosted.org/packages/c0/5a/9cac0c82afec3d09ccd97c8b6502d48f165f9124db81b4bcb90b4af974ee/jedi-0.19.2-py2.py3-none-any.whl", hash = "sha256:a8ef22bde8490f57fe5c7681a3c83cb58874daf72b4784de3cce5b6ef6edb5b9", size = 1572278 },
]

[[package]]
name = "loguru"
version = "0.7.3"
source = { registry = "https://pypi.org/simple" }
dependencies = [
    { name = "colorama", marker = "sys_platform == 'win32'" },
    { name = "win32-setctime", marker = "sys_platform == 'win32'" },
]
sdist = { url = "https://files.pythonhosted.org/packages/3a/05/a1dae3dffd1116099471c643b8924f5aa6524411dc6c63fdae648c4f1aca/loguru-0.7.3.tar.gz", hash = "sha256:19480589e77d47b8d85b2c827ad95d49bf31b0dcde16593892eb51dd18706eb6", size = 63559 }
wheels = [
    { url = "https://files.pythonhosted.org/packages/0c/29/0348de65b8cc732daa3e33e67806420b2ae89bdce2b04af740289c5c6c8c/loguru-0.7.3-py3-none-any.whl", hash = "sha256:31a33c10c8e1e10422bfd431aeb5d351c7cf7fa671e3c4df004162264b28220c", size = 61595 },
]

[[package]]
name = "matplotlib-inline"
version = "0.1.7"
source = { registry = "https://pypi.org/simple" }
dependencies = [
    { name = "traitlets" },
]
sdist = { url = "https://files.pythonhosted.org/packages/99/5b/a36a337438a14116b16480db471ad061c36c3694df7c2084a0da7ba538b7/matplotlib_inline-0.1.7.tar.gz", hash = "sha256:8423b23ec666be3d16e16b60bdd8ac4e86e840ebd1dd11a30b9f117f2fa0ab90", size = 8159 }
wheels = [
    { url = "https://files.pythonhosted.org/packages/8f/8e/9ad090d3553c280a8060fbf6e24dc1c0c29704ee7d1c372f0c174aa59285/matplotlib_inline-0.1.7-py3-none-any.whl", hash = "sha256:df192d39a4ff8f21b1895d72e6a13f5fcc5099f00fa84384e0ea28c2cc0653ca", size = 9899 },
]

[[package]]
name = "multidict"
version = "6.4.4"
source = { registry = "https://pypi.org/simple" }
dependencies = [
    { name = "typing-extensions", marker = "python_full_version < '3.11'" },
]
sdist = { url = "https://files.pythonhosted.org/packages/91/2f/a3470242707058fe856fe59241eee5635d79087100b7042a867368863a27/multidict-6.4.4.tar.gz", hash = "sha256:69ee9e6ba214b5245031b76233dd95408a0fd57fdb019ddcc1ead4790932a8e8", size = 90183 }
wheels = [
    { url = "https://files.pythonhosted.org/packages/1f/92/0926a5baafa164b5d0ade3cd7932be39310375d7e25c9d7ceca05cb26a45/multidict-6.4.4-cp310-cp310-macosx_10_9_universal2.whl", hash = "sha256:8adee3ac041145ffe4488ea73fa0a622b464cc25340d98be76924d0cda8545ff", size = 66052 },
    { url = "https://files.pythonhosted.org/packages/b2/54/8a857ae4f8f643ec444d91f419fdd49cc7a90a2ca0e42d86482b604b63bd/multidict-6.4.4-cp310-cp310-macosx_10_9_x86_64.whl", hash = "sha256:b61e98c3e2a861035aaccd207da585bdcacef65fe01d7a0d07478efac005e028", size = 38867 },
    { url = "https://files.pythonhosted.org/packages/9e/5f/63add9069f945c19bc8b217ea6b0f8a1ad9382eab374bb44fae4354b3baf/multidict-6.4.4-cp310-cp310-macosx_11_0_arm64.whl", hash = "sha256:75493f28dbadecdbb59130e74fe935288813301a8554dc32f0c631b6bdcdf8b0", size = 38138 },
    { url = "https://files.pythonhosted.org/packages/97/8b/fbd9c0fc13966efdb4a47f5bcffff67a4f2a3189fbeead5766eaa4250b20/multidict-6.4.4-cp310-cp310-manylinux_2_17_aarch64.manylinux2014_aarch64.whl", hash = "sha256:4ffc3c6a37e048b5395ee235e4a2a0d639c2349dffa32d9367a42fc20d399772", size = 220433 },
    { url = "https://files.pythonhosted.org/packages/a9/c4/5132b2d75b3ea2daedb14d10f91028f09f74f5b4d373b242c1b8eec47571/multidict-6.4.4-cp310-cp310-manylinux_2_17_armv7l.manylinux2014_armv7l.manylinux_2_31_armv7l.whl", hash = "sha256:87cb72263946b301570b0f63855569a24ee8758aaae2cd182aae7d95fbc92ca7", size = 218059 },
    { url = "https://files.pythonhosted.org/packages/1a/70/f1e818c7a29b908e2d7b4fafb1d7939a41c64868e79de2982eea0a13193f/multidict-6.4.4-cp310-cp310-manylinux_2_17_ppc64le.manylinux2014_ppc64le.whl", hash = "sha256:9bbf7bd39822fd07e3609b6b4467af4c404dd2b88ee314837ad1830a7f4a8299", size = 231120 },
    { url = "https://files.pythonhosted.org/packages/b4/7e/95a194d85f27d5ef9cbe48dff9ded722fc6d12fedf641ec6e1e680890be7/multidict-6.4.4-cp310-cp310-manylinux_2_17_s390x.manylinux2014_s390x.whl", hash = "sha256:d1f7cbd4f1f44ddf5fd86a8675b7679176eae770f2fc88115d6dddb6cefb59bc", size = 227457 },
    { url = "https://files.pythonhosted.org/packages/25/2b/590ad220968d1babb42f265debe7be5c5c616df6c5688c995a06d8a9b025/multidict-6.4.4-cp310-cp310-manylinux_2_17_x86_64.manylinux2014_x86_64.whl", hash = "sha256:bb5ac9e5bfce0e6282e7f59ff7b7b9a74aa8e5c60d38186a4637f5aa764046ad", size = 219111 },
    { url = "https://files.pythonhosted.org/packages/e0/f0/b07682b995d3fb5313f339b59d7de02db19ba0c02d1f77c27bdf8212d17c/multidict-6.4.4-cp310-cp310-manylinux_2_5_i686.manylinux1_i686.manylinux_2_17_i686.manylinux2014_i686.whl", hash = "sha256:4efc31dfef8c4eeb95b6b17d799eedad88c4902daba39ce637e23a17ea078915", size = 213012 },
    { url = "https://files.pythonhosted.org/packages/24/56/c77b5f36feef2ec92f1119756e468ac9c3eebc35aa8a4c9e51df664cbbc9/multidict-6.4.4-cp310-cp310-musllinux_1_2_aarch64.whl", hash = "sha256:9fcad2945b1b91c29ef2b4050f590bfcb68d8ac8e0995a74e659aa57e8d78e01", size = 225408 },
    { url = "https://files.pythonhosted.org/packages/cc/b3/e8189b82af9b198b47bc637766208fc917189eea91d674bad417e657bbdf/multidict-6.4.4-cp310-cp310-musllinux_1_2_armv7l.whl", hash = "sha256:d877447e7368c7320832acb7159557e49b21ea10ffeb135c1077dbbc0816b598", size = 214396 },
    { url = "https://files.pythonhosted.org/packages/20/e0/200d14c84e35ae13ee99fd65dc106e1a1acb87a301f15e906fc7d5b30c17/multidict-6.4.4-cp310-cp310-musllinux_1_2_i686.whl", hash = "sha256:33a12ebac9f380714c298cbfd3e5b9c0c4e89c75fe612ae496512ee51028915f", size = 222237 },
    { url = "https://files.pythonhosted.org/packages/13/f3/bb3df40045ca8262694a3245298732ff431dc781414a89a6a364ebac6840/multidict-6.4.4-cp310-cp310-musllinux_1_2_ppc64le.whl", hash = "sha256:0f14ea68d29b43a9bf37953881b1e3eb75b2739e896ba4a6aa4ad4c5b9ffa145", size = 231425 },
    { url = "https://files.pythonhosted.org/packages/85/3b/538563dc18514384dac169bcba938753ad9ab4d4c8d49b55d6ae49fb2579/multidict-6.4.4-cp310-cp310-musllinux_1_2_s390x.whl", hash = "sha256:0327ad2c747a6600e4797d115d3c38a220fdb28e54983abe8964fd17e95ae83c", size = 226251 },
    { url = "https://files.pythonhosted.org/packages/56/79/77e1a65513f09142358f1beb1d4cbc06898590b34a7de2e47023e3c5a3a2/multidict-6.4.4-cp310-cp310-musllinux_1_2_x86_64.whl", hash = "sha256:d1a20707492db9719a05fc62ee215fd2c29b22b47c1b1ba347f9abc831e26683", size = 220363 },
    { url = "https://files.pythonhosted.org/packages/16/57/67b0516c3e348f8daaa79c369b3de4359a19918320ab82e2e586a1c624ef/multidict-6.4.4-cp310-cp310-win32.whl", hash = "sha256:d83f18315b9fca5db2452d1881ef20f79593c4aa824095b62cb280019ef7aa3d", size = 35175 },
    { url = "https://files.pythonhosted.org/packages/86/5a/4ed8fec642d113fa653777cda30ef67aa5c8a38303c091e24c521278a6c6/multidict-6.4.4-cp310-cp310-win_amd64.whl", hash = "sha256:9c17341ee04545fd962ae07330cb5a39977294c883485c8d74634669b1f7fe04", size = 38678 },
    { url = "https://files.pythonhosted.org/packages/19/1b/4c6e638195851524a63972c5773c7737bea7e47b1ba402186a37773acee2/multidict-6.4.4-cp311-cp311-macosx_10_9_universal2.whl", hash = "sha256:4f5f29794ac0e73d2a06ac03fd18870adc0135a9d384f4a306a951188ed02f95", size = 65515 },
    { url = "https://files.pythonhosted.org/packages/25/d5/10e6bca9a44b8af3c7f920743e5fc0c2bcf8c11bf7a295d4cfe00b08fb46/multidict-6.4.4-cp311-cp311-macosx_10_9_x86_64.whl", hash = "sha256:c04157266344158ebd57b7120d9b0b35812285d26d0e78193e17ef57bfe2979a", size = 38609 },
    { url = "https://files.pythonhosted.org/packages/26/b4/91fead447ccff56247edc7f0535fbf140733ae25187a33621771ee598a18/multidict-6.4.4-cp311-cp311-macosx_11_0_arm64.whl", hash = "sha256:bb61ffd3ab8310d93427e460f565322c44ef12769f51f77277b4abad7b6f7223", size = 37871 },
    { url = "https://files.pythonhosted.org/packages/3b/37/cbc977cae59277e99d15bbda84cc53b5e0c4929ffd91d958347200a42ad0/multidict-6.4.4-cp311-cp311-manylinux_2_17_aarch64.manylinux2014_aarch64.whl", hash = "sha256:5e0ba18a9afd495f17c351d08ebbc4284e9c9f7971d715f196b79636a4d0de44", size = 226661 },
    { url = "https://files.pythonhosted.org/packages/15/cd/7e0b57fbd4dc2fc105169c4ecce5be1a63970f23bb4ec8c721b67e11953d/multidict-6.4.4-cp311-cp311-manylinux_2_17_armv7l.manylinux2014_armv7l.manylinux_2_31_armv7l.whl", hash = "sha256:9faf1b1dcaadf9f900d23a0e6d6c8eadd6a95795a0e57fcca73acce0eb912065", size = 223422 },
    { url = "https://files.pythonhosted.org/packages/f1/01/1de268da121bac9f93242e30cd3286f6a819e5f0b8896511162d6ed4bf8d/multidict-6.4.4-cp311-cp311-manylinux_2_17_ppc64le.manylinux2014_ppc64le.whl", hash = "sha256:a4d1cb1327c6082c4fce4e2a438483390964c02213bc6b8d782cf782c9b1471f", size = 235447 },
    { url = "https://files.pythonhosted.org/packages/d2/8c/8b9a5e4aaaf4f2de14e86181a3a3d7b105077f668b6a06f043ec794f684c/multidict-6.4.4-cp311-cp311-manylinux_2_17_s390x.manylinux2014_s390x.whl", hash = "sha256:941f1bec2f5dbd51feeb40aea654c2747f811ab01bdd3422a48a4e4576b7d76a", size = 231455 },
    { url = "https://files.pythonhosted.org/packages/35/db/e1817dcbaa10b319c412769cf999b1016890849245d38905b73e9c286862/multidict-6.4.4-cp311-cp311-manylinux_2_17_x86_64.manylinux2014_x86_64.whl", hash = "sha256:e5f8a146184da7ea12910a4cec51ef85e44f6268467fb489c3caf0cd512f29c2", size = 223666 },
    { url = "https://files.pythonhosted.org/packages/4a/e1/66e8579290ade8a00e0126b3d9a93029033ffd84f0e697d457ed1814d0fc/multidict-6.4.4-cp311-cp311-manylinux_2_5_i686.manylinux1_i686.manylinux_2_17_i686.manylinux2014_i686.whl", hash = "sha256:232b7237e57ec3c09be97206bfb83a0aa1c5d7d377faa019c68a210fa35831f1", size = 217392 },
    { url = "https://files.pythonhosted.org/packages/7b/6f/f8639326069c24a48c7747c2a5485d37847e142a3f741ff3340c88060a9a/multidict-6.4.4-cp311-cp311-musllinux_1_2_aarch64.whl", hash = "sha256:55ae0721c1513e5e3210bca4fc98456b980b0c2c016679d3d723119b6b202c42", size = 228969 },
    { url = "https://files.pythonhosted.org/packages/d2/c3/3d58182f76b960eeade51c89fcdce450f93379340457a328e132e2f8f9ed/multidict-6.4.4-cp311-cp311-musllinux_1_2_armv7l.whl", hash = "sha256:51d662c072579f63137919d7bb8fc250655ce79f00c82ecf11cab678f335062e", size = 217433 },
    { url = "https://files.pythonhosted.org/packages/e1/4b/f31a562906f3bd375f3d0e83ce314e4a660c01b16c2923e8229b53fba5d7/multidict-6.4.4-cp311-cp311-musllinux_1_2_i686.whl", hash = "sha256:0e05c39962baa0bb19a6b210e9b1422c35c093b651d64246b6c2e1a7e242d9fd", size = 225418 },
    { url = "https://files.pythonhosted.org/packages/99/89/78bb95c89c496d64b5798434a3deee21996114d4d2c28dd65850bf3a691e/multidict-6.4.4-cp311-cp311-musllinux_1_2_ppc64le.whl", hash = "sha256:d5b1cc3ab8c31d9ebf0faa6e3540fb91257590da330ffe6d2393d4208e638925", size = 235042 },
    { url = "https://files.pythonhosted.org/packages/74/91/8780a6e5885a8770442a8f80db86a0887c4becca0e5a2282ba2cae702bc4/multidict-6.4.4-cp311-cp311-musllinux_1_2_s390x.whl", hash = "sha256:93ec84488a384cd7b8a29c2c7f467137d8a73f6fe38bb810ecf29d1ade011a7c", size = 230280 },
    { url = "https://files.pythonhosted.org/packages/68/c1/fcf69cabd542eb6f4b892469e033567ee6991d361d77abdc55e3a0f48349/multidict-6.4.4-cp311-cp311-musllinux_1_2_x86_64.whl", hash = "sha256:b308402608493638763abc95f9dc0030bbd6ac6aff784512e8ac3da73a88af08", size = 223322 },
    { url = "https://files.pythonhosted.org/packages/b8/85/5b80bf4b83d8141bd763e1d99142a9cdfd0db83f0739b4797172a4508014/multidict-6.4.4-cp311-cp311-win32.whl", hash = "sha256:343892a27d1a04d6ae455ecece12904d242d299ada01633d94c4f431d68a8c49", size = 35070 },
    { url = "https://files.pythonhosted.org/packages/09/66/0bed198ffd590ab86e001f7fa46b740d58cf8ff98c2f254e4a36bf8861ad/multidict-6.4.4-cp311-cp311-win_amd64.whl", hash = "sha256:73484a94f55359780c0f458bbd3c39cb9cf9c182552177d2136e828269dee529", size = 38667 },
    { url = "https://files.pythonhosted.org/packages/d2/b5/5675377da23d60875fe7dae6be841787755878e315e2f517235f22f59e18/multidict-6.4.4-cp312-cp312-macosx_10_13_universal2.whl", hash = "sha256:dc388f75a1c00000824bf28b7633e40854f4127ede80512b44c3cfeeea1839a2", size = 64293 },
    { url = "https://files.pythonhosted.org/packages/34/a7/be384a482754bb8c95d2bbe91717bf7ccce6dc38c18569997a11f95aa554/multidict-6.4.4-cp312-cp312-macosx_10_13_x86_64.whl", hash = "sha256:98af87593a666f739d9dba5d0ae86e01b0e1a9cfcd2e30d2d361fbbbd1a9162d", size = 38096 },
    { url = "https://files.pythonhosted.org/packages/66/6d/d59854bb4352306145bdfd1704d210731c1bb2c890bfee31fb7bbc1c4c7f/multidict-6.4.4-cp312-cp312-macosx_11_0_arm64.whl", hash = "sha256:aff4cafea2d120327d55eadd6b7f1136a8e5a0ecf6fb3b6863e8aca32cd8e50a", size = 37214 },
    { url = "https://files.pythonhosted.org/packages/99/e0/c29d9d462d7cfc5fc8f9bf24f9c6843b40e953c0b55e04eba2ad2cf54fba/multidict-6.4.4-cp312-cp312-manylinux_2_17_aarch64.manylinux2014_aarch64.whl", hash = "sha256:169c4ba7858176b797fe551d6e99040c531c775d2d57b31bcf4de6d7a669847f", size = 224686 },
    { url = "https://files.pythonhosted.org/packages/dc/4a/da99398d7fd8210d9de068f9a1b5f96dfaf67d51e3f2521f17cba4ee1012/multidict-6.4.4-cp312-cp312-manylinux_2_17_armv7l.manylinux2014_armv7l.manylinux_2_31_armv7l.whl", hash = "sha256:b9eb4c59c54421a32b3273d4239865cb14ead53a606db066d7130ac80cc8ec93", size = 231061 },
    { url = "https://files.pythonhosted.org/packages/21/f5/ac11add39a0f447ac89353e6ca46666847051103649831c08a2800a14455/multidict-6.4.4-cp312-cp312-manylinux_2_17_ppc64le.manylinux2014_ppc64le.whl", hash = "sha256:7cf3bd54c56aa16fdb40028d545eaa8d051402b61533c21e84046e05513d5780", size = 232412 },
    { url = "https://files.pythonhosted.org/packages/d9/11/4b551e2110cded705a3c13a1d4b6a11f73891eb5a1c449f1b2b6259e58a6/multidict-6.4.4-cp312-cp312-manylinux_2_17_s390x.manylinux2014_s390x.whl", hash = "sha256:f682c42003c7264134bfe886376299db4cc0c6cd06a3295b41b347044bcb5482", size = 231563 },
    { url = "https://files.pythonhosted.org/packages/4c/02/751530c19e78fe73b24c3da66618eda0aa0d7f6e7aa512e46483de6be210/multidict-6.4.4-cp312-cp312-manylinux_2_17_x86_64.manylinux2014_x86_64.whl", hash = "sha256:a920f9cf2abdf6e493c519492d892c362007f113c94da4c239ae88429835bad1", size = 223811 },
    { url = "https://files.pythonhosted.org/packages/c7/cb/2be8a214643056289e51ca356026c7b2ce7225373e7a1f8c8715efee8988/multidict-6.4.4-cp312-cp312-manylinux_2_5_i686.manylinux1_i686.manylinux_2_17_i686.manylinux2014_i686.whl", hash = "sha256:530d86827a2df6504526106b4c104ba19044594f8722d3e87714e847c74a0275", size = 216524 },
    { url = "https://files.pythonhosted.org/packages/19/f3/6d5011ec375c09081f5250af58de85f172bfcaafebff286d8089243c4bd4/multidict-6.4.4-cp312-cp312-musllinux_1_2_aarch64.whl", hash = "sha256:ecde56ea2439b96ed8a8d826b50c57364612ddac0438c39e473fafad7ae1c23b", size = 229012 },
    { url = "https://files.pythonhosted.org/packages/67/9c/ca510785df5cf0eaf5b2a8132d7d04c1ce058dcf2c16233e596ce37a7f8e/multidict-6.4.4-cp312-cp312-musllinux_1_2_armv7l.whl", hash = "sha256:dc8c9736d8574b560634775ac0def6bdc1661fc63fa27ffdfc7264c565bcb4f2", size = 226765 },
    { url = "https://files.pythonhosted.org/packages/36/c8/ca86019994e92a0f11e642bda31265854e6ea7b235642f0477e8c2e25c1f/multidict-6.4.4-cp312-cp312-musllinux_1_2_i686.whl", hash = "sha256:7f3d3b3c34867579ea47cbd6c1f2ce23fbfd20a273b6f9e3177e256584f1eacc", size = 222888 },
    { url = "https://files.pythonhosted.org/packages/c6/67/bc25a8e8bd522935379066950ec4e2277f9b236162a73548a2576d4b9587/multidict-6.4.4-cp312-cp312-musllinux_1_2_ppc64le.whl", hash = "sha256:87a728af265e08f96b6318ebe3c0f68b9335131f461efab2fc64cc84a44aa6ed", size = 234041 },
    { url = "https://files.pythonhosted.org/packages/f1/a0/70c4c2d12857fccbe607b334b7ee28b6b5326c322ca8f73ee54e70d76484/multidict-6.4.4-cp312-cp312-musllinux_1_2_s390x.whl", hash = "sha256:9f193eeda1857f8e8d3079a4abd258f42ef4a4bc87388452ed1e1c4d2b0c8740", size = 231046 },
    { url = "https://files.pythonhosted.org/packages/c1/0f/52954601d02d39742aab01d6b92f53c1dd38b2392248154c50797b4df7f1/multidict-6.4.4-cp312-cp312-musllinux_1_2_x86_64.whl", hash = "sha256:be06e73c06415199200e9a2324a11252a3d62030319919cde5e6950ffeccf72e", size = 227106 },
    { url = "https://files.pythonhosted.org/packages/af/24/679d83ec4379402d28721790dce818e5d6b9f94ce1323a556fb17fa9996c/multidict-6.4.4-cp312-cp312-win32.whl", hash = "sha256:622f26ea6a7e19b7c48dd9228071f571b2fbbd57a8cd71c061e848f281550e6b", size = 35351 },
    { url = "https://files.pythonhosted.org/packages/52/ef/40d98bc5f986f61565f9b345f102409534e29da86a6454eb6b7c00225a13/multidict-6.4.4-cp312-cp312-win_amd64.whl", hash = "sha256:5e2bcda30d5009996ff439e02a9f2b5c3d64a20151d34898c000a6281faa3781", size = 38791 },
    { url = "https://files.pythonhosted.org/packages/df/2a/e166d2ffbf4b10131b2d5b0e458f7cee7d986661caceae0de8753042d4b2/multidict-6.4.4-cp313-cp313-macosx_10_13_universal2.whl", hash = "sha256:82ffabefc8d84c2742ad19c37f02cde5ec2a1ee172d19944d380f920a340e4b9", size = 64123 },
    { url = "https://files.pythonhosted.org/packages/8c/96/e200e379ae5b6f95cbae472e0199ea98913f03d8c9a709f42612a432932c/multidict-6.4.4-cp313-cp313-macosx_10_13_x86_64.whl", hash = "sha256:6a2f58a66fe2c22615ad26156354005391e26a2f3721c3621504cd87c1ea87bf", size = 38049 },
    { url = "https://files.pythonhosted.org/packages/75/fb/47afd17b83f6a8c7fa863c6d23ac5ba6a0e6145ed8a6bcc8da20b2b2c1d2/multidict-6.4.4-cp313-cp313-macosx_11_0_arm64.whl", hash = "sha256:5883d6ee0fd9d8a48e9174df47540b7545909841ac82354c7ae4cbe9952603bd", size = 37078 },
    { url = "https://files.pythonhosted.org/packages/fa/70/1af3143000eddfb19fd5ca5e78393985ed988ac493bb859800fe0914041f/multidict-6.4.4-cp313-cp313-manylinux_2_17_aarch64.manylinux2014_aarch64.whl", hash = "sha256:9abcf56a9511653fa1d052bfc55fbe53dbee8f34e68bd6a5a038731b0ca42d15", size = 224097 },
    { url = "https://files.pythonhosted.org/packages/b1/39/d570c62b53d4fba844e0378ffbcd02ac25ca423d3235047013ba2f6f60f8/multidict-6.4.4-cp313-cp313-manylinux_2_17_armv7l.manylinux2014_armv7l.manylinux_2_31_armv7l.whl", hash = "sha256:6ed5ae5605d4ad5a049fad2a28bb7193400700ce2f4ae484ab702d1e3749c3f9", size = 230768 },
    { url = "https://files.pythonhosted.org/packages/fd/f8/ed88f2c4d06f752b015933055eb291d9bc184936903752c66f68fb3c95a7/multidict-6.4.4-cp313-cp313-manylinux_2_17_ppc64le.manylinux2014_ppc64le.whl", hash = "sha256:bbfcb60396f9bcfa63e017a180c3105b8c123a63e9d1428a36544e7d37ca9e20", size = 231331 },
    { url = "https://files.pythonhosted.org/packages/9c/6f/8e07cffa32f483ab887b0d56bbd8747ac2c1acd00dc0af6fcf265f4a121e/multidict-6.4.4-cp313-cp313-manylinux_2_17_s390x.manylinux2014_s390x.whl", hash = "sha256:b0f1987787f5f1e2076b59692352ab29a955b09ccc433c1f6b8e8e18666f608b", size = 230169 },
    { url = "https://files.pythonhosted.org/packages/e6/2b/5dcf173be15e42f330110875a2668ddfc208afc4229097312212dc9c1236/multidict-6.4.4-cp313-cp313-manylinux_2_17_x86_64.manylinux2014_x86_64.whl", hash = "sha256:1d0121ccce8c812047d8d43d691a1ad7641f72c4f730474878a5aeae1b8ead8c", size = 222947 },
    { url = "https://files.pythonhosted.org/packages/39/75/4ddcbcebe5ebcd6faa770b629260d15840a5fc07ce8ad295a32e14993726/multidict-6.4.4-cp313-cp313-manylinux_2_5_i686.manylinux1_i686.manylinux_2_17_i686.manylinux2014_i686.whl", hash = "sha256:83ec4967114295b8afd120a8eec579920c882831a3e4c3331d591a8e5bfbbc0f", size = 215761 },
    { url = "https://files.pythonhosted.org/packages/6a/c9/55e998ae45ff15c5608e384206aa71a11e1b7f48b64d166db400b14a3433/multidict-6.4.4-cp313-cp313-musllinux_1_2_aarch64.whl", hash = "sha256:995f985e2e268deaf17867801b859a282e0448633f1310e3704b30616d269d69", size = 227605 },
    { url = "https://files.pythonhosted.org/packages/04/49/c2404eac74497503c77071bd2e6f88c7e94092b8a07601536b8dbe99be50/multidict-6.4.4-cp313-cp313-musllinux_1_2_armv7l.whl", hash = "sha256:d832c608f94b9f92a0ec8b7e949be7792a642b6e535fcf32f3e28fab69eeb046", size = 226144 },
    { url = "https://files.pythonhosted.org/packages/62/c5/0cd0c3c6f18864c40846aa2252cd69d308699cb163e1c0d989ca301684da/multidict-6.4.4-cp313-cp313-musllinux_1_2_i686.whl", hash = "sha256:d21c1212171cf7da703c5b0b7a0e85be23b720818aef502ad187d627316d5645", size = 221100 },
    { url = "https://files.pythonhosted.org/packages/71/7b/f2f3887bea71739a046d601ef10e689528d4f911d84da873b6be9194ffea/multidict-6.4.4-cp313-cp313-musllinux_1_2_ppc64le.whl", hash = "sha256:cbebaa076aaecad3d4bb4c008ecc73b09274c952cf6a1b78ccfd689e51f5a5b0", size = 232731 },
    { url = "https://files.pythonhosted.org/packages/e5/b3/d9de808349df97fa75ec1372758701b5800ebad3c46ae377ad63058fbcc6/multidict-6.4.4-cp313-cp313-musllinux_1_2_s390x.whl", hash = "sha256:c93a6fb06cc8e5d3628b2b5fda215a5db01e8f08fc15fadd65662d9b857acbe4", size = 229637 },
    { url = "https://files.pythonhosted.org/packages/5e/57/13207c16b615eb4f1745b44806a96026ef8e1b694008a58226c2d8f5f0a5/multidict-6.4.4-cp313-cp313-musllinux_1_2_x86_64.whl", hash = "sha256:8cd8f81f1310182362fb0c7898145ea9c9b08a71081c5963b40ee3e3cac589b1", size = 225594 },
    { url = "https://files.pythonhosted.org/packages/3a/e4/d23bec2f70221604f5565000632c305fc8f25ba953e8ce2d8a18842b9841/multidict-6.4.4-cp313-cp313-win32.whl", hash = "sha256:3e9f1cd61a0ab857154205fb0b1f3d3ace88d27ebd1409ab7af5096e409614cd", size = 35359 },
    { url = "https://files.pythonhosted.org/packages/a7/7a/cfe1a47632be861b627f46f642c1d031704cc1c0f5c0efbde2ad44aa34bd/multidict-6.4.4-cp313-cp313-win_amd64.whl", hash = "sha256:8ffb40b74400e4455785c2fa37eba434269149ec525fc8329858c862e4b35373", size = 38903 },
    { url = "https://files.pythonhosted.org/packages/68/7b/15c259b0ab49938a0a1c8f3188572802704a779ddb294edc1b2a72252e7c/multidict-6.4.4-cp313-cp313t-macosx_10_13_universal2.whl", hash = "sha256:6a602151dbf177be2450ef38966f4be3467d41a86c6a845070d12e17c858a156", size = 68895 },
    { url = "https://files.pythonhosted.org/packages/f1/7d/168b5b822bccd88142e0a3ce985858fea612404edd228698f5af691020c9/multidict-6.4.4-cp313-cp313t-macosx_10_13_x86_64.whl", hash = "sha256:0d2b9712211b860d123815a80b859075d86a4d54787e247d7fbee9db6832cf1c", size = 40183 },
    { url = "https://files.pythonhosted.org/packages/e0/b7/d4b8d98eb850ef28a4922ba508c31d90715fd9b9da3801a30cea2967130b/multidict-6.4.4-cp313-cp313t-macosx_11_0_arm64.whl", hash = "sha256:d2fa86af59f8fc1972e121ade052145f6da22758f6996a197d69bb52f8204e7e", size = 39592 },
    { url = "https://files.pythonhosted.org/packages/18/28/a554678898a19583548e742080cf55d169733baf57efc48c2f0273a08583/multidict-6.4.4-cp313-cp313t-manylinux_2_17_aarch64.manylinux2014_aarch64.whl", hash = "sha256:50855d03e9e4d66eab6947ba688ffb714616f985838077bc4b490e769e48da51", size = 226071 },
    { url = "https://files.pythonhosted.org/packages/ee/dc/7ba6c789d05c310e294f85329efac1bf5b450338d2542498db1491a264df/multidict-6.4.4-cp313-cp313t-manylinux_2_17_armv7l.manylinux2014_armv7l.manylinux_2_31_armv7l.whl", hash = "sha256:5bce06b83be23225be1905dcdb6b789064fae92499fbc458f59a8c0e68718601", size = 222597 },
    { url = "https://files.pythonhosted.org/packages/24/4f/34eadbbf401b03768dba439be0fb94b0d187facae9142821a3d5599ccb3b/multidict-6.4.4-cp313-cp313t-manylinux_2_17_ppc64le.manylinux2014_ppc64le.whl", hash = "sha256:66ed0731f8e5dfd8369a883b6e564aca085fb9289aacabd9decd70568b9a30de", size = 228253 },
    { url = "https://files.pythonhosted.org/packages/c0/e6/493225a3cdb0d8d80d43a94503fc313536a07dae54a3f030d279e629a2bc/multidict-6.4.4-cp313-cp313t-manylinux_2_17_s390x.manylinux2014_s390x.whl", hash = "sha256:329ae97fc2f56f44d91bc47fe0972b1f52d21c4b7a2ac97040da02577e2daca2", size = 226146 },
    { url = "https://files.pythonhosted.org/packages/2f/70/e411a7254dc3bff6f7e6e004303b1b0591358e9f0b7c08639941e0de8bd6/multidict-6.4.4-cp313-cp313t-manylinux_2_17_x86_64.manylinux2014_x86_64.whl", hash = "sha256:c27e5dcf520923d6474d98b96749e6805f7677e93aaaf62656005b8643f907ab", size = 220585 },
    { url = "https://files.pythonhosted.org/packages/08/8f/beb3ae7406a619100d2b1fb0022c3bb55a8225ab53c5663648ba50dfcd56/multidict-6.4.4-cp313-cp313t-manylinux_2_5_i686.manylinux1_i686.manylinux_2_17_i686.manylinux2014_i686.whl", hash = "sha256:058cc59b9e9b143cc56715e59e22941a5d868c322242278d28123a5d09cdf6b0", size = 212080 },
    { url = "https://files.pythonhosted.org/packages/9c/ec/355124e9d3d01cf8edb072fd14947220f357e1c5bc79c88dff89297e9342/multidict-6.4.4-cp313-cp313t-musllinux_1_2_aarch64.whl", hash = "sha256:69133376bc9a03f8c47343d33f91f74a99c339e8b58cea90433d8e24bb298031", size = 226558 },
    { url = "https://files.pythonhosted.org/packages/fd/22/d2b95cbebbc2ada3be3812ea9287dcc9712d7f1a012fad041770afddb2ad/multidict-6.4.4-cp313-cp313t-musllinux_1_2_armv7l.whl", hash = "sha256:d6b15c55721b1b115c5ba178c77104123745b1417527ad9641a4c5e2047450f0", size = 212168 },
    { url = "https://files.pythonhosted.org/packages/4d/c5/62bfc0b2f9ce88326dbe7179f9824a939c6c7775b23b95de777267b9725c/multidict-6.4.4-cp313-cp313t-musllinux_1_2_i686.whl", hash = "sha256:a887b77f51d3d41e6e1a63cf3bc7ddf24de5939d9ff69441387dfefa58ac2e26", size = 217970 },
    { url = "https://files.pythonhosted.org/packages/79/74/977cea1aadc43ff1c75d23bd5bc4768a8fac98c14e5878d6ee8d6bab743c/multidict-6.4.4-cp313-cp313t-musllinux_1_2_ppc64le.whl", hash = "sha256:632a3bf8f1787f7ef7d3c2f68a7bde5be2f702906f8b5842ad6da9d974d0aab3", size = 226980 },
    { url = "https://files.pythonhosted.org/packages/48/fc/cc4a1a2049df2eb84006607dc428ff237af38e0fcecfdb8a29ca47b1566c/multidict-6.4.4-cp313-cp313t-musllinux_1_2_s390x.whl", hash = "sha256:a145c550900deb7540973c5cdb183b0d24bed6b80bf7bddf33ed8f569082535e", size = 220641 },
    { url = "https://files.pythonhosted.org/packages/3b/6a/a7444d113ab918701988d4abdde373dbdfd2def7bd647207e2bf645c7eac/multidict-6.4.4-cp313-cp313t-musllinux_1_2_x86_64.whl", hash = "sha256:cc5d83c6619ca5c9672cb78b39ed8542f1975a803dee2cda114ff73cbb076edd", size = 221728 },
    { url = "https://files.pythonhosted.org/packages/2b/b0/fdf4c73ad1c55e0f4dbbf2aa59dd37037334091f9a4961646d2b7ac91a86/multidict-6.4.4-cp313-cp313t-win32.whl", hash = "sha256:3312f63261b9df49be9d57aaa6abf53a6ad96d93b24f9cc16cf979956355ce6e", size = 41913 },
    { url = "https://files.pythonhosted.org/packages/8e/92/27989ecca97e542c0d01d05a98a5ae12198a243a9ee12563a0313291511f/multidict-6.4.4-cp313-cp313t-win_amd64.whl", hash = "sha256:ba852168d814b2c73333073e1c7116d9395bea69575a01b0b3c89d2d5a87c8fb", size = 46112 },
    { url = "https://files.pythonhosted.org/packages/84/5d/e17845bb0fa76334477d5de38654d27946d5b5d3695443987a094a71b440/multidict-6.4.4-py3-none-any.whl", hash = "sha256:bd4557071b561a8b3b6075c3ce93cf9bfb6182cb241805c3d66ced3b75eff4ac", size = 10481 },
]

[[package]]
name = "mypy"
version = "1.16.0"
source = { registry = "https://pypi.org/simple" }
dependencies = [
    { name = "mypy-extensions" },
    { name = "pathspec" },
    { name = "tomli", marker = "python_full_version < '3.11'" },
    { name = "typing-extensions" },
]
sdist = { url = "https://files.pythonhosted.org/packages/d4/38/13c2f1abae94d5ea0354e146b95a1be9b2137a0d506728e0da037c4276f6/mypy-1.16.0.tar.gz", hash = "sha256:84b94283f817e2aa6350a14b4a8fb2a35a53c286f97c9d30f53b63620e7af8ab", size = 3323139 }
wheels = [
    { url = "https://files.pythonhosted.org/packages/64/5e/a0485f0608a3d67029d3d73cec209278b025e3493a3acfda3ef3a88540fd/mypy-1.16.0-cp310-cp310-macosx_10_9_x86_64.whl", hash = "sha256:7909541fef256527e5ee9c0a7e2aeed78b6cda72ba44298d1334fe7881b05c5c", size = 10967416 },
    { url = "https://files.pythonhosted.org/packages/4b/53/5837c221f74c0d53a4bfc3003296f8179c3a2a7f336d7de7bbafbe96b688/mypy-1.16.0-cp310-cp310-macosx_11_0_arm64.whl", hash = "sha256:e71d6f0090c2256c713ed3d52711d01859c82608b5d68d4fa01a3fe30df95571", size = 10087654 },
    { url = "https://files.pythonhosted.org/packages/29/59/5fd2400352c3093bed4c09017fe671d26bc5bb7e6ef2d4bf85f2a2488104/mypy-1.16.0-cp310-cp310-manylinux_2_17_aarch64.manylinux2014_aarch64.manylinux_2_28_aarch64.whl", hash = "sha256:936ccfdd749af4766be824268bfe22d1db9eb2f34a3ea1d00ffbe5b5265f5491", size = 11875192 },
    { url = "https://files.pythonhosted.org/packages/ad/3e/4bfec74663a64c2012f3e278dbc29ffe82b121bc551758590d1b6449ec0c/mypy-1.16.0-cp310-cp310-manylinux_2_17_x86_64.manylinux2014_x86_64.manylinux_2_28_x86_64.whl", hash = "sha256:4086883a73166631307fdd330c4a9080ce24913d4f4c5ec596c601b3a4bdd777", size = 12612939 },
    { url = "https://files.pythonhosted.org/packages/88/1f/fecbe3dcba4bf2ca34c26ca016383a9676711907f8db4da8354925cbb08f/mypy-1.16.0-cp310-cp310-musllinux_1_2_x86_64.whl", hash = "sha256:feec38097f71797da0231997e0de3a58108c51845399669ebc532c815f93866b", size = 12874719 },
    { url = "https://files.pythonhosted.org/packages/f3/51/c2d280601cd816c43dfa512a759270d5a5ef638d7ac9bea9134c8305a12f/mypy-1.16.0-cp310-cp310-win_amd64.whl", hash = "sha256:09a8da6a0ee9a9770b8ff61b39c0bb07971cda90e7297f4213741b48a0cc8d93", size = 9487053 },
    { url = "https://files.pythonhosted.org/packages/24/c4/ff2f79db7075c274fe85b5fff8797d29c6b61b8854c39e3b7feb556aa377/mypy-1.16.0-cp311-cp311-macosx_10_9_x86_64.whl", hash = "sha256:9f826aaa7ff8443bac6a494cf743f591488ea940dd360e7dd330e30dd772a5ab", size = 10884498 },
    { url = "https://files.pythonhosted.org/packages/02/07/12198e83006235f10f6a7808917376b5d6240a2fd5dce740fe5d2ebf3247/mypy-1.16.0-cp311-cp311-macosx_11_0_arm64.whl", hash = "sha256:82d056e6faa508501af333a6af192c700b33e15865bda49611e3d7d8358ebea2", size = 10011755 },
    { url = "https://files.pythonhosted.org/packages/f1/9b/5fd5801a72b5d6fb6ec0105ea1d0e01ab2d4971893076e558d4b6d6b5f80/mypy-1.16.0-cp311-cp311-manylinux_2_17_aarch64.manylinux2014_aarch64.manylinux_2_28_aarch64.whl", hash = "sha256:089bedc02307c2548eb51f426e085546db1fa7dd87fbb7c9fa561575cf6eb1ff", size = 11800138 },
    { url = "https://files.pythonhosted.org/packages/2e/81/a117441ea5dfc3746431e51d78a4aca569c677aa225bca2cc05a7c239b61/mypy-1.16.0-cp311-cp311-manylinux_2_17_x86_64.manylinux2014_x86_64.manylinux_2_28_x86_64.whl", hash = "sha256:6a2322896003ba66bbd1318c10d3afdfe24e78ef12ea10e2acd985e9d684a666", size = 12533156 },
    { url = "https://files.pythonhosted.org/packages/3f/38/88ec57c6c86014d3f06251e00f397b5a7daa6888884d0abf187e4f5f587f/mypy-1.16.0-cp311-cp311-musllinux_1_2_x86_64.whl", hash = "sha256:021a68568082c5b36e977d54e8f1de978baf401a33884ffcea09bd8e88a98f4c", size = 12742426 },
    { url = "https://files.pythonhosted.org/packages/bd/53/7e9d528433d56e6f6f77ccf24af6ce570986c2d98a5839e4c2009ef47283/mypy-1.16.0-cp311-cp311-win_amd64.whl", hash = "sha256:54066fed302d83bf5128632d05b4ec68412e1f03ef2c300434057d66866cea4b", size = 9478319 },
    { url = "https://files.pythonhosted.org/packages/70/cf/158e5055e60ca2be23aec54a3010f89dcffd788732634b344fc9cb1e85a0/mypy-1.16.0-cp312-cp312-macosx_10_13_x86_64.whl", hash = "sha256:c5436d11e89a3ad16ce8afe752f0f373ae9620841c50883dc96f8b8805620b13", size = 11062927 },
    { url = "https://files.pythonhosted.org/packages/94/34/cfff7a56be1609f5d10ef386342ce3494158e4d506516890142007e6472c/mypy-1.16.0-cp312-cp312-macosx_11_0_arm64.whl", hash = "sha256:f2622af30bf01d8fc36466231bdd203d120d7a599a6d88fb22bdcb9dbff84090", size = 10083082 },
    { url = "https://files.pythonhosted.org/packages/b3/7f/7242062ec6288c33d8ad89574df87c3903d394870e5e6ba1699317a65075/mypy-1.16.0-cp312-cp312-manylinux_2_17_aarch64.manylinux2014_aarch64.manylinux_2_28_aarch64.whl", hash = "sha256:d045d33c284e10a038f5e29faca055b90eee87da3fc63b8889085744ebabb5a1", size = 11828306 },
    { url = "https://files.pythonhosted.org/packages/6f/5f/b392f7b4f659f5b619ce5994c5c43caab3d80df2296ae54fa888b3d17f5a/mypy-1.16.0-cp312-cp312-manylinux_2_17_x86_64.manylinux2014_x86_64.manylinux_2_28_x86_64.whl", hash = "sha256:b4968f14f44c62e2ec4a038c8797a87315be8df7740dc3ee8d3bfe1c6bf5dba8", size = 12702764 },
    { url = "https://files.pythonhosted.org/packages/9b/c0/7646ef3a00fa39ac9bc0938626d9ff29d19d733011be929cfea59d82d136/mypy-1.16.0-cp312-cp312-musllinux_1_2_x86_64.whl", hash = "sha256:eb14a4a871bb8efb1e4a50360d4e3c8d6c601e7a31028a2c79f9bb659b63d730", size = 12896233 },
    { url = "https://files.pythonhosted.org/packages/6d/38/52f4b808b3fef7f0ef840ee8ff6ce5b5d77381e65425758d515cdd4f5bb5/mypy-1.16.0-cp312-cp312-win_amd64.whl", hash = "sha256:bd4e1ebe126152a7bbaa4daedd781c90c8f9643c79b9748caa270ad542f12bec", size = 9565547 },
    { url = "https://files.pythonhosted.org/packages/97/9c/ca03bdbefbaa03b264b9318a98950a9c683e06472226b55472f96ebbc53d/mypy-1.16.0-cp313-cp313-macosx_10_13_x86_64.whl", hash = "sha256:a9e056237c89f1587a3be1a3a70a06a698d25e2479b9a2f57325ddaaffc3567b", size = 11059753 },
    { url = "https://files.pythonhosted.org/packages/36/92/79a969b8302cfe316027c88f7dc6fee70129490a370b3f6eb11d777749d0/mypy-1.16.0-cp313-cp313-macosx_11_0_arm64.whl", hash = "sha256:0b07e107affb9ee6ce1f342c07f51552d126c32cd62955f59a7db94a51ad12c0", size = 10073338 },
    { url = "https://files.pythonhosted.org/packages/14/9b/a943f09319167da0552d5cd722104096a9c99270719b1afeea60d11610aa/mypy-1.16.0-cp313-cp313-manylinux_2_17_aarch64.manylinux2014_aarch64.manylinux_2_28_aarch64.whl", hash = "sha256:c6fb60cbd85dc65d4d63d37cb5c86f4e3a301ec605f606ae3a9173e5cf34997b", size = 11827764 },
    { url = "https://files.pythonhosted.org/packages/ec/64/ff75e71c65a0cb6ee737287c7913ea155845a556c64144c65b811afdb9c7/mypy-1.16.0-cp313-cp313-manylinux_2_17_x86_64.manylinux2014_x86_64.manylinux_2_28_x86_64.whl", hash = "sha256:a7e32297a437cc915599e0578fa6bc68ae6a8dc059c9e009c628e1c47f91495d", size = 12701356 },
    { url = "https://files.pythonhosted.org/packages/0a/ad/0e93c18987a1182c350f7a5fab70550852f9fabe30ecb63bfbe51b602074/mypy-1.16.0-cp313-cp313-musllinux_1_2_x86_64.whl", hash = "sha256:afe420c9380ccec31e744e8baff0d406c846683681025db3531b32db56962d52", size = 12900745 },
    { url = "https://files.pythonhosted.org/packages/28/5d/036c278d7a013e97e33f08c047fe5583ab4f1fc47c9a49f985f1cdd2a2d7/mypy-1.16.0-cp313-cp313-win_amd64.whl", hash = "sha256:55f9076c6ce55dd3f8cd0c6fff26a008ca8e5131b89d5ba6d86bd3f47e736eeb", size = 9572200 },
    { url = "https://files.pythonhosted.org/packages/99/a3/6ed10530dec8e0fdc890d81361260c9ef1f5e5c217ad8c9b21ecb2b8366b/mypy-1.16.0-py3-none-any.whl", hash = "sha256:29e1499864a3888bca5c1542f2d7232c6e586295183320caa95758fc84034031", size = 2265773 },
]

[[package]]
name = "mypy-extensions"
version = "1.1.0"
source = { registry = "https://pypi.org/simple" }
sdist = { url = "https://files.pythonhosted.org/packages/a2/6e/371856a3fb9d31ca8dac321cda606860fa4548858c0cc45d9d1d4ca2628b/mypy_extensions-1.1.0.tar.gz", hash = "sha256:52e68efc3284861e772bbcd66823fde5ae21fd2fdb51c62a211403730b916558", size = 6343 }
wheels = [
    { url = "https://files.pythonhosted.org/packages/79/7b/2c79738432f5c924bef5071f933bcc9efd0473bac3b4aa584a6f7c1c8df8/mypy_extensions-1.1.0-py3-none-any.whl", hash = "sha256:1be4cccdb0f2482337c4743e60421de3a356cd97508abadd57d47403e94f5505", size = 4963 },
]

[[package]]
name = "nats-py"
version = "2.10.0"
source = { registry = "https://pypi.org/simple" }
sdist = { url = "https://files.pythonhosted.org/packages/83/2f/0f1b94844760a894659388059bc618b59fd794a3ef2f5113d710864d3fa7/nats_py-2.10.0.tar.gz", hash = "sha256:9d44265a097edb30d40e214c1dd1a7405c1451d33480ce714c041fb73bb66a10", size = 113637 }

[[package]]
name = "nodeenv"
version = "1.9.1"
source = { registry = "https://pypi.org/simple" }
sdist = { url = "https://files.pythonhosted.org/packages/43/16/fc88b08840de0e0a72a2f9d8c6bae36be573e475a6326ae854bcc549fc45/nodeenv-1.9.1.tar.gz", hash = "sha256:6ec12890a2dab7946721edbfbcd91f3319c6ccc9aec47be7c7e6b7011ee6645f", size = 47437 }
wheels = [
    { url = "https://files.pythonhosted.org/packages/d2/1d/1b658dbd2b9fa9c4c9f32accbfc0205d532c8c6194dc0f2a4c0428e7128a/nodeenv-1.9.1-py2.py3-none-any.whl", hash = "sha256:ba11c9782d29c27c70ffbdda2d7415098754709be8a7056d79a737cd901155c9", size = 22314 },
]

[[package]]
name = "numpy"
version = "2.2.6"
source = { registry = "https://pypi.org/simple" }
sdist = { url = "https://files.pythonhosted.org/packages/76/21/7d2a95e4bba9dc13d043ee156a356c0a8f0c6309dff6b21b4d71a073b8a8/numpy-2.2.6.tar.gz", hash = "sha256:e29554e2bef54a90aa5cc07da6ce955accb83f21ab5de01a62c8478897b264fd", size = 20276440 }
wheels = [
    { url = "https://files.pythonhosted.org/packages/9a/3e/ed6db5be21ce87955c0cbd3009f2803f59fa08df21b5df06862e2d8e2bdd/numpy-2.2.6-cp310-cp310-macosx_10_9_x86_64.whl", hash = "sha256:b412caa66f72040e6d268491a59f2c43bf03eb6c96dd8f0307829feb7fa2b6fb", size = 21165245 },
    { url = "https://files.pythonhosted.org/packages/22/c2/4b9221495b2a132cc9d2eb862e21d42a009f5a60e45fc44b00118c174bff/numpy-2.2.6-cp310-cp310-macosx_11_0_arm64.whl", hash = "sha256:8e41fd67c52b86603a91c1a505ebaef50b3314de0213461c7a6e99c9a3beff90", size = 14360048 },
    { url = "https://files.pythonhosted.org/packages/fd/77/dc2fcfc66943c6410e2bf598062f5959372735ffda175b39906d54f02349/numpy-2.2.6-cp310-cp310-macosx_14_0_arm64.whl", hash = "sha256:37e990a01ae6ec7fe7fa1c26c55ecb672dd98b19c3d0e1d1f326fa13cb38d163", size = 5340542 },
    { url = "https://files.pythonhosted.org/packages/7a/4f/1cb5fdc353a5f5cc7feb692db9b8ec2c3d6405453f982435efc52561df58/numpy-2.2.6-cp310-cp310-macosx_14_0_x86_64.whl", hash = "sha256:5a6429d4be8ca66d889b7cf70f536a397dc45ba6faeb5f8c5427935d9592e9cf", size = 6878301 },
    { url = "https://files.pythonhosted.org/packages/eb/17/96a3acd228cec142fcb8723bd3cc39c2a474f7dcf0a5d16731980bcafa95/numpy-2.2.6-cp310-cp310-manylinux_2_17_aarch64.manylinux2014_aarch64.whl", hash = "sha256:efd28d4e9cd7d7a8d39074a4d44c63eda73401580c5c76acda2ce969e0a38e83", size = 14297320 },
    { url = "https://files.pythonhosted.org/packages/b4/63/3de6a34ad7ad6646ac7d2f55ebc6ad439dbbf9c4370017c50cf403fb19b5/numpy-2.2.6-cp310-cp310-manylinux_2_17_x86_64.manylinux2014_x86_64.whl", hash = "sha256:fc7b73d02efb0e18c000e9ad8b83480dfcd5dfd11065997ed4c6747470ae8915", size = 16801050 },
    { url = "https://files.pythonhosted.org/packages/07/b6/89d837eddef52b3d0cec5c6ba0456c1bf1b9ef6a6672fc2b7873c3ec4e2e/numpy-2.2.6-cp310-cp310-musllinux_1_2_aarch64.whl", hash = "sha256:74d4531beb257d2c3f4b261bfb0fc09e0f9ebb8842d82a7b4209415896adc680", size = 15807034 },
    { url = "https://files.pythonhosted.org/packages/01/c8/dc6ae86e3c61cfec1f178e5c9f7858584049b6093f843bca541f94120920/numpy-2.2.6-cp310-cp310-musllinux_1_2_x86_64.whl", hash = "sha256:8fc377d995680230e83241d8a96def29f204b5782f371c532579b4f20607a289", size = 18614185 },
    { url = "https://files.pythonhosted.org/packages/5b/c5/0064b1b7e7c89137b471ccec1fd2282fceaae0ab3a9550f2568782d80357/numpy-2.2.6-cp310-cp310-win32.whl", hash = "sha256:b093dd74e50a8cba3e873868d9e93a85b78e0daf2e98c6797566ad8044e8363d", size = 6527149 },
    { url = "https://files.pythonhosted.org/packages/a3/dd/4b822569d6b96c39d1215dbae0582fd99954dcbcf0c1a13c61783feaca3f/numpy-2.2.6-cp310-cp310-win_amd64.whl", hash = "sha256:f0fd6321b839904e15c46e0d257fdd101dd7f530fe03fd6359c1ea63738703f3", size = 12904620 },
    { url = "https://files.pythonhosted.org/packages/da/a8/4f83e2aa666a9fbf56d6118faaaf5f1974d456b1823fda0a176eff722839/numpy-2.2.6-cp311-cp311-macosx_10_9_x86_64.whl", hash = "sha256:f9f1adb22318e121c5c69a09142811a201ef17ab257a1e66ca3025065b7f53ae", size = 21176963 },
    { url = "https://files.pythonhosted.org/packages/b3/2b/64e1affc7972decb74c9e29e5649fac940514910960ba25cd9af4488b66c/numpy-2.2.6-cp311-cp311-macosx_11_0_arm64.whl", hash = "sha256:c820a93b0255bc360f53eca31a0e676fd1101f673dda8da93454a12e23fc5f7a", size = 14406743 },
    { url = "https://files.pythonhosted.org/packages/4a/9f/0121e375000b5e50ffdd8b25bf78d8e1a5aa4cca3f185d41265198c7b834/numpy-2.2.6-cp311-cp311-macosx_14_0_arm64.whl", hash = "sha256:3d70692235e759f260c3d837193090014aebdf026dfd167834bcba43e30c2a42", size = 5352616 },
    { url = "https://files.pythonhosted.org/packages/31/0d/b48c405c91693635fbe2dcd7bc84a33a602add5f63286e024d3b6741411c/numpy-2.2.6-cp311-cp311-macosx_14_0_x86_64.whl", hash = "sha256:481b49095335f8eed42e39e8041327c05b0f6f4780488f61286ed3c01368d491", size = 6889579 },
    { url = "https://files.pythonhosted.org/packages/52/b8/7f0554d49b565d0171eab6e99001846882000883998e7b7d9f0d98b1f934/numpy-2.2.6-cp311-cp311-manylinux_2_17_aarch64.manylinux2014_aarch64.whl", hash = "sha256:b64d8d4d17135e00c8e346e0a738deb17e754230d7e0810ac5012750bbd85a5a", size = 14312005 },
    { url = "https://files.pythonhosted.org/packages/b3/dd/2238b898e51bd6d389b7389ffb20d7f4c10066d80351187ec8e303a5a475/numpy-2.2.6-cp311-cp311-manylinux_2_17_x86_64.manylinux2014_x86_64.whl", hash = "sha256:ba10f8411898fc418a521833e014a77d3ca01c15b0c6cdcce6a0d2897e6dbbdf", size = 16821570 },
    { url = "https://files.pythonhosted.org/packages/83/6c/44d0325722cf644f191042bf47eedad61c1e6df2432ed65cbe28509d404e/numpy-2.2.6-cp311-cp311-musllinux_1_2_aarch64.whl", hash = "sha256:bd48227a919f1bafbdda0583705e547892342c26fb127219d60a5c36882609d1", size = 15818548 },
    { url = "https://files.pythonhosted.org/packages/ae/9d/81e8216030ce66be25279098789b665d49ff19eef08bfa8cb96d4957f422/numpy-2.2.6-cp311-cp311-musllinux_1_2_x86_64.whl", hash = "sha256:9551a499bf125c1d4f9e250377c1ee2eddd02e01eac6644c080162c0c51778ab", size = 18620521 },
    { url = "https://files.pythonhosted.org/packages/6a/fd/e19617b9530b031db51b0926eed5345ce8ddc669bb3bc0044b23e275ebe8/numpy-2.2.6-cp311-cp311-win32.whl", hash = "sha256:0678000bb9ac1475cd454c6b8c799206af8107e310843532b04d49649c717a47", size = 6525866 },
    { url = "https://files.pythonhosted.org/packages/31/0a/f354fb7176b81747d870f7991dc763e157a934c717b67b58456bc63da3df/numpy-2.2.6-cp311-cp311-win_amd64.whl", hash = "sha256:e8213002e427c69c45a52bbd94163084025f533a55a59d6f9c5b820774ef3303", size = 12907455 },
    { url = "https://files.pythonhosted.org/packages/82/5d/c00588b6cf18e1da539b45d3598d3557084990dcc4331960c15ee776ee41/numpy-2.2.6-cp312-cp312-macosx_10_13_x86_64.whl", hash = "sha256:41c5a21f4a04fa86436124d388f6ed60a9343a6f767fced1a8a71c3fbca038ff", size = 20875348 },
    { url = "https://files.pythonhosted.org/packages/66/ee/560deadcdde6c2f90200450d5938f63a34b37e27ebff162810f716f6a230/numpy-2.2.6-cp312-cp312-macosx_11_0_arm64.whl", hash = "sha256:de749064336d37e340f640b05f24e9e3dd678c57318c7289d222a8a2f543e90c", size = 14119362 },
    { url = "https://files.pythonhosted.org/packages/3c/65/4baa99f1c53b30adf0acd9a5519078871ddde8d2339dc5a7fde80d9d87da/numpy-2.2.6-cp312-cp312-macosx_14_0_arm64.whl", hash = "sha256:894b3a42502226a1cac872f840030665f33326fc3dac8e57c607905773cdcde3", size = 5084103 },
    { url = "https://files.pythonhosted.org/packages/cc/89/e5a34c071a0570cc40c9a54eb472d113eea6d002e9ae12bb3a8407fb912e/numpy-2.2.6-cp312-cp312-macosx_14_0_x86_64.whl", hash = "sha256:71594f7c51a18e728451bb50cc60a3ce4e6538822731b2933209a1f3614e9282", size = 6625382 },
    { url = "https://files.pythonhosted.org/packages/f8/35/8c80729f1ff76b3921d5c9487c7ac3de9b2a103b1cd05e905b3090513510/numpy-2.2.6-cp312-cp312-manylinux_2_17_aarch64.manylinux2014_aarch64.whl", hash = "sha256:f2618db89be1b4e05f7a1a847a9c1c0abd63e63a1607d892dd54668dd92faf87", size = 14018462 },
    { url = "https://files.pythonhosted.org/packages/8c/3d/1e1db36cfd41f895d266b103df00ca5b3cbe965184df824dec5c08c6b803/numpy-2.2.6-cp312-cp312-manylinux_2_17_x86_64.manylinux2014_x86_64.whl", hash = "sha256:fd83c01228a688733f1ded5201c678f0c53ecc1006ffbc404db9f7a899ac6249", size = 16527618 },
    { url = "https://files.pythonhosted.org/packages/61/c6/03ed30992602c85aa3cd95b9070a514f8b3c33e31124694438d88809ae36/numpy-2.2.6-cp312-cp312-musllinux_1_2_aarch64.whl", hash = "sha256:37c0ca431f82cd5fa716eca9506aefcabc247fb27ba69c5062a6d3ade8cf8f49", size = 15505511 },
    { url = "https://files.pythonhosted.org/packages/b7/25/5761d832a81df431e260719ec45de696414266613c9ee268394dd5ad8236/numpy-2.2.6-cp312-cp312-musllinux_1_2_x86_64.whl", hash = "sha256:fe27749d33bb772c80dcd84ae7e8df2adc920ae8297400dabec45f0dedb3f6de", size = 18313783 },
    { url = "https://files.pythonhosted.org/packages/57/0a/72d5a3527c5ebffcd47bde9162c39fae1f90138c961e5296491ce778e682/numpy-2.2.6-cp312-cp312-win32.whl", hash = "sha256:4eeaae00d789f66c7a25ac5f34b71a7035bb474e679f410e5e1a94deb24cf2d4", size = 6246506 },
    { url = "https://files.pythonhosted.org/packages/36/fa/8c9210162ca1b88529ab76b41ba02d433fd54fecaf6feb70ef9f124683f1/numpy-2.2.6-cp312-cp312-win_amd64.whl", hash = "sha256:c1f9540be57940698ed329904db803cf7a402f3fc200bfe599334c9bd84a40b2", size = 12614190 },
    { url = "https://files.pythonhosted.org/packages/f9/5c/6657823f4f594f72b5471f1db1ab12e26e890bb2e41897522d134d2a3e81/numpy-2.2.6-cp313-cp313-macosx_10_13_x86_64.whl", hash = "sha256:0811bb762109d9708cca4d0b13c4f67146e3c3b7cf8d34018c722adb2d957c84", size = 20867828 },
    { url = "https://files.pythonhosted.org/packages/dc/9e/14520dc3dadf3c803473bd07e9b2bd1b69bc583cb2497b47000fed2fa92f/numpy-2.2.6-cp313-cp313-macosx_11_0_arm64.whl", hash = "sha256:287cc3162b6f01463ccd86be154f284d0893d2b3ed7292439ea97eafa8170e0b", size = 14143006 },
    { url = "https://files.pythonhosted.org/packages/4f/06/7e96c57d90bebdce9918412087fc22ca9851cceaf5567a45c1f404480e9e/numpy-2.2.6-cp313-cp313-macosx_14_0_arm64.whl", hash = "sha256:f1372f041402e37e5e633e586f62aa53de2eac8d98cbfb822806ce4bbefcb74d", size = 5076765 },
    { url = "https://files.pythonhosted.org/packages/73/ed/63d920c23b4289fdac96ddbdd6132e9427790977d5457cd132f18e76eae0/numpy-2.2.6-cp313-cp313-macosx_14_0_x86_64.whl", hash = "sha256:55a4d33fa519660d69614a9fad433be87e5252f4b03850642f88993f7b2ca566", size = 6617736 },
    { url = "https://files.pythonhosted.org/packages/85/c5/e19c8f99d83fd377ec8c7e0cf627a8049746da54afc24ef0a0cb73d5dfb5/numpy-2.2.6-cp313-cp313-manylinux_2_17_aarch64.manylinux2014_aarch64.whl", hash = "sha256:f92729c95468a2f4f15e9bb94c432a9229d0d50de67304399627a943201baa2f", size = 14010719 },
    { url = "https://files.pythonhosted.org/packages/19/49/4df9123aafa7b539317bf6d342cb6d227e49f7a35b99c287a6109b13dd93/numpy-2.2.6-cp313-cp313-manylinux_2_17_x86_64.manylinux2014_x86_64.whl", hash = "sha256:1bc23a79bfabc5d056d106f9befb8d50c31ced2fbc70eedb8155aec74a45798f", size = 16526072 },
    { url = "https://files.pythonhosted.org/packages/b2/6c/04b5f47f4f32f7c2b0e7260442a8cbcf8168b0e1a41ff1495da42f42a14f/numpy-2.2.6-cp313-cp313-musllinux_1_2_aarch64.whl", hash = "sha256:e3143e4451880bed956e706a3220b4e5cf6172ef05fcc397f6f36a550b1dd868", size = 15503213 },
    { url = "https://files.pythonhosted.org/packages/17/0a/5cd92e352c1307640d5b6fec1b2ffb06cd0dabe7d7b8227f97933d378422/numpy-2.2.6-cp313-cp313-musllinux_1_2_x86_64.whl", hash = "sha256:b4f13750ce79751586ae2eb824ba7e1e8dba64784086c98cdbbcc6a42112ce0d", size = 18316632 },
    { url = "https://files.pythonhosted.org/packages/f0/3b/5cba2b1d88760ef86596ad0f3d484b1cbff7c115ae2429678465057c5155/numpy-2.2.6-cp313-cp313-win32.whl", hash = "sha256:5beb72339d9d4fa36522fc63802f469b13cdbe4fdab4a288f0c441b74272ebfd", size = 6244532 },
    { url = "https://files.pythonhosted.org/packages/cb/3b/d58c12eafcb298d4e6d0d40216866ab15f59e55d148a5658bb3132311fcf/numpy-2.2.6-cp313-cp313-win_amd64.whl", hash = "sha256:b0544343a702fa80c95ad5d3d608ea3599dd54d4632df855e4c8d24eb6ecfa1c", size = 12610885 },
    { url = "https://files.pythonhosted.org/packages/6b/9e/4bf918b818e516322db999ac25d00c75788ddfd2d2ade4fa66f1f38097e1/numpy-2.2.6-cp313-cp313t-macosx_10_13_x86_64.whl", hash = "sha256:0bca768cd85ae743b2affdc762d617eddf3bcf8724435498a1e80132d04879e6", size = 20963467 },
    { url = "https://files.pythonhosted.org/packages/61/66/d2de6b291507517ff2e438e13ff7b1e2cdbdb7cb40b3ed475377aece69f9/numpy-2.2.6-cp313-cp313t-macosx_11_0_arm64.whl", hash = "sha256:fc0c5673685c508a142ca65209b4e79ed6740a4ed6b2267dbba90f34b0b3cfda", size = 14225144 },
    { url = "https://files.pythonhosted.org/packages/e4/25/480387655407ead912e28ba3a820bc69af9adf13bcbe40b299d454ec011f/numpy-2.2.6-cp313-cp313t-macosx_14_0_arm64.whl", hash = "sha256:5bd4fc3ac8926b3819797a7c0e2631eb889b4118a9898c84f585a54d475b7e40", size = 5200217 },
    { url = "https://files.pythonhosted.org/packages/aa/4a/6e313b5108f53dcbf3aca0c0f3e9c92f4c10ce57a0a721851f9785872895/numpy-2.2.6-cp313-cp313t-macosx_14_0_x86_64.whl", hash = "sha256:fee4236c876c4e8369388054d02d0e9bb84821feb1a64dd59e137e6511a551f8", size = 6712014 },
    { url = "https://files.pythonhosted.org/packages/b7/30/172c2d5c4be71fdf476e9de553443cf8e25feddbe185e0bd88b096915bcc/numpy-2.2.6-cp313-cp313t-manylinux_2_17_aarch64.manylinux2014_aarch64.whl", hash = "sha256:e1dda9c7e08dc141e0247a5b8f49cf05984955246a327d4c48bda16821947b2f", size = 14077935 },
    { url = "https://files.pythonhosted.org/packages/12/fb/9e743f8d4e4d3c710902cf87af3512082ae3d43b945d5d16563f26ec251d/numpy-2.2.6-cp313-cp313t-manylinux_2_17_x86_64.manylinux2014_x86_64.whl", hash = "sha256:f447e6acb680fd307f40d3da4852208af94afdfab89cf850986c3ca00562f4fa", size = 16600122 },
    { url = "https://files.pythonhosted.org/packages/12/75/ee20da0e58d3a66f204f38916757e01e33a9737d0b22373b3eb5a27358f9/numpy-2.2.6-cp313-cp313t-musllinux_1_2_aarch64.whl", hash = "sha256:389d771b1623ec92636b0786bc4ae56abafad4a4c513d36a55dce14bd9ce8571", size = 15586143 },
    { url = "https://files.pythonhosted.org/packages/76/95/bef5b37f29fc5e739947e9ce5179ad402875633308504a52d188302319c8/numpy-2.2.6-cp313-cp313t-musllinux_1_2_x86_64.whl", hash = "sha256:8e9ace4a37db23421249ed236fdcdd457d671e25146786dfc96835cd951aa7c1", size = 18385260 },
    { url = "https://files.pythonhosted.org/packages/09/04/f2f83279d287407cf36a7a8053a5abe7be3622a4363337338f2585e4afda/numpy-2.2.6-cp313-cp313t-win32.whl", hash = "sha256:038613e9fb8c72b0a41f025a7e4c3f0b7a1b5d768ece4796b674c8f3fe13efff", size = 6377225 },
    { url = "https://files.pythonhosted.org/packages/67/0e/35082d13c09c02c011cf21570543d202ad929d961c02a147493cb0c2bdf5/numpy-2.2.6-cp313-cp313t-win_amd64.whl", hash = "sha256:6031dd6dfecc0cf9f668681a37648373bddd6421fff6c66ec1624eed0180ee06", size = 12771374 },
    { url = "https://files.pythonhosted.org/packages/9e/3b/d94a75f4dbf1ef5d321523ecac21ef23a3cd2ac8b78ae2aac40873590229/numpy-2.2.6-pp310-pypy310_pp73-macosx_10_15_x86_64.whl", hash = "sha256:0b605b275d7bd0c640cad4e5d30fa701a8d59302e127e5f79138ad62762c3e3d", size = 21040391 },
    { url = "https://files.pythonhosted.org/packages/17/f4/09b2fa1b58f0fb4f7c7963a1649c64c4d315752240377ed74d9cd878f7b5/numpy-2.2.6-pp310-pypy310_pp73-macosx_14_0_x86_64.whl", hash = "sha256:7befc596a7dc9da8a337f79802ee8adb30a552a94f792b9c9d18c840055907db", size = 6786754 },
    { url = "https://files.pythonhosted.org/packages/af/30/feba75f143bdc868a1cc3f44ccfa6c4b9ec522b36458e738cd00f67b573f/numpy-2.2.6-pp310-pypy310_pp73-manylinux_2_17_x86_64.manylinux2014_x86_64.whl", hash = "sha256:ce47521a4754c8f4593837384bd3424880629f718d87c5d44f8ed763edd63543", size = 16643476 },
    { url = "https://files.pythonhosted.org/packages/37/48/ac2a9584402fb6c0cd5b5d1a91dcf176b15760130dd386bbafdbfe3640bf/numpy-2.2.6-pp310-pypy310_pp73-win_amd64.whl", hash = "sha256:d042d24c90c41b54fd506da306759e06e568864df8ec17ccc17e9e884634fd00", size = 12812666 },
]

[[package]]
name = "orderedmultidict"
version = "1.0.1"
source = { registry = "https://pypi.org/simple" }
dependencies = [
    { name = "six" },
]
sdist = { url = "https://files.pythonhosted.org/packages/53/4e/3823a27d764bb8388711f4cb6f24e58453e92d6928f4163fdb01e3a3789f/orderedmultidict-1.0.1.tar.gz", hash = "sha256:04070bbb5e87291cc9bfa51df413677faf2141c73c61d2a5f7b26bea3cd882ad", size = 20706 }
wheels = [
    { url = "https://files.pythonhosted.org/packages/04/16/5e95c70bda8fe6ea715005c0db8e602400bdba50ae3c72cb380eba551289/orderedmultidict-1.0.1-py2.py3-none-any.whl", hash = "sha256:43c839a17ee3cdd62234c47deca1a8508a3f2ca1d0678a3bf791c87cf84adbf3", size = 11699 },
]

[[package]]
name = "packaging"
version = "25.0"
source = { registry = "https://pypi.org/simple" }
sdist = { url = "https://files.pythonhosted.org/packages/a1/d4/1fc4078c65507b51b96ca8f8c3ba19e6a61c8253c72794544580a7b6c24d/packaging-25.0.tar.gz", hash = "sha256:d443872c98d677bf60f6a1f2f8c1cb748e8fe762d2bf9d3148b5599295b0fc4f", size = 165727 }
wheels = [
    { url = "https://files.pythonhosted.org/packages/20/12/38679034af332785aac8774540895e234f4d07f7545804097de4b666afd8/packaging-25.0-py3-none-any.whl", hash = "sha256:29572ef2b1f17581046b3a2227d5c611fb25ec70ca1ba8554b24b0e69331a484", size = 66469 },
]

[[package]]
name = "parso"
version = "0.8.4"
source = { registry = "https://pypi.org/simple" }
sdist = { url = "https://files.pythonhosted.org/packages/66/94/68e2e17afaa9169cf6412ab0f28623903be73d1b32e208d9e8e541bb086d/parso-0.8.4.tar.gz", hash = "sha256:eb3a7b58240fb99099a345571deecc0f9540ea5f4dd2fe14c2a99d6b281ab92d", size = 400609 }
wheels = [
    { url = "https://files.pythonhosted.org/packages/c6/ac/dac4a63f978e4dcb3c6d3a78c4d8e0192a113d288502a1216950c41b1027/parso-0.8.4-py2.py3-none-any.whl", hash = "sha256:a418670a20291dacd2dddc80c377c5c3791378ee1e8d12bffc35420643d43f18", size = 103650 },
]

[[package]]
name = "pathspec"
version = "0.12.1"
source = { registry = "https://pypi.org/simple" }
sdist = { url = "https://files.pythonhosted.org/packages/ca/bc/f35b8446f4531a7cb215605d100cd88b7ac6f44ab3fc94870c120ab3adbf/pathspec-0.12.1.tar.gz", hash = "sha256:a482d51503a1ab33b1c67a6c3813a26953dbdc71c31dacaef9a838c4e29f5712", size = 51043 }
wheels = [
    { url = "https://files.pythonhosted.org/packages/cc/20/ff623b09d963f88bfde16306a54e12ee5ea43e9b597108672ff3a408aad6/pathspec-0.12.1-py3-none-any.whl", hash = "sha256:a0d503e138a4c123b27490a4f7beda6a01c6f288df0e4a8b79c7eb0dc7b4cc08", size = 31191 },
]

[[package]]
name = "pexpect"
version = "4.9.0"
source = { registry = "https://pypi.org/simple" }
dependencies = [
    { name = "ptyprocess" },
]
sdist = { url = "https://files.pythonhosted.org/packages/42/92/cc564bf6381ff43ce1f4d06852fc19a2f11d180f23dc32d9588bee2f149d/pexpect-4.9.0.tar.gz", hash = "sha256:ee7d41123f3c9911050ea2c2dac107568dc43b2d3b0c7557a33212c398ead30f", size = 166450 }
wheels = [
    { url = "https://files.pythonhosted.org/packages/9e/c3/059298687310d527a58bb01f3b1965787ee3b40dce76752eda8b44e9a2c5/pexpect-4.9.0-py2.py3-none-any.whl", hash = "sha256:7236d1e080e4936be2dc3e326cec0af72acf9212a7e1d060210e70a47e253523", size = 63772 },
]

[[package]]
name = "pillow"
version = "11.2.1"
source = { registry = "https://pypi.org/simple" }
sdist = { url = "https://files.pythonhosted.org/packages/af/cb/bb5c01fcd2a69335b86c22142b2bccfc3464087efb7fd382eee5ffc7fdf7/pillow-11.2.1.tar.gz", hash = "sha256:a64dd61998416367b7ef979b73d3a85853ba9bec4c2925f74e588879a58716b6", size = 47026707 }
wheels = [
    { url = "https://files.pythonhosted.org/packages/0d/8b/b158ad57ed44d3cc54db8d68ad7c0a58b8fc0e4c7a3f995f9d62d5b464a1/pillow-11.2.1-cp310-cp310-macosx_10_10_x86_64.whl", hash = "sha256:d57a75d53922fc20c165016a20d9c44f73305e67c351bbc60d1adaf662e74047", size = 3198442 },
    { url = "https://files.pythonhosted.org/packages/b1/f8/bb5d956142f86c2d6cc36704943fa761f2d2e4c48b7436fd0a85c20f1713/pillow-11.2.1-cp310-cp310-macosx_11_0_arm64.whl", hash = "sha256:127bf6ac4a5b58b3d32fc8289656f77f80567d65660bc46f72c0d77e6600cc95", size = 3030553 },
    { url = "https://files.pythonhosted.org/packages/22/7f/0e413bb3e2aa797b9ca2c5c38cb2e2e45d88654e5b12da91ad446964cfae/pillow-11.2.1-cp310-cp310-manylinux_2_17_aarch64.manylinux2014_aarch64.whl", hash = "sha256:b4ba4be812c7a40280629e55ae0b14a0aafa150dd6451297562e1764808bbe61", size = 4405503 },
    { url = "https://files.pythonhosted.org/packages/f3/b4/cc647f4d13f3eb837d3065824aa58b9bcf10821f029dc79955ee43f793bd/pillow-11.2.1-cp310-cp310-manylinux_2_17_x86_64.manylinux2014_x86_64.whl", hash = "sha256:c8bd62331e5032bc396a93609982a9ab6b411c05078a52f5fe3cc59234a3abd1", size = 4490648 },
    { url = "https://files.pythonhosted.org/packages/c2/6f/240b772a3b35cdd7384166461567aa6713799b4e78d180c555bd284844ea/pillow-11.2.1-cp310-cp310-manylinux_2_28_aarch64.whl", hash = "sha256:562d11134c97a62fe3af29581f083033179f7ff435f78392565a1ad2d1c2c45c", size = 4508937 },
    { url = "https://files.pythonhosted.org/packages/f3/5e/7ca9c815ade5fdca18853db86d812f2f188212792780208bdb37a0a6aef4/pillow-11.2.1-cp310-cp310-manylinux_2_28_x86_64.whl", hash = "sha256:c97209e85b5be259994eb5b69ff50c5d20cca0f458ef9abd835e262d9d88b39d", size = 4599802 },
    { url = "https://files.pythonhosted.org/packages/02/81/c3d9d38ce0c4878a77245d4cf2c46d45a4ad0f93000227910a46caff52f3/pillow-11.2.1-cp310-cp310-musllinux_1_2_aarch64.whl", hash = "sha256:0c3e6d0f59171dfa2e25d7116217543310908dfa2770aa64b8f87605f8cacc97", size = 4576717 },
    { url = "https://files.pythonhosted.org/packages/42/49/52b719b89ac7da3185b8d29c94d0e6aec8140059e3d8adcaa46da3751180/pillow-11.2.1-cp310-cp310-musllinux_1_2_x86_64.whl", hash = "sha256:cc1c3bc53befb6096b84165956e886b1729634a799e9d6329a0c512ab651e579", size = 4654874 },
    { url = "https://files.pythonhosted.org/packages/5b/0b/ede75063ba6023798267023dc0d0401f13695d228194d2242d5a7ba2f964/pillow-11.2.1-cp310-cp310-win32.whl", hash = "sha256:312c77b7f07ab2139924d2639860e084ec2a13e72af54d4f08ac843a5fc9c79d", size = 2331717 },
    { url = "https://files.pythonhosted.org/packages/ed/3c/9831da3edea527c2ed9a09f31a2c04e77cd705847f13b69ca60269eec370/pillow-11.2.1-cp310-cp310-win_amd64.whl", hash = "sha256:9bc7ae48b8057a611e5fe9f853baa88093b9a76303937449397899385da06fad", size = 2676204 },
    { url = "https://files.pythonhosted.org/packages/01/97/1f66ff8a1503d8cbfc5bae4dc99d54c6ec1e22ad2b946241365320caabc2/pillow-11.2.1-cp310-cp310-win_arm64.whl", hash = "sha256:2728567e249cdd939f6cc3d1f049595c66e4187f3c34078cbc0a7d21c47482d2", size = 2414767 },
    { url = "https://files.pythonhosted.org/packages/68/08/3fbf4b98924c73037a8e8b4c2c774784805e0fb4ebca6c5bb60795c40125/pillow-11.2.1-cp311-cp311-macosx_10_10_x86_64.whl", hash = "sha256:35ca289f712ccfc699508c4658a1d14652e8033e9b69839edf83cbdd0ba39e70", size = 3198450 },
    { url = "https://files.pythonhosted.org/packages/84/92/6505b1af3d2849d5e714fc75ba9e69b7255c05ee42383a35a4d58f576b16/pillow-11.2.1-cp311-cp311-macosx_11_0_arm64.whl", hash = "sha256:e0409af9f829f87a2dfb7e259f78f317a5351f2045158be321fd135973fff7bf", size = 3030550 },
    { url = "https://files.pythonhosted.org/packages/3c/8c/ac2f99d2a70ff966bc7eb13dacacfaab57c0549b2ffb351b6537c7840b12/pillow-11.2.1-cp311-cp311-manylinux_2_17_aarch64.manylinux2014_aarch64.whl", hash = "sha256:d4e5c5edee874dce4f653dbe59db7c73a600119fbea8d31f53423586ee2aafd7", size = 4415018 },
    { url = "https://files.pythonhosted.org/packages/1f/e3/0a58b5d838687f40891fff9cbaf8669f90c96b64dc8f91f87894413856c6/pillow-11.2.1-cp311-cp311-manylinux_2_17_x86_64.manylinux2014_x86_64.whl", hash = "sha256:b93a07e76d13bff9444f1a029e0af2964e654bfc2e2c2d46bfd080df5ad5f3d8", size = 4498006 },
    { url = "https://files.pythonhosted.org/packages/21/f5/6ba14718135f08fbfa33308efe027dd02b781d3f1d5c471444a395933aac/pillow-11.2.1-cp311-cp311-manylinux_2_28_aarch64.whl", hash = "sha256:e6def7eed9e7fa90fde255afaf08060dc4b343bbe524a8f69bdd2a2f0018f600", size = 4517773 },
    { url = "https://files.pythonhosted.org/packages/20/f2/805ad600fc59ebe4f1ba6129cd3a75fb0da126975c8579b8f57abeb61e80/pillow-11.2.1-cp311-cp311-manylinux_2_28_x86_64.whl", hash = "sha256:8f4f3724c068be008c08257207210c138d5f3731af6c155a81c2b09a9eb3a788", size = 4607069 },
    { url = "https://files.pythonhosted.org/packages/71/6b/4ef8a288b4bb2e0180cba13ca0a519fa27aa982875882392b65131401099/pillow-11.2.1-cp311-cp311-musllinux_1_2_aarch64.whl", hash = "sha256:a0a6709b47019dff32e678bc12c63008311b82b9327613f534e496dacaefb71e", size = 4583460 },
    { url = "https://files.pythonhosted.org/packages/62/ae/f29c705a09cbc9e2a456590816e5c234382ae5d32584f451c3eb41a62062/pillow-11.2.1-cp311-cp311-musllinux_1_2_x86_64.whl", hash = "sha256:f6b0c664ccb879109ee3ca702a9272d877f4fcd21e5eb63c26422fd6e415365e", size = 4661304 },
    { url = "https://files.pythonhosted.org/packages/6e/1a/c8217b6f2f73794a5e219fbad087701f412337ae6dbb956db37d69a9bc43/pillow-11.2.1-cp311-cp311-win32.whl", hash = "sha256:cc5d875d56e49f112b6def6813c4e3d3036d269c008bf8aef72cd08d20ca6df6", size = 2331809 },
    { url = "https://files.pythonhosted.org/packages/e2/72/25a8f40170dc262e86e90f37cb72cb3de5e307f75bf4b02535a61afcd519/pillow-11.2.1-cp311-cp311-win_amd64.whl", hash = "sha256:0f5c7eda47bf8e3c8a283762cab94e496ba977a420868cb819159980b6709193", size = 2676338 },
    { url = "https://files.pythonhosted.org/packages/06/9e/76825e39efee61efea258b479391ca77d64dbd9e5804e4ad0fa453b4ba55/pillow-11.2.1-cp311-cp311-win_arm64.whl", hash = "sha256:4d375eb838755f2528ac8cbc926c3e31cc49ca4ad0cf79cff48b20e30634a4a7", size = 2414918 },
    { url = "https://files.pythonhosted.org/packages/c7/40/052610b15a1b8961f52537cc8326ca6a881408bc2bdad0d852edeb6ed33b/pillow-11.2.1-cp312-cp312-macosx_10_13_x86_64.whl", hash = "sha256:78afba22027b4accef10dbd5eed84425930ba41b3ea0a86fa8d20baaf19d807f", size = 3190185 },
    { url = "https://files.pythonhosted.org/packages/e5/7e/b86dbd35a5f938632093dc40d1682874c33dcfe832558fc80ca56bfcb774/pillow-11.2.1-cp312-cp312-macosx_11_0_arm64.whl", hash = "sha256:78092232a4ab376a35d68c4e6d5e00dfd73454bd12b230420025fbe178ee3b0b", size = 3030306 },
    { url = "https://files.pythonhosted.org/packages/a4/5c/467a161f9ed53e5eab51a42923c33051bf8d1a2af4626ac04f5166e58e0c/pillow-11.2.1-cp312-cp312-manylinux_2_17_aarch64.manylinux2014_aarch64.whl", hash = "sha256:25a5f306095c6780c52e6bbb6109624b95c5b18e40aab1c3041da3e9e0cd3e2d", size = 4416121 },
    { url = "https://files.pythonhosted.org/packages/62/73/972b7742e38ae0e2ac76ab137ca6005dcf877480da0d9d61d93b613065b4/pillow-11.2.1-cp312-cp312-manylinux_2_17_x86_64.manylinux2014_x86_64.whl", hash = "sha256:0c7b29dbd4281923a2bfe562acb734cee96bbb129e96e6972d315ed9f232bef4", size = 4501707 },
    { url = "https://files.pythonhosted.org/packages/e4/3a/427e4cb0b9e177efbc1a84798ed20498c4f233abde003c06d2650a6d60cb/pillow-11.2.1-cp312-cp312-manylinux_2_28_aarch64.whl", hash = "sha256:3e645b020f3209a0181a418bffe7b4a93171eef6c4ef6cc20980b30bebf17b7d", size = 4522921 },
    { url = "https://files.pythonhosted.org/packages/fe/7c/d8b1330458e4d2f3f45d9508796d7caf0c0d3764c00c823d10f6f1a3b76d/pillow-11.2.1-cp312-cp312-manylinux_2_28_x86_64.whl", hash = "sha256:b2dbea1012ccb784a65349f57bbc93730b96e85b42e9bf7b01ef40443db720b4", size = 4612523 },
    { url = "https://files.pythonhosted.org/packages/b3/2f/65738384e0b1acf451de5a573d8153fe84103772d139e1e0bdf1596be2ea/pillow-11.2.1-cp312-cp312-musllinux_1_2_aarch64.whl", hash = "sha256:da3104c57bbd72948d75f6a9389e6727d2ab6333c3617f0a89d72d4940aa0443", size = 4587836 },
    { url = "https://files.pythonhosted.org/packages/6a/c5/e795c9f2ddf3debb2dedd0df889f2fe4b053308bb59a3cc02a0cd144d641/pillow-11.2.1-cp312-cp312-musllinux_1_2_x86_64.whl", hash = "sha256:598174aef4589af795f66f9caab87ba4ff860ce08cd5bb447c6fc553ffee603c", size = 4669390 },
    { url = "https://files.pythonhosted.org/packages/96/ae/ca0099a3995976a9fce2f423166f7bff9b12244afdc7520f6ed38911539a/pillow-11.2.1-cp312-cp312-win32.whl", hash = "sha256:1d535df14716e7f8776b9e7fee118576d65572b4aad3ed639be9e4fa88a1cad3", size = 2332309 },
    { url = "https://files.pythonhosted.org/packages/7c/18/24bff2ad716257fc03da964c5e8f05d9790a779a8895d6566e493ccf0189/pillow-11.2.1-cp312-cp312-win_amd64.whl", hash = "sha256:14e33b28bf17c7a38eede290f77db7c664e4eb01f7869e37fa98a5aa95978941", size = 2676768 },
    { url = "https://files.pythonhosted.org/packages/da/bb/e8d656c9543276517ee40184aaa39dcb41e683bca121022f9323ae11b39d/pillow-11.2.1-cp312-cp312-win_arm64.whl", hash = "sha256:21e1470ac9e5739ff880c211fc3af01e3ae505859392bf65458c224d0bf283eb", size = 2415087 },
    { url = "https://files.pythonhosted.org/packages/36/9c/447528ee3776e7ab8897fe33697a7ff3f0475bb490c5ac1456a03dc57956/pillow-11.2.1-cp313-cp313-macosx_10_13_x86_64.whl", hash = "sha256:fdec757fea0b793056419bca3e9932eb2b0ceec90ef4813ea4c1e072c389eb28", size = 3190098 },
    { url = "https://files.pythonhosted.org/packages/b5/09/29d5cd052f7566a63e5b506fac9c60526e9ecc553825551333e1e18a4858/pillow-11.2.1-cp313-cp313-macosx_11_0_arm64.whl", hash = "sha256:b0e130705d568e2f43a17bcbe74d90958e8a16263868a12c3e0d9c8162690830", size = 3030166 },
    { url = "https://files.pythonhosted.org/packages/71/5d/446ee132ad35e7600652133f9c2840b4799bbd8e4adba881284860da0a36/pillow-11.2.1-cp313-cp313-manylinux_2_17_aarch64.manylinux2014_aarch64.whl", hash = "sha256:7bdb5e09068332578214cadd9c05e3d64d99e0e87591be22a324bdbc18925be0", size = 4408674 },
    { url = "https://files.pythonhosted.org/packages/69/5f/cbe509c0ddf91cc3a03bbacf40e5c2339c4912d16458fcb797bb47bcb269/pillow-11.2.1-cp313-cp313-manylinux_2_17_x86_64.manylinux2014_x86_64.whl", hash = "sha256:d189ba1bebfbc0c0e529159631ec72bb9e9bc041f01ec6d3233d6d82eb823bc1", size = 4496005 },
    { url = "https://files.pythonhosted.org/packages/f9/b3/dd4338d8fb8a5f312021f2977fb8198a1184893f9b00b02b75d565c33b51/pillow-11.2.1-cp313-cp313-manylinux_2_28_aarch64.whl", hash = "sha256:191955c55d8a712fab8934a42bfefbf99dd0b5875078240943f913bb66d46d9f", size = 4518707 },
    { url = "https://files.pythonhosted.org/packages/13/eb/2552ecebc0b887f539111c2cd241f538b8ff5891b8903dfe672e997529be/pillow-11.2.1-cp313-cp313-manylinux_2_28_x86_64.whl", hash = "sha256:ad275964d52e2243430472fc5d2c2334b4fc3ff9c16cb0a19254e25efa03a155", size = 4610008 },
    { url = "https://files.pythonhosted.org/packages/72/d1/924ce51bea494cb6e7959522d69d7b1c7e74f6821d84c63c3dc430cbbf3b/pillow-11.2.1-cp313-cp313-musllinux_1_2_aarch64.whl", hash = "sha256:750f96efe0597382660d8b53e90dd1dd44568a8edb51cb7f9d5d918b80d4de14", size = 4585420 },
    { url = "https://files.pythonhosted.org/packages/43/ab/8f81312d255d713b99ca37479a4cb4b0f48195e530cdc1611990eb8fd04b/pillow-11.2.1-cp313-cp313-musllinux_1_2_x86_64.whl", hash = "sha256:fe15238d3798788d00716637b3d4e7bb6bde18b26e5d08335a96e88564a36b6b", size = 4667655 },
    { url = "https://files.pythonhosted.org/packages/94/86/8f2e9d2dc3d308dfd137a07fe1cc478df0a23d42a6c4093b087e738e4827/pillow-11.2.1-cp313-cp313-win32.whl", hash = "sha256:3fe735ced9a607fee4f481423a9c36701a39719252a9bb251679635f99d0f7d2", size = 2332329 },
    { url = "https://files.pythonhosted.org/packages/6d/ec/1179083b8d6067a613e4d595359b5fdea65d0a3b7ad623fee906e1b3c4d2/pillow-11.2.1-cp313-cp313-win_amd64.whl", hash = "sha256:74ee3d7ecb3f3c05459ba95eed5efa28d6092d751ce9bf20e3e253a4e497e691", size = 2676388 },
    { url = "https://files.pythonhosted.org/packages/23/f1/2fc1e1e294de897df39fa8622d829b8828ddad938b0eaea256d65b84dd72/pillow-11.2.1-cp313-cp313-win_arm64.whl", hash = "sha256:5119225c622403afb4b44bad4c1ca6c1f98eed79db8d3bc6e4e160fc6339d66c", size = 2414950 },
    { url = "https://files.pythonhosted.org/packages/c4/3e/c328c48b3f0ead7bab765a84b4977acb29f101d10e4ef57a5e3400447c03/pillow-11.2.1-cp313-cp313t-macosx_10_13_x86_64.whl", hash = "sha256:8ce2e8411c7aaef53e6bb29fe98f28cd4fbd9a1d9be2eeea434331aac0536b22", size = 3192759 },
    { url = "https://files.pythonhosted.org/packages/18/0e/1c68532d833fc8b9f404d3a642991441d9058eccd5606eab31617f29b6d4/pillow-11.2.1-cp313-cp313t-macosx_11_0_arm64.whl", hash = "sha256:9ee66787e095127116d91dea2143db65c7bb1e232f617aa5957c0d9d2a3f23a7", size = 3033284 },
    { url = "https://files.pythonhosted.org/packages/b7/cb/6faf3fb1e7705fd2db74e070f3bf6f88693601b0ed8e81049a8266de4754/pillow-11.2.1-cp313-cp313t-manylinux_2_17_aarch64.manylinux2014_aarch64.whl", hash = "sha256:9622e3b6c1d8b551b6e6f21873bdcc55762b4b2126633014cea1803368a9aa16", size = 4445826 },
    { url = "https://files.pythonhosted.org/packages/07/94/8be03d50b70ca47fb434a358919d6a8d6580f282bbb7af7e4aa40103461d/pillow-11.2.1-cp313-cp313t-manylinux_2_17_x86_64.manylinux2014_x86_64.whl", hash = "sha256:63b5dff3a68f371ea06025a1a6966c9a1e1ee452fc8020c2cd0ea41b83e9037b", size = 4527329 },
    { url = "https://files.pythonhosted.org/packages/fd/a4/bfe78777076dc405e3bd2080bc32da5ab3945b5a25dc5d8acaa9de64a162/pillow-11.2.1-cp313-cp313t-manylinux_2_28_aarch64.whl", hash = "sha256:31df6e2d3d8fc99f993fd253e97fae451a8db2e7207acf97859732273e108406", size = 4549049 },
    { url = "https://files.pythonhosted.org/packages/65/4d/eaf9068dc687c24979e977ce5677e253624bd8b616b286f543f0c1b91662/pillow-11.2.1-cp313-cp313t-manylinux_2_28_x86_64.whl", hash = "sha256:062b7a42d672c45a70fa1f8b43d1d38ff76b63421cbbe7f88146b39e8a558d91", size = 4635408 },
    { url = "https://files.pythonhosted.org/packages/1d/26/0fd443365d9c63bc79feb219f97d935cd4b93af28353cba78d8e77b61719/pillow-11.2.1-cp313-cp313t-musllinux_1_2_aarch64.whl", hash = "sha256:4eb92eca2711ef8be42fd3f67533765d9fd043b8c80db204f16c8ea62ee1a751", size = 4614863 },
    { url = "https://files.pythonhosted.org/packages/49/65/dca4d2506be482c2c6641cacdba5c602bc76d8ceb618fd37de855653a419/pillow-11.2.1-cp313-cp313t-musllinux_1_2_x86_64.whl", hash = "sha256:f91ebf30830a48c825590aede79376cb40f110b387c17ee9bd59932c961044f9", size = 4692938 },
    { url = "https://files.pythonhosted.org/packages/b3/92/1ca0c3f09233bd7decf8f7105a1c4e3162fb9142128c74adad0fb361b7eb/pillow-11.2.1-cp313-cp313t-win32.whl", hash = "sha256:e0b55f27f584ed623221cfe995c912c61606be8513bfa0e07d2c674b4516d9dd", size = 2335774 },
    { url = "https://files.pythonhosted.org/packages/a5/ac/77525347cb43b83ae905ffe257bbe2cc6fd23acb9796639a1f56aa59d191/pillow-11.2.1-cp313-cp313t-win_amd64.whl", hash = "sha256:36d6b82164c39ce5482f649b437382c0fb2395eabc1e2b1702a6deb8ad647d6e", size = 2681895 },
    { url = "https://files.pythonhosted.org/packages/67/32/32dc030cfa91ca0fc52baebbba2e009bb001122a1daa8b6a79ad830b38d3/pillow-11.2.1-cp313-cp313t-win_arm64.whl", hash = "sha256:225c832a13326e34f212d2072982bb1adb210e0cc0b153e688743018c94a2681", size = 2417234 },
    { url = "https://files.pythonhosted.org/packages/33/49/c8c21e4255b4f4a2c0c68ac18125d7f5460b109acc6dfdef1a24f9b960ef/pillow-11.2.1-pp310-pypy310_pp73-macosx_10_15_x86_64.whl", hash = "sha256:9b7b0d4fd2635f54ad82785d56bc0d94f147096493a79985d0ab57aedd563156", size = 3181727 },
    { url = "https://files.pythonhosted.org/packages/6d/f1/f7255c0838f8c1ef6d55b625cfb286835c17e8136ce4351c5577d02c443b/pillow-11.2.1-pp310-pypy310_pp73-macosx_11_0_arm64.whl", hash = "sha256:aa442755e31c64037aa7c1cb186e0b369f8416c567381852c63444dd666fb772", size = 2999833 },
    { url = "https://files.pythonhosted.org/packages/e2/57/9968114457bd131063da98d87790d080366218f64fa2943b65ac6739abb3/pillow-11.2.1-pp310-pypy310_pp73-manylinux_2_17_aarch64.manylinux2014_aarch64.whl", hash = "sha256:f0d3348c95b766f54b76116d53d4cb171b52992a1027e7ca50c81b43b9d9e363", size = 3437472 },
    { url = "https://files.pythonhosted.org/packages/b2/1b/e35d8a158e21372ecc48aac9c453518cfe23907bb82f950d6e1c72811eb0/pillow-11.2.1-pp310-pypy310_pp73-manylinux_2_17_x86_64.manylinux2014_x86_64.whl", hash = "sha256:85d27ea4c889342f7e35f6d56e7e1cb345632ad592e8c51b693d7b7556043ce0", size = 3459976 },
    { url = "https://files.pythonhosted.org/packages/26/da/2c11d03b765efff0ccc473f1c4186dc2770110464f2177efaed9cf6fae01/pillow-11.2.1-pp310-pypy310_pp73-manylinux_2_28_aarch64.whl", hash = "sha256:bf2c33d6791c598142f00c9c4c7d47f6476731c31081331664eb26d6ab583e01", size = 3527133 },
    { url = "https://files.pythonhosted.org/packages/79/1a/4e85bd7cadf78412c2a3069249a09c32ef3323650fd3005c97cca7aa21df/pillow-11.2.1-pp310-pypy310_pp73-manylinux_2_28_x86_64.whl", hash = "sha256:e616e7154c37669fc1dfc14584f11e284e05d1c650e1c0f972f281c4ccc53193", size = 3571555 },
    { url = "https://files.pythonhosted.org/packages/69/03/239939915216de1e95e0ce2334bf17a7870ae185eb390fab6d706aadbfc0/pillow-11.2.1-pp310-pypy310_pp73-win_amd64.whl", hash = "sha256:39ad2e0f424394e3aebc40168845fee52df1394a4673a6ee512d840d14ab3013", size = 2674713 },
    { url = "https://files.pythonhosted.org/packages/a4/ad/2613c04633c7257d9481ab21d6b5364b59fc5d75faafd7cb8693523945a3/pillow-11.2.1-pp311-pypy311_pp73-macosx_10_15_x86_64.whl", hash = "sha256:80f1df8dbe9572b4b7abdfa17eb5d78dd620b1d55d9e25f834efdbee872d3aed", size = 3181734 },
    { url = "https://files.pythonhosted.org/packages/a4/fd/dcdda4471ed667de57bb5405bb42d751e6cfdd4011a12c248b455c778e03/pillow-11.2.1-pp311-pypy311_pp73-macosx_11_0_arm64.whl", hash = "sha256:ea926cfbc3957090becbcbbb65ad177161a2ff2ad578b5a6ec9bb1e1cd78753c", size = 2999841 },
    { url = "https://files.pythonhosted.org/packages/ac/89/8a2536e95e77432833f0db6fd72a8d310c8e4272a04461fb833eb021bf94/pillow-11.2.1-pp311-pypy311_pp73-manylinux_2_17_aarch64.manylinux2014_aarch64.whl", hash = "sha256:738db0e0941ca0376804d4de6a782c005245264edaa253ffce24e5a15cbdc7bd", size = 3437470 },
    { url = "https://files.pythonhosted.org/packages/9d/8f/abd47b73c60712f88e9eda32baced7bfc3e9bd6a7619bb64b93acff28c3e/pillow-11.2.1-pp311-pypy311_pp73-manylinux_2_17_x86_64.manylinux2014_x86_64.whl", hash = "sha256:9db98ab6565c69082ec9b0d4e40dd9f6181dab0dd236d26f7a50b8b9bfbd5076", size = 3460013 },
    { url = "https://files.pythonhosted.org/packages/f6/20/5c0a0aa83b213b7a07ec01e71a3d6ea2cf4ad1d2c686cc0168173b6089e7/pillow-11.2.1-pp311-pypy311_pp73-manylinux_2_28_aarch64.whl", hash = "sha256:036e53f4170e270ddb8797d4c590e6dd14d28e15c7da375c18978045f7e6c37b", size = 3527165 },
    { url = "https://files.pythonhosted.org/packages/58/0e/2abab98a72202d91146abc839e10c14f7cf36166f12838ea0c4db3ca6ecb/pillow-11.2.1-pp311-pypy311_pp73-manylinux_2_28_x86_64.whl", hash = "sha256:14f73f7c291279bd65fda51ee87affd7c1e097709f7fdd0188957a16c264601f", size = 3571586 },
    { url = "https://files.pythonhosted.org/packages/21/2c/5e05f58658cf49b6667762cca03d6e7d85cededde2caf2ab37b81f80e574/pillow-11.2.1-pp311-pypy311_pp73-win_amd64.whl", hash = "sha256:208653868d5c9ecc2b327f9b9ef34e0e42a4cdd172c2988fd81d62d2bc9bc044", size = 2674751 },
]

[[package]]
name = "platformdirs"
version = "4.3.8"
source = { registry = "https://pypi.org/simple" }
sdist = { url = "https://files.pythonhosted.org/packages/fe/8b/3c73abc9c759ecd3f1f7ceff6685840859e8070c4d947c93fae71f6a0bf2/platformdirs-4.3.8.tar.gz", hash = "sha256:3d512d96e16bcb959a814c9f348431070822a6496326a4be0911c40b5a74c2bc", size = 21362 }
wheels = [
    { url = "https://files.pythonhosted.org/packages/fe/39/979e8e21520d4e47a0bbe349e2713c0aac6f3d853d0e5b34d76206c439aa/platformdirs-4.3.8-py3-none-any.whl", hash = "sha256:ff7059bb7eb1179e2685604f4aaf157cfd9535242bd23742eadc3c13542139b4", size = 18567 },
]

[[package]]
name = "pluggy"
version = "1.6.0"
source = { registry = "https://pypi.org/simple" }
sdist = { url = "https://files.pythonhosted.org/packages/f9/e2/3e91f31a7d2b083fe6ef3fa267035b518369d9511ffab804f839851d2779/pluggy-1.6.0.tar.gz", hash = "sha256:7dcc130b76258d33b90f61b658791dede3486c3e6bfb003ee5c9bfb396dd22f3", size = 69412 }
wheels = [
    { url = "https://files.pythonhosted.org/packages/54/20/4d324d65cc6d9205fabedc306948156824eb9f0ee1633355a8f7ec5c66bf/pluggy-1.6.0-py3-none-any.whl", hash = "sha256:e920276dd6813095e9377c0bc5566d94c932c33b27a3e3945d8389c374dd4746", size = 20538 },
]

[[package]]
name = "pre-commit"
version = "4.2.0"
source = { registry = "https://pypi.org/simple" }
dependencies = [
    { name = "cfgv" },
    { name = "identify" },
    { name = "nodeenv" },
    { name = "pyyaml" },
    { name = "virtualenv" },
]
sdist = { url = "https://files.pythonhosted.org/packages/08/39/679ca9b26c7bb2999ff122d50faa301e49af82ca9c066ec061cfbc0c6784/pre_commit-4.2.0.tar.gz", hash = "sha256:601283b9757afd87d40c4c4a9b2b5de9637a8ea02eaff7adc2d0fb4e04841146", size = 193424 }
wheels = [
    { url = "https://files.pythonhosted.org/packages/88/74/a88bf1b1efeae488a0c0b7bdf71429c313722d1fc0f377537fbe554e6180/pre_commit-4.2.0-py2.py3-none-any.whl", hash = "sha256:a009ca7205f1eb497d10b845e52c838a98b6cdd2102a6c8e4540e94ee75c58bd", size = 220707 },
]

[[package]]
name = "prompt-toolkit"
version = "3.0.51"
source = { registry = "https://pypi.org/simple" }
dependencies = [
    { name = "wcwidth" },
]
sdist = { url = "https://files.pythonhosted.org/packages/bb/6e/9d084c929dfe9e3bfe0c6a47e31f78a25c54627d64a66e884a8bf5474f1c/prompt_toolkit-3.0.51.tar.gz", hash = "sha256:931a162e3b27fc90c86f1b48bb1fb2c528c2761475e57c9c06de13311c7b54ed", size = 428940 }
wheels = [
    { url = "https://files.pythonhosted.org/packages/ce/4f/5249960887b1fbe561d9ff265496d170b55a735b76724f10ef19f9e40716/prompt_toolkit-3.0.51-py3-none-any.whl", hash = "sha256:52742911fde84e2d423e2f9a4cf1de7d7ac4e51958f648d9540e0fb8db077b07", size = 387810 },
]

[[package]]
name = "propcache"
version = "0.3.1"
source = { registry = "https://pypi.org/simple" }
sdist = { url = "https://files.pythonhosted.org/packages/07/c8/fdc6686a986feae3541ea23dcaa661bd93972d3940460646c6bb96e21c40/propcache-0.3.1.tar.gz", hash = "sha256:40d980c33765359098837527e18eddefc9a24cea5b45e078a7f3bb5b032c6ecf", size = 43651 }
wheels = [
    { url = "https://files.pythonhosted.org/packages/20/56/e27c136101addf877c8291dbda1b3b86ae848f3837ce758510a0d806c92f/propcache-0.3.1-cp310-cp310-macosx_10_9_universal2.whl", hash = "sha256:f27785888d2fdd918bc36de8b8739f2d6c791399552333721b58193f68ea3e98", size = 80224 },
    { url = "https://files.pythonhosted.org/packages/63/bd/88e98836544c4f04db97eefd23b037c2002fa173dd2772301c61cd3085f9/propcache-0.3.1-cp310-cp310-macosx_10_9_x86_64.whl", hash = "sha256:d4e89cde74154c7b5957f87a355bb9c8ec929c167b59c83d90654ea36aeb6180", size = 46491 },
    { url = "https://files.pythonhosted.org/packages/15/43/0b8eb2a55753c4a574fc0899885da504b521068d3b08ca56774cad0bea2b/propcache-0.3.1-cp310-cp310-macosx_11_0_arm64.whl", hash = "sha256:730178f476ef03d3d4d255f0c9fa186cb1d13fd33ffe89d39f2cda4da90ceb71", size = 45927 },
    { url = "https://files.pythonhosted.org/packages/ad/6c/d01f9dfbbdc613305e0a831016844987a1fb4861dd221cd4c69b1216b43f/propcache-0.3.1-cp310-cp310-manylinux_2_17_aarch64.manylinux2014_aarch64.whl", hash = "sha256:967a8eec513dbe08330f10137eacb427b2ca52118769e82ebcfcab0fba92a649", size = 206135 },
    { url = "https://files.pythonhosted.org/packages/9a/8a/e6e1c77394088f4cfdace4a91a7328e398ebed745d59c2f6764135c5342d/propcache-0.3.1-cp310-cp310-manylinux_2_17_ppc64le.manylinux2014_ppc64le.whl", hash = "sha256:5b9145c35cc87313b5fd480144f8078716007656093d23059e8993d3a8fa730f", size = 220517 },
    { url = "https://files.pythonhosted.org/packages/19/3b/6c44fa59d6418f4239d5db8b1ece757351e85d6f3ca126dfe37d427020c8/propcache-0.3.1-cp310-cp310-manylinux_2_17_s390x.manylinux2014_s390x.whl", hash = "sha256:9e64e948ab41411958670f1093c0a57acfdc3bee5cf5b935671bbd5313bcf229", size = 218952 },
    { url = "https://files.pythonhosted.org/packages/7c/e4/4aeb95a1cd085e0558ab0de95abfc5187329616193a1012a6c4c930e9f7a/propcache-0.3.1-cp310-cp310-manylinux_2_17_x86_64.manylinux2014_x86_64.whl", hash = "sha256:319fa8765bfd6a265e5fa661547556da381e53274bc05094fc9ea50da51bfd46", size = 206593 },
    { url = "https://files.pythonhosted.org/packages/da/6a/29fa75de1cbbb302f1e1d684009b969976ca603ee162282ae702287b6621/propcache-0.3.1-cp310-cp310-manylinux_2_5_i686.manylinux1_i686.manylinux_2_17_i686.manylinux2014_i686.whl", hash = "sha256:c66d8ccbc902ad548312b96ed8d5d266d0d2c6d006fd0f66323e9d8f2dd49be7", size = 196745 },
    { url = "https://files.pythonhosted.org/packages/19/7e/2237dad1dbffdd2162de470599fa1a1d55df493b16b71e5d25a0ac1c1543/propcache-0.3.1-cp310-cp310-musllinux_1_2_aarch64.whl", hash = "sha256:2d219b0dbabe75e15e581fc1ae796109b07c8ba7d25b9ae8d650da582bed01b0", size = 203369 },
    { url = "https://files.pythonhosted.org/packages/a4/bc/a82c5878eb3afb5c88da86e2cf06e1fe78b7875b26198dbb70fe50a010dc/propcache-0.3.1-cp310-cp310-musllinux_1_2_armv7l.whl", hash = "sha256:cd6a55f65241c551eb53f8cf4d2f4af33512c39da5d9777694e9d9c60872f519", size = 198723 },
    { url = "https://files.pythonhosted.org/packages/17/76/9632254479c55516f51644ddbf747a45f813031af5adcb8db91c0b824375/propcache-0.3.1-cp310-cp310-musllinux_1_2_i686.whl", hash = "sha256:9979643ffc69b799d50d3a7b72b5164a2e97e117009d7af6dfdd2ab906cb72cd", size = 200751 },
    { url = "https://files.pythonhosted.org/packages/3e/c3/a90b773cf639bd01d12a9e20c95be0ae978a5a8abe6d2d343900ae76cd71/propcache-0.3.1-cp310-cp310-musllinux_1_2_ppc64le.whl", hash = "sha256:4cf9e93a81979f1424f1a3d155213dc928f1069d697e4353edb8a5eba67c6259", size = 210730 },
    { url = "https://files.pythonhosted.org/packages/ed/ec/ad5a952cdb9d65c351f88db7c46957edd3d65ffeee72a2f18bd6341433e0/propcache-0.3.1-cp310-cp310-musllinux_1_2_s390x.whl", hash = "sha256:2fce1df66915909ff6c824bbb5eb403d2d15f98f1518e583074671a30fe0c21e", size = 213499 },
    { url = "https://files.pythonhosted.org/packages/83/c0/ea5133dda43e298cd2010ec05c2821b391e10980e64ee72c0a76cdbb813a/propcache-0.3.1-cp310-cp310-musllinux_1_2_x86_64.whl", hash = "sha256:4d0dfdd9a2ebc77b869a0b04423591ea8823f791293b527dc1bb896c1d6f1136", size = 207132 },
    { url = "https://files.pythonhosted.org/packages/79/dd/71aae9dec59333064cfdd7eb31a63fa09f64181b979802a67a90b2abfcba/propcache-0.3.1-cp310-cp310-win32.whl", hash = "sha256:1f6cc0ad7b4560e5637eb2c994e97b4fa41ba8226069c9277eb5ea7101845b42", size = 40952 },
    { url = "https://files.pythonhosted.org/packages/31/0a/49ff7e5056c17dfba62cbdcbb90a29daffd199c52f8e65e5cb09d5f53a57/propcache-0.3.1-cp310-cp310-win_amd64.whl", hash = "sha256:47ef24aa6511e388e9894ec16f0fbf3313a53ee68402bc428744a367ec55b833", size = 45163 },
    { url = "https://files.pythonhosted.org/packages/90/0f/5a5319ee83bd651f75311fcb0c492c21322a7fc8f788e4eef23f44243427/propcache-0.3.1-cp311-cp311-macosx_10_9_universal2.whl", hash = "sha256:7f30241577d2fef2602113b70ef7231bf4c69a97e04693bde08ddab913ba0ce5", size = 80243 },
    { url = "https://files.pythonhosted.org/packages/ce/84/3db5537e0879942783e2256616ff15d870a11d7ac26541336fe1b673c818/propcache-0.3.1-cp311-cp311-macosx_10_9_x86_64.whl", hash = "sha256:43593c6772aa12abc3af7784bff4a41ffa921608dd38b77cf1dfd7f5c4e71371", size = 46503 },
    { url = "https://files.pythonhosted.org/packages/e2/c8/b649ed972433c3f0d827d7f0cf9ea47162f4ef8f4fe98c5f3641a0bc63ff/propcache-0.3.1-cp311-cp311-macosx_11_0_arm64.whl", hash = "sha256:a75801768bbe65499495660b777e018cbe90c7980f07f8aa57d6be79ea6f71da", size = 45934 },
    { url = "https://files.pythonhosted.org/packages/59/f9/4c0a5cf6974c2c43b1a6810c40d889769cc8f84cea676cbe1e62766a45f8/propcache-0.3.1-cp311-cp311-manylinux_2_17_aarch64.manylinux2014_aarch64.whl", hash = "sha256:f6f1324db48f001c2ca26a25fa25af60711e09b9aaf4b28488602776f4f9a744", size = 233633 },
    { url = "https://files.pythonhosted.org/packages/e7/64/66f2f4d1b4f0007c6e9078bd95b609b633d3957fe6dd23eac33ebde4b584/propcache-0.3.1-cp311-cp311-manylinux_2_17_ppc64le.manylinux2014_ppc64le.whl", hash = "sha256:5cdb0f3e1eb6dfc9965d19734d8f9c481b294b5274337a8cb5cb01b462dcb7e0", size = 241124 },
    { url = "https://files.pythonhosted.org/packages/aa/bf/7b8c9fd097d511638fa9b6af3d986adbdf567598a567b46338c925144c1b/propcache-0.3.1-cp311-cp311-manylinux_2_17_s390x.manylinux2014_s390x.whl", hash = "sha256:1eb34d90aac9bfbced9a58b266f8946cb5935869ff01b164573a7634d39fbcb5", size = 240283 },
    { url = "https://files.pythonhosted.org/packages/fa/c9/e85aeeeaae83358e2a1ef32d6ff50a483a5d5248bc38510d030a6f4e2816/propcache-0.3.1-cp311-cp311-manylinux_2_17_x86_64.manylinux2014_x86_64.whl", hash = "sha256:f35c7070eeec2cdaac6fd3fe245226ed2a6292d3ee8c938e5bb645b434c5f256", size = 232498 },
    { url = "https://files.pythonhosted.org/packages/8e/66/acb88e1f30ef5536d785c283af2e62931cb934a56a3ecf39105887aa8905/propcache-0.3.1-cp311-cp311-manylinux_2_5_i686.manylinux1_i686.manylinux_2_17_i686.manylinux2014_i686.whl", hash = "sha256:b23c11c2c9e6d4e7300c92e022046ad09b91fd00e36e83c44483df4afa990073", size = 221486 },
    { url = "https://files.pythonhosted.org/packages/f5/f9/233ddb05ffdcaee4448508ee1d70aa7deff21bb41469ccdfcc339f871427/propcache-0.3.1-cp311-cp311-musllinux_1_2_aarch64.whl", hash = "sha256:3e19ea4ea0bf46179f8a3652ac1426e6dcbaf577ce4b4f65be581e237340420d", size = 222675 },
    { url = "https://files.pythonhosted.org/packages/98/b8/eb977e28138f9e22a5a789daf608d36e05ed93093ef12a12441030da800a/propcache-0.3.1-cp311-cp311-musllinux_1_2_armv7l.whl", hash = "sha256:bd39c92e4c8f6cbf5f08257d6360123af72af9f4da75a690bef50da77362d25f", size = 215727 },
    { url = "https://files.pythonhosted.org/packages/89/2d/5f52d9c579f67b8ee1edd9ec073c91b23cc5b7ff7951a1e449e04ed8fdf3/propcache-0.3.1-cp311-cp311-musllinux_1_2_i686.whl", hash = "sha256:b0313e8b923b3814d1c4a524c93dfecea5f39fa95601f6a9b1ac96cd66f89ea0", size = 217878 },
    { url = "https://files.pythonhosted.org/packages/7a/fd/5283e5ed8a82b00c7a989b99bb6ea173db1ad750bf0bf8dff08d3f4a4e28/propcache-0.3.1-cp311-cp311-musllinux_1_2_ppc64le.whl", hash = "sha256:e861ad82892408487be144906a368ddbe2dc6297074ade2d892341b35c59844a", size = 230558 },
    { url = "https://files.pythonhosted.org/packages/90/38/ab17d75938ef7ac87332c588857422ae126b1c76253f0f5b1242032923ca/propcache-0.3.1-cp311-cp311-musllinux_1_2_s390x.whl", hash = "sha256:61014615c1274df8da5991a1e5da85a3ccb00c2d4701ac6f3383afd3ca47ab0a", size = 233754 },
    { url = "https://files.pythonhosted.org/packages/06/5d/3b921b9c60659ae464137508d3b4c2b3f52f592ceb1964aa2533b32fcf0b/propcache-0.3.1-cp311-cp311-musllinux_1_2_x86_64.whl", hash = "sha256:71ebe3fe42656a2328ab08933d420df5f3ab121772eef78f2dc63624157f0ed9", size = 226088 },
    { url = "https://files.pythonhosted.org/packages/54/6e/30a11f4417d9266b5a464ac5a8c5164ddc9dd153dfa77bf57918165eb4ae/propcache-0.3.1-cp311-cp311-win32.whl", hash = "sha256:58aa11f4ca8b60113d4b8e32d37e7e78bd8af4d1a5b5cb4979ed856a45e62005", size = 40859 },
    { url = "https://files.pythonhosted.org/packages/1d/3a/8a68dd867da9ca2ee9dfd361093e9cb08cb0f37e5ddb2276f1b5177d7731/propcache-0.3.1-cp311-cp311-win_amd64.whl", hash = "sha256:9532ea0b26a401264b1365146c440a6d78269ed41f83f23818d4b79497aeabe7", size = 45153 },
    { url = "https://files.pythonhosted.org/packages/41/aa/ca78d9be314d1e15ff517b992bebbed3bdfef5b8919e85bf4940e57b6137/propcache-0.3.1-cp312-cp312-macosx_10_13_universal2.whl", hash = "sha256:f78eb8422acc93d7b69964012ad7048764bb45a54ba7a39bb9e146c72ea29723", size = 80430 },
    { url = "https://files.pythonhosted.org/packages/1a/d8/f0c17c44d1cda0ad1979af2e593ea290defdde9eaeb89b08abbe02a5e8e1/propcache-0.3.1-cp312-cp312-macosx_10_13_x86_64.whl", hash = "sha256:89498dd49c2f9a026ee057965cdf8192e5ae070ce7d7a7bd4b66a8e257d0c976", size = 46637 },
    { url = "https://files.pythonhosted.org/packages/ae/bd/c1e37265910752e6e5e8a4c1605d0129e5b7933c3dc3cf1b9b48ed83b364/propcache-0.3.1-cp312-cp312-macosx_11_0_arm64.whl", hash = "sha256:09400e98545c998d57d10035ff623266927cb784d13dd2b31fd33b8a5316b85b", size = 46123 },
    { url = "https://files.pythonhosted.org/packages/d4/b0/911eda0865f90c0c7e9f0415d40a5bf681204da5fd7ca089361a64c16b28/propcache-0.3.1-cp312-cp312-manylinux_2_17_aarch64.manylinux2014_aarch64.whl", hash = "sha256:aa8efd8c5adc5a2c9d3b952815ff8f7710cefdcaf5f2c36d26aff51aeca2f12f", size = 243031 },
    { url = "https://files.pythonhosted.org/packages/0a/06/0da53397c76a74271621807265b6eb61fb011451b1ddebf43213df763669/propcache-0.3.1-cp312-cp312-manylinux_2_17_ppc64le.manylinux2014_ppc64le.whl", hash = "sha256:c2fe5c910f6007e716a06d269608d307b4f36e7babee5f36533722660e8c4a70", size = 249100 },
    { url = "https://files.pythonhosted.org/packages/f1/eb/13090e05bf6b963fc1653cdc922133ced467cb4b8dab53158db5a37aa21e/propcache-0.3.1-cp312-cp312-manylinux_2_17_s390x.manylinux2014_s390x.whl", hash = "sha256:a0ab8cf8cdd2194f8ff979a43ab43049b1df0b37aa64ab7eca04ac14429baeb7", size = 250170 },
    { url = "https://files.pythonhosted.org/packages/3b/4c/f72c9e1022b3b043ec7dc475a0f405d4c3e10b9b1d378a7330fecf0652da/propcache-0.3.1-cp312-cp312-manylinux_2_17_x86_64.manylinux2014_x86_64.whl", hash = "sha256:563f9d8c03ad645597b8d010ef4e9eab359faeb11a0a2ac9f7b4bc8c28ebef25", size = 245000 },
    { url = "https://files.pythonhosted.org/packages/e8/fd/970ca0e22acc829f1adf5de3724085e778c1ad8a75bec010049502cb3a86/propcache-0.3.1-cp312-cp312-manylinux_2_5_i686.manylinux1_i686.manylinux_2_17_i686.manylinux2014_i686.whl", hash = "sha256:fb6e0faf8cb6b4beea5d6ed7b5a578254c6d7df54c36ccd3d8b3eb00d6770277", size = 230262 },
    { url = "https://files.pythonhosted.org/packages/c4/42/817289120c6b9194a44f6c3e6b2c3277c5b70bbad39e7df648f177cc3634/propcache-0.3.1-cp312-cp312-musllinux_1_2_aarch64.whl", hash = "sha256:1c5c7ab7f2bb3f573d1cb921993006ba2d39e8621019dffb1c5bc94cdbae81e8", size = 236772 },
    { url = "https://files.pythonhosted.org/packages/7c/9c/3b3942b302badd589ad6b672da3ca7b660a6c2f505cafd058133ddc73918/propcache-0.3.1-cp312-cp312-musllinux_1_2_armv7l.whl", hash = "sha256:050b571b2e96ec942898f8eb46ea4bfbb19bd5502424747e83badc2d4a99a44e", size = 231133 },
    { url = "https://files.pythonhosted.org/packages/98/a1/75f6355f9ad039108ff000dfc2e19962c8dea0430da9a1428e7975cf24b2/propcache-0.3.1-cp312-cp312-musllinux_1_2_i686.whl", hash = "sha256:e1c4d24b804b3a87e9350f79e2371a705a188d292fd310e663483af6ee6718ee", size = 230741 },
    { url = "https://files.pythonhosted.org/packages/67/0c/3e82563af77d1f8731132166da69fdfd95e71210e31f18edce08a1eb11ea/propcache-0.3.1-cp312-cp312-musllinux_1_2_ppc64le.whl", hash = "sha256:e4fe2a6d5ce975c117a6bb1e8ccda772d1e7029c1cca1acd209f91d30fa72815", size = 244047 },
    { url = "https://files.pythonhosted.org/packages/f7/50/9fb7cca01532a08c4d5186d7bb2da6c4c587825c0ae134b89b47c7d62628/propcache-0.3.1-cp312-cp312-musllinux_1_2_s390x.whl", hash = "sha256:feccd282de1f6322f56f6845bf1207a537227812f0a9bf5571df52bb418d79d5", size = 246467 },
    { url = "https://files.pythonhosted.org/packages/a9/02/ccbcf3e1c604c16cc525309161d57412c23cf2351523aedbb280eb7c9094/propcache-0.3.1-cp312-cp312-musllinux_1_2_x86_64.whl", hash = "sha256:ec314cde7314d2dd0510c6787326bbffcbdc317ecee6b7401ce218b3099075a7", size = 241022 },
    { url = "https://files.pythonhosted.org/packages/db/19/e777227545e09ca1e77a6e21274ae9ec45de0f589f0ce3eca2a41f366220/propcache-0.3.1-cp312-cp312-win32.whl", hash = "sha256:7d2d5a0028d920738372630870e7d9644ce437142197f8c827194fca404bf03b", size = 40647 },
    { url = "https://files.pythonhosted.org/packages/24/bb/3b1b01da5dd04c77a204c84e538ff11f624e31431cfde7201d9110b092b1/propcache-0.3.1-cp312-cp312-win_amd64.whl", hash = "sha256:88c423efef9d7a59dae0614eaed718449c09a5ac79a5f224a8b9664d603f04a3", size = 44784 },
    { url = "https://files.pythonhosted.org/packages/58/60/f645cc8b570f99be3cf46714170c2de4b4c9d6b827b912811eff1eb8a412/propcache-0.3.1-cp313-cp313-macosx_10_13_universal2.whl", hash = "sha256:f1528ec4374617a7a753f90f20e2f551121bb558fcb35926f99e3c42367164b8", size = 77865 },
    { url = "https://files.pythonhosted.org/packages/6f/d4/c1adbf3901537582e65cf90fd9c26fde1298fde5a2c593f987112c0d0798/propcache-0.3.1-cp313-cp313-macosx_10_13_x86_64.whl", hash = "sha256:dc1915ec523b3b494933b5424980831b636fe483d7d543f7afb7b3bf00f0c10f", size = 45452 },
    { url = "https://files.pythonhosted.org/packages/d1/b5/fe752b2e63f49f727c6c1c224175d21b7d1727ce1d4873ef1c24c9216830/propcache-0.3.1-cp313-cp313-macosx_11_0_arm64.whl", hash = "sha256:a110205022d077da24e60b3df8bcee73971be9575dec5573dd17ae5d81751111", size = 44800 },
    { url = "https://files.pythonhosted.org/packages/62/37/fc357e345bc1971e21f76597028b059c3d795c5ca7690d7a8d9a03c9708a/propcache-0.3.1-cp313-cp313-manylinux_2_17_aarch64.manylinux2014_aarch64.whl", hash = "sha256:d249609e547c04d190e820d0d4c8ca03ed4582bcf8e4e160a6969ddfb57b62e5", size = 225804 },
    { url = "https://files.pythonhosted.org/packages/0d/f1/16e12c33e3dbe7f8b737809bad05719cff1dccb8df4dafbcff5575002c0e/propcache-0.3.1-cp313-cp313-manylinux_2_17_ppc64le.manylinux2014_ppc64le.whl", hash = "sha256:5ced33d827625d0a589e831126ccb4f5c29dfdf6766cac441d23995a65825dcb", size = 230650 },
    { url = "https://files.pythonhosted.org/packages/3e/a2/018b9f2ed876bf5091e60153f727e8f9073d97573f790ff7cdf6bc1d1fb8/propcache-0.3.1-cp313-cp313-manylinux_2_17_s390x.manylinux2014_s390x.whl", hash = "sha256:4114c4ada8f3181af20808bedb250da6bae56660e4b8dfd9cd95d4549c0962f7", size = 234235 },
    { url = "https://files.pythonhosted.org/packages/45/5f/3faee66fc930dfb5da509e34c6ac7128870631c0e3582987fad161fcb4b1/propcache-0.3.1-cp313-cp313-manylinux_2_17_x86_64.manylinux2014_x86_64.whl", hash = "sha256:975af16f406ce48f1333ec5e912fe11064605d5c5b3f6746969077cc3adeb120", size = 228249 },
    { url = "https://files.pythonhosted.org/packages/62/1e/a0d5ebda5da7ff34d2f5259a3e171a94be83c41eb1e7cd21a2105a84a02e/propcache-0.3.1-cp313-cp313-manylinux_2_5_i686.manylinux1_i686.manylinux_2_17_i686.manylinux2014_i686.whl", hash = "sha256:a34aa3a1abc50740be6ac0ab9d594e274f59960d3ad253cd318af76b996dd654", size = 214964 },
    { url = "https://files.pythonhosted.org/packages/db/a0/d72da3f61ceab126e9be1f3bc7844b4e98c6e61c985097474668e7e52152/propcache-0.3.1-cp313-cp313-musllinux_1_2_aarch64.whl", hash = "sha256:9cec3239c85ed15bfaded997773fdad9fb5662b0a7cbc854a43f291eb183179e", size = 222501 },
    { url = "https://files.pythonhosted.org/packages/18/6d/a008e07ad7b905011253adbbd97e5b5375c33f0b961355ca0a30377504ac/propcache-0.3.1-cp313-cp313-musllinux_1_2_armv7l.whl", hash = "sha256:05543250deac8e61084234d5fc54f8ebd254e8f2b39a16b1dce48904f45b744b", size = 217917 },
    { url = "https://files.pythonhosted.org/packages/98/37/02c9343ffe59e590e0e56dc5c97d0da2b8b19fa747ebacf158310f97a79a/propcache-0.3.1-cp313-cp313-musllinux_1_2_i686.whl", hash = "sha256:5cb5918253912e088edbf023788de539219718d3b10aef334476b62d2b53de53", size = 217089 },
    { url = "https://files.pythonhosted.org/packages/53/1b/d3406629a2c8a5666d4674c50f757a77be119b113eedd47b0375afdf1b42/propcache-0.3.1-cp313-cp313-musllinux_1_2_ppc64le.whl", hash = "sha256:f3bbecd2f34d0e6d3c543fdb3b15d6b60dd69970c2b4c822379e5ec8f6f621d5", size = 228102 },
    { url = "https://files.pythonhosted.org/packages/cd/a7/3664756cf50ce739e5f3abd48febc0be1a713b1f389a502ca819791a6b69/propcache-0.3.1-cp313-cp313-musllinux_1_2_s390x.whl", hash = "sha256:aca63103895c7d960a5b9b044a83f544b233c95e0dcff114389d64d762017af7", size = 230122 },
    { url = "https://files.pythonhosted.org/packages/35/36/0bbabaacdcc26dac4f8139625e930f4311864251276033a52fd52ff2a274/propcache-0.3.1-cp313-cp313-musllinux_1_2_x86_64.whl", hash = "sha256:5a0a9898fdb99bf11786265468571e628ba60af80dc3f6eb89a3545540c6b0ef", size = 226818 },
    { url = "https://files.pythonhosted.org/packages/cc/27/4e0ef21084b53bd35d4dae1634b6d0bad35e9c58ed4f032511acca9d4d26/propcache-0.3.1-cp313-cp313-win32.whl", hash = "sha256:3a02a28095b5e63128bcae98eb59025924f121f048a62393db682f049bf4ac24", size = 40112 },
    { url = "https://files.pythonhosted.org/packages/a6/2c/a54614d61895ba6dd7ac8f107e2b2a0347259ab29cbf2ecc7b94fa38c4dc/propcache-0.3.1-cp313-cp313-win_amd64.whl", hash = "sha256:813fbb8b6aea2fc9659815e585e548fe706d6f663fa73dff59a1677d4595a037", size = 44034 },
    { url = "https://files.pythonhosted.org/packages/5a/a8/0a4fd2f664fc6acc66438370905124ce62e84e2e860f2557015ee4a61c7e/propcache-0.3.1-cp313-cp313t-macosx_10_13_universal2.whl", hash = "sha256:a444192f20f5ce8a5e52761a031b90f5ea6288b1eef42ad4c7e64fef33540b8f", size = 82613 },
    { url = "https://files.pythonhosted.org/packages/4d/e5/5ef30eb2cd81576256d7b6caaa0ce33cd1d2c2c92c8903cccb1af1a4ff2f/propcache-0.3.1-cp313-cp313t-macosx_10_13_x86_64.whl", hash = "sha256:0fbe94666e62ebe36cd652f5fc012abfbc2342de99b523f8267a678e4dfdee3c", size = 47763 },
    { url = "https://files.pythonhosted.org/packages/87/9a/87091ceb048efeba4d28e903c0b15bcc84b7c0bf27dc0261e62335d9b7b8/propcache-0.3.1-cp313-cp313t-macosx_11_0_arm64.whl", hash = "sha256:f011f104db880f4e2166bcdcf7f58250f7a465bc6b068dc84c824a3d4a5c94dc", size = 47175 },
    { url = "https://files.pythonhosted.org/packages/3e/2f/854e653c96ad1161f96194c6678a41bbb38c7947d17768e8811a77635a08/propcache-0.3.1-cp313-cp313t-manylinux_2_17_aarch64.manylinux2014_aarch64.whl", hash = "sha256:3e584b6d388aeb0001d6d5c2bd86b26304adde6d9bb9bfa9c4889805021b96de", size = 292265 },
    { url = "https://files.pythonhosted.org/packages/40/8d/090955e13ed06bc3496ba4a9fb26c62e209ac41973cb0d6222de20c6868f/propcache-0.3.1-cp313-cp313t-manylinux_2_17_ppc64le.manylinux2014_ppc64le.whl", hash = "sha256:8a17583515a04358b034e241f952f1715243482fc2c2945fd99a1b03a0bd77d6", size = 294412 },
    { url = "https://files.pythonhosted.org/packages/39/e6/d51601342e53cc7582449e6a3c14a0479fab2f0750c1f4d22302e34219c6/propcache-0.3.1-cp313-cp313t-manylinux_2_17_s390x.manylinux2014_s390x.whl", hash = "sha256:5aed8d8308215089c0734a2af4f2e95eeb360660184ad3912686c181e500b2e7", size = 294290 },
    { url = "https://files.pythonhosted.org/packages/3b/4d/be5f1a90abc1881884aa5878989a1acdafd379a91d9c7e5e12cef37ec0d7/propcache-0.3.1-cp313-cp313t-manylinux_2_17_x86_64.manylinux2014_x86_64.whl", hash = "sha256:6d8e309ff9a0503ef70dc9a0ebd3e69cf7b3894c9ae2ae81fc10943c37762458", size = 282926 },
    { url = "https://files.pythonhosted.org/packages/57/2b/8f61b998c7ea93a2b7eca79e53f3e903db1787fca9373af9e2cf8dc22f9d/propcache-0.3.1-cp313-cp313t-manylinux_2_5_i686.manylinux1_i686.manylinux_2_17_i686.manylinux2014_i686.whl", hash = "sha256:b655032b202028a582d27aeedc2e813299f82cb232f969f87a4fde491a233f11", size = 267808 },
    { url = "https://files.pythonhosted.org/packages/11/1c/311326c3dfce59c58a6098388ba984b0e5fb0381ef2279ec458ef99bd547/propcache-0.3.1-cp313-cp313t-musllinux_1_2_aarch64.whl", hash = "sha256:9f64d91b751df77931336b5ff7bafbe8845c5770b06630e27acd5dbb71e1931c", size = 290916 },
    { url = "https://files.pythonhosted.org/packages/4b/74/91939924b0385e54dc48eb2e4edd1e4903ffd053cf1916ebc5347ac227f7/propcache-0.3.1-cp313-cp313t-musllinux_1_2_armv7l.whl", hash = "sha256:19a06db789a4bd896ee91ebc50d059e23b3639c25d58eb35be3ca1cbe967c3bf", size = 262661 },
    { url = "https://files.pythonhosted.org/packages/c2/d7/e6079af45136ad325c5337f5dd9ef97ab5dc349e0ff362fe5c5db95e2454/propcache-0.3.1-cp313-cp313t-musllinux_1_2_i686.whl", hash = "sha256:bef100c88d8692864651b5f98e871fb090bd65c8a41a1cb0ff2322db39c96c27", size = 264384 },
    { url = "https://files.pythonhosted.org/packages/b7/d5/ba91702207ac61ae6f1c2da81c5d0d6bf6ce89e08a2b4d44e411c0bbe867/propcache-0.3.1-cp313-cp313t-musllinux_1_2_ppc64le.whl", hash = "sha256:87380fb1f3089d2a0b8b00f006ed12bd41bd858fabfa7330c954c70f50ed8757", size = 291420 },
    { url = "https://files.pythonhosted.org/packages/58/70/2117780ed7edcd7ba6b8134cb7802aada90b894a9810ec56b7bb6018bee7/propcache-0.3.1-cp313-cp313t-musllinux_1_2_s390x.whl", hash = "sha256:e474fc718e73ba5ec5180358aa07f6aded0ff5f2abe700e3115c37d75c947e18", size = 290880 },
    { url = "https://files.pythonhosted.org/packages/4a/1f/ecd9ce27710021ae623631c0146719280a929d895a095f6d85efb6a0be2e/propcache-0.3.1-cp313-cp313t-musllinux_1_2_x86_64.whl", hash = "sha256:17d1c688a443355234f3c031349da69444be052613483f3e4158eef751abcd8a", size = 287407 },
    { url = "https://files.pythonhosted.org/packages/3e/66/2e90547d6b60180fb29e23dc87bd8c116517d4255240ec6d3f7dc23d1926/propcache-0.3.1-cp313-cp313t-win32.whl", hash = "sha256:359e81a949a7619802eb601d66d37072b79b79c2505e6d3fd8b945538411400d", size = 42573 },
    { url = "https://files.pythonhosted.org/packages/cb/8f/50ad8599399d1861b4d2b6b45271f0ef6af1b09b0a2386a46dbaf19c9535/propcache-0.3.1-cp313-cp313t-win_amd64.whl", hash = "sha256:e7fb9a84c9abbf2b2683fa3e7b0d7da4d8ecf139a1c635732a8bda29c5214b0e", size = 46757 },
    { url = "https://files.pythonhosted.org/packages/b8/d3/c3cb8f1d6ae3b37f83e1de806713a9b3642c5895f0215a62e1a4bd6e5e34/propcache-0.3.1-py3-none-any.whl", hash = "sha256:9a8ecf38de50a7f518c21568c80f985e776397b902f1ce0b01f799aba1608b40", size = 12376 },
]

[[package]]
name = "ptyprocess"
version = "0.7.0"
source = { registry = "https://pypi.org/simple" }
sdist = { url = "https://files.pythonhosted.org/packages/20/e5/16ff212c1e452235a90aeb09066144d0c5a6a8c0834397e03f5224495c4e/ptyprocess-0.7.0.tar.gz", hash = "sha256:5c5d0a3b48ceee0b48485e0c26037c0acd7d29765ca3fbb5cb3831d347423220", size = 70762 }
wheels = [
    { url = "https://files.pythonhosted.org/packages/22/a6/858897256d0deac81a172289110f31629fc4cee19b6f01283303e18c8db3/ptyprocess-0.7.0-py2.py3-none-any.whl", hash = "sha256:4b41f3967fce3af57cc7e94b888626c18bf37a083e3651ca8feeb66d492fef35", size = 13993 },
]

[[package]]
name = "pure-eval"
version = "0.2.3"
source = { registry = "https://pypi.org/simple" }
sdist = { url = "https://files.pythonhosted.org/packages/cd/05/0a34433a064256a578f1783a10da6df098ceaa4a57bbeaa96a6c0352786b/pure_eval-0.2.3.tar.gz", hash = "sha256:5f4e983f40564c576c7c8635ae88db5956bb2229d7e9237d03b3c0b0190eaf42", size = 19752 }
wheels = [
    { url = "https://files.pythonhosted.org/packages/8e/37/efad0257dc6e593a18957422533ff0f87ede7c9c6ea010a2177d738fb82f/pure_eval-0.2.3-py3-none-any.whl", hash = "sha256:1db8e35b67b3d218d818ae653e27f06c3aa420901fa7b081ca98cbedc874e0d0", size = 11842 },
]

[[package]]
name = "pyarrow"
version = "20.0.0"
source = { registry = "https://pypi.org/simple" }
sdist = { url = "https://files.pythonhosted.org/packages/a2/ee/a7810cb9f3d6e9238e61d312076a9859bf3668fd21c69744de9532383912/pyarrow-20.0.0.tar.gz", hash = "sha256:febc4a913592573c8d5805091a6c2b5064c8bd6e002131f01061797d91c783c1", size = 1125187 }
wheels = [
    { url = "https://files.pythonhosted.org/packages/5b/23/77094eb8ee0dbe88441689cb6afc40ac312a1e15d3a7acc0586999518222/pyarrow-20.0.0-cp310-cp310-macosx_12_0_arm64.whl", hash = "sha256:c7dd06fd7d7b410ca5dc839cc9d485d2bc4ae5240851bcd45d85105cc90a47d7", size = 30832591 },
    { url = "https://files.pythonhosted.org/packages/c3/d5/48cc573aff00d62913701d9fac478518f693b30c25f2c157550b0b2565cb/pyarrow-20.0.0-cp310-cp310-macosx_12_0_x86_64.whl", hash = "sha256:d5382de8dc34c943249b01c19110783d0d64b207167c728461add1ecc2db88e4", size = 32273686 },
    { url = "https://files.pythonhosted.org/packages/37/df/4099b69a432b5cb412dd18adc2629975544d656df3d7fda6d73c5dba935d/pyarrow-20.0.0-cp310-cp310-manylinux_2_17_aarch64.manylinux2014_aarch64.whl", hash = "sha256:6415a0d0174487456ddc9beaead703d0ded5966129fa4fd3114d76b5d1c5ceae", size = 41337051 },
    { url = "https://files.pythonhosted.org/packages/4c/27/99922a9ac1c9226f346e3a1e15e63dee6f623ed757ff2893f9d6994a69d3/pyarrow-20.0.0-cp310-cp310-manylinux_2_17_x86_64.manylinux2014_x86_64.whl", hash = "sha256:15aa1b3b2587e74328a730457068dc6c89e6dcbf438d4369f572af9d320a25ee", size = 42404659 },
    { url = "https://files.pythonhosted.org/packages/21/d1/71d91b2791b829c9e98f1e0d85be66ed93aff399f80abb99678511847eaa/pyarrow-20.0.0-cp310-cp310-manylinux_2_28_aarch64.whl", hash = "sha256:5605919fbe67a7948c1f03b9f3727d82846c053cd2ce9303ace791855923fd20", size = 40695446 },
    { url = "https://files.pythonhosted.org/packages/f1/ca/ae10fba419a6e94329707487835ec721f5a95f3ac9168500bcf7aa3813c7/pyarrow-20.0.0-cp310-cp310-manylinux_2_28_x86_64.whl", hash = "sha256:a5704f29a74b81673d266e5ec1fe376f060627c2e42c5c7651288ed4b0db29e9", size = 42278528 },
    { url = "https://files.pythonhosted.org/packages/7a/a6/aba40a2bf01b5d00cf9cd16d427a5da1fad0fb69b514ce8c8292ab80e968/pyarrow-20.0.0-cp310-cp310-musllinux_1_2_aarch64.whl", hash = "sha256:00138f79ee1b5aca81e2bdedb91e3739b987245e11fa3c826f9e57c5d102fb75", size = 42918162 },
    { url = "https://files.pythonhosted.org/packages/93/6b/98b39650cd64f32bf2ec6d627a9bd24fcb3e4e6ea1873c5e1ea8a83b1a18/pyarrow-20.0.0-cp310-cp310-musllinux_1_2_x86_64.whl", hash = "sha256:f2d67ac28f57a362f1a2c1e6fa98bfe2f03230f7e15927aecd067433b1e70ce8", size = 44550319 },
    { url = "https://files.pythonhosted.org/packages/ab/32/340238be1eb5037e7b5de7e640ee22334417239bc347eadefaf8c373936d/pyarrow-20.0.0-cp310-cp310-win_amd64.whl", hash = "sha256:4a8b029a07956b8d7bd742ffca25374dd3f634b35e46cc7a7c3fa4c75b297191", size = 25770759 },
    { url = "https://files.pythonhosted.org/packages/47/a2/b7930824181ceadd0c63c1042d01fa4ef63eee233934826a7a2a9af6e463/pyarrow-20.0.0-cp311-cp311-macosx_12_0_arm64.whl", hash = "sha256:24ca380585444cb2a31324c546a9a56abbe87e26069189e14bdba19c86c049f0", size = 30856035 },
    { url = "https://files.pythonhosted.org/packages/9b/18/c765770227d7f5bdfa8a69f64b49194352325c66a5c3bb5e332dfd5867d9/pyarrow-20.0.0-cp311-cp311-macosx_12_0_x86_64.whl", hash = "sha256:95b330059ddfdc591a3225f2d272123be26c8fa76e8c9ee1a77aad507361cfdb", size = 32309552 },
    { url = "https://files.pythonhosted.org/packages/44/fb/dfb2dfdd3e488bb14f822d7335653092dde150cffc2da97de6e7500681f9/pyarrow-20.0.0-cp311-cp311-manylinux_2_17_aarch64.manylinux2014_aarch64.whl", hash = "sha256:5f0fb1041267e9968c6d0d2ce3ff92e3928b243e2b6d11eeb84d9ac547308232", size = 41334704 },
    { url = "https://files.pythonhosted.org/packages/58/0d/08a95878d38808051a953e887332d4a76bc06c6ee04351918ee1155407eb/pyarrow-20.0.0-cp311-cp311-manylinux_2_17_x86_64.manylinux2014_x86_64.whl", hash = "sha256:b8ff87cc837601532cc8242d2f7e09b4e02404de1b797aee747dd4ba4bd6313f", size = 42399836 },
    { url = "https://files.pythonhosted.org/packages/f3/cd/efa271234dfe38f0271561086eedcad7bc0f2ddd1efba423916ff0883684/pyarrow-20.0.0-cp311-cp311-manylinux_2_28_aarch64.whl", hash = "sha256:7a3a5dcf54286e6141d5114522cf31dd67a9e7c9133d150799f30ee302a7a1ab", size = 40711789 },
    { url = "https://files.pythonhosted.org/packages/46/1f/7f02009bc7fc8955c391defee5348f510e589a020e4b40ca05edcb847854/pyarrow-20.0.0-cp311-cp311-manylinux_2_28_x86_64.whl", hash = "sha256:a6ad3e7758ecf559900261a4df985662df54fb7fdb55e8e3b3aa99b23d526b62", size = 42301124 },
    { url = "https://files.pythonhosted.org/packages/4f/92/692c562be4504c262089e86757a9048739fe1acb4024f92d39615e7bab3f/pyarrow-20.0.0-cp311-cp311-musllinux_1_2_aarch64.whl", hash = "sha256:6bb830757103a6cb300a04610e08d9636f0cd223d32f388418ea893a3e655f1c", size = 42916060 },
    { url = "https://files.pythonhosted.org/packages/a4/ec/9f5c7e7c828d8e0a3c7ef50ee62eca38a7de2fa6eb1b8fa43685c9414fef/pyarrow-20.0.0-cp311-cp311-musllinux_1_2_x86_64.whl", hash = "sha256:96e37f0766ecb4514a899d9a3554fadda770fb57ddf42b63d80f14bc20aa7db3", size = 44547640 },
    { url = "https://files.pythonhosted.org/packages/54/96/46613131b4727f10fd2ffa6d0d6f02efcc09a0e7374eff3b5771548aa95b/pyarrow-20.0.0-cp311-cp311-win_amd64.whl", hash = "sha256:3346babb516f4b6fd790da99b98bed9708e3f02e734c84971faccb20736848dc", size = 25781491 },
    { url = "https://files.pythonhosted.org/packages/a1/d6/0c10e0d54f6c13eb464ee9b67a68b8c71bcf2f67760ef5b6fbcddd2ab05f/pyarrow-20.0.0-cp312-cp312-macosx_12_0_arm64.whl", hash = "sha256:75a51a5b0eef32727a247707d4755322cb970be7e935172b6a3a9f9ae98404ba", size = 30815067 },
    { url = "https://files.pythonhosted.org/packages/7e/e2/04e9874abe4094a06fd8b0cbb0f1312d8dd7d707f144c2ec1e5e8f452ffa/pyarrow-20.0.0-cp312-cp312-macosx_12_0_x86_64.whl", hash = "sha256:211d5e84cecc640c7a3ab900f930aaff5cd2702177e0d562d426fb7c4f737781", size = 32297128 },
    { url = "https://files.pythonhosted.org/packages/31/fd/c565e5dcc906a3b471a83273039cb75cb79aad4a2d4a12f76cc5ae90a4b8/pyarrow-20.0.0-cp312-cp312-manylinux_2_17_aarch64.manylinux2014_aarch64.whl", hash = "sha256:4ba3cf4182828be7a896cbd232aa8dd6a31bd1f9e32776cc3796c012855e1199", size = 41334890 },
    { url = "https://files.pythonhosted.org/packages/af/a9/3bdd799e2c9b20c1ea6dc6fa8e83f29480a97711cf806e823f808c2316ac/pyarrow-20.0.0-cp312-cp312-manylinux_2_17_x86_64.manylinux2014_x86_64.whl", hash = "sha256:2c3a01f313ffe27ac4126f4c2e5ea0f36a5fc6ab51f8726cf41fee4b256680bd", size = 42421775 },
    { url = "https://files.pythonhosted.org/packages/10/f7/da98ccd86354c332f593218101ae56568d5dcedb460e342000bd89c49cc1/pyarrow-20.0.0-cp312-cp312-manylinux_2_28_aarch64.whl", hash = "sha256:a2791f69ad72addd33510fec7bb14ee06c2a448e06b649e264c094c5b5f7ce28", size = 40687231 },
    { url = "https://files.pythonhosted.org/packages/bb/1b/2168d6050e52ff1e6cefc61d600723870bf569cbf41d13db939c8cf97a16/pyarrow-20.0.0-cp312-cp312-manylinux_2_28_x86_64.whl", hash = "sha256:4250e28a22302ce8692d3a0e8ec9d9dde54ec00d237cff4dfa9c1fbf79e472a8", size = 42295639 },
    { url = "https://files.pythonhosted.org/packages/b2/66/2d976c0c7158fd25591c8ca55aee026e6d5745a021915a1835578707feb3/pyarrow-20.0.0-cp312-cp312-musllinux_1_2_aarch64.whl", hash = "sha256:89e030dc58fc760e4010148e6ff164d2f44441490280ef1e97a542375e41058e", size = 42908549 },
    { url = "https://files.pythonhosted.org/packages/31/a9/dfb999c2fc6911201dcbf348247f9cc382a8990f9ab45c12eabfd7243a38/pyarrow-20.0.0-cp312-cp312-musllinux_1_2_x86_64.whl", hash = "sha256:6102b4864d77102dbbb72965618e204e550135a940c2534711d5ffa787df2a5a", size = 44557216 },
    { url = "https://files.pythonhosted.org/packages/a0/8e/9adee63dfa3911be2382fb4d92e4b2e7d82610f9d9f668493bebaa2af50f/pyarrow-20.0.0-cp312-cp312-win_amd64.whl", hash = "sha256:96d6a0a37d9c98be08f5ed6a10831d88d52cac7b13f5287f1e0f625a0de8062b", size = 25660496 },
    { url = "https://files.pythonhosted.org/packages/9b/aa/daa413b81446d20d4dad2944110dcf4cf4f4179ef7f685dd5a6d7570dc8e/pyarrow-20.0.0-cp313-cp313-macosx_12_0_arm64.whl", hash = "sha256:a15532e77b94c61efadde86d10957950392999503b3616b2ffcef7621a002893", size = 30798501 },
    { url = "https://files.pythonhosted.org/packages/ff/75/2303d1caa410925de902d32ac215dc80a7ce7dd8dfe95358c165f2adf107/pyarrow-20.0.0-cp313-cp313-macosx_12_0_x86_64.whl", hash = "sha256:dd43f58037443af715f34f1322c782ec463a3c8a94a85fdb2d987ceb5658e061", size = 32277895 },
    { url = "https://files.pythonhosted.org/packages/92/41/fe18c7c0b38b20811b73d1bdd54b1fccba0dab0e51d2048878042d84afa8/pyarrow-20.0.0-cp313-cp313-manylinux_2_17_aarch64.manylinux2014_aarch64.whl", hash = "sha256:aa0d288143a8585806e3cc7c39566407aab646fb9ece164609dac1cfff45f6ae", size = 41327322 },
    { url = "https://files.pythonhosted.org/packages/da/ab/7dbf3d11db67c72dbf36ae63dcbc9f30b866c153b3a22ef728523943eee6/pyarrow-20.0.0-cp313-cp313-manylinux_2_17_x86_64.manylinux2014_x86_64.whl", hash = "sha256:b6953f0114f8d6f3d905d98e987d0924dabce59c3cda380bdfaa25a6201563b4", size = 42411441 },
    { url = "https://files.pythonhosted.org/packages/90/c3/0c7da7b6dac863af75b64e2f827e4742161128c350bfe7955b426484e226/pyarrow-20.0.0-cp313-cp313-manylinux_2_28_aarch64.whl", hash = "sha256:991f85b48a8a5e839b2128590ce07611fae48a904cae6cab1f089c5955b57eb5", size = 40677027 },
    { url = "https://files.pythonhosted.org/packages/be/27/43a47fa0ff9053ab5203bb3faeec435d43c0d8bfa40179bfd076cdbd4e1c/pyarrow-20.0.0-cp313-cp313-manylinux_2_28_x86_64.whl", hash = "sha256:97c8dc984ed09cb07d618d57d8d4b67a5100a30c3818c2fb0b04599f0da2de7b", size = 42281473 },
    { url = "https://files.pythonhosted.org/packages/bc/0b/d56c63b078876da81bbb9ba695a596eabee9b085555ed12bf6eb3b7cab0e/pyarrow-20.0.0-cp313-cp313-musllinux_1_2_aarch64.whl", hash = "sha256:9b71daf534f4745818f96c214dbc1e6124d7daf059167330b610fc69b6f3d3e3", size = 42893897 },
    { url = "https://files.pythonhosted.org/packages/92/ac/7d4bd020ba9145f354012838692d48300c1b8fe5634bfda886abcada67ed/pyarrow-20.0.0-cp313-cp313-musllinux_1_2_x86_64.whl", hash = "sha256:e8b88758f9303fa5a83d6c90e176714b2fd3852e776fc2d7e42a22dd6c2fb368", size = 44543847 },
    { url = "https://files.pythonhosted.org/packages/9d/07/290f4abf9ca702c5df7b47739c1b2c83588641ddfa2cc75e34a301d42e55/pyarrow-20.0.0-cp313-cp313-win_amd64.whl", hash = "sha256:30b3051b7975801c1e1d387e17c588d8ab05ced9b1e14eec57915f79869b5031", size = 25653219 },
    { url = "https://files.pythonhosted.org/packages/95/df/720bb17704b10bd69dde086e1400b8eefb8f58df3f8ac9cff6c425bf57f1/pyarrow-20.0.0-cp313-cp313t-macosx_12_0_arm64.whl", hash = "sha256:ca151afa4f9b7bc45bcc791eb9a89e90a9eb2772767d0b1e5389609c7d03db63", size = 30853957 },
    { url = "https://files.pythonhosted.org/packages/d9/72/0d5f875efc31baef742ba55a00a25213a19ea64d7176e0fe001c5d8b6e9a/pyarrow-20.0.0-cp313-cp313t-macosx_12_0_x86_64.whl", hash = "sha256:4680f01ecd86e0dd63e39eb5cd59ef9ff24a9d166db328679e36c108dc993d4c", size = 32247972 },
    { url = "https://files.pythonhosted.org/packages/d5/bc/e48b4fa544d2eea72f7844180eb77f83f2030b84c8dad860f199f94307ed/pyarrow-20.0.0-cp313-cp313t-manylinux_2_17_aarch64.manylinux2014_aarch64.whl", hash = "sha256:7f4c8534e2ff059765647aa69b75d6543f9fef59e2cd4c6d18015192565d2b70", size = 41256434 },
    { url = "https://files.pythonhosted.org/packages/c3/01/974043a29874aa2cf4f87fb07fd108828fc7362300265a2a64a94965e35b/pyarrow-20.0.0-cp313-cp313t-manylinux_2_17_x86_64.manylinux2014_x86_64.whl", hash = "sha256:3e1f8a47f4b4ae4c69c4d702cfbdfe4d41e18e5c7ef6f1bb1c50918c1e81c57b", size = 42353648 },
    { url = "https://files.pythonhosted.org/packages/68/95/cc0d3634cde9ca69b0e51cbe830d8915ea32dda2157560dda27ff3b3337b/pyarrow-20.0.0-cp313-cp313t-manylinux_2_28_aarch64.whl", hash = "sha256:a1f60dc14658efaa927f8214734f6a01a806d7690be4b3232ba526836d216122", size = 40619853 },
    { url = "https://files.pythonhosted.org/packages/29/c2/3ad40e07e96a3e74e7ed7cc8285aadfa84eb848a798c98ec0ad009eb6bcc/pyarrow-20.0.0-cp313-cp313t-manylinux_2_28_x86_64.whl", hash = "sha256:204a846dca751428991346976b914d6d2a82ae5b8316a6ed99789ebf976551e6", size = 42241743 },
    { url = "https://files.pythonhosted.org/packages/eb/cb/65fa110b483339add6a9bc7b6373614166b14e20375d4daa73483755f830/pyarrow-20.0.0-cp313-cp313t-musllinux_1_2_aarch64.whl", hash = "sha256:f3b117b922af5e4c6b9a9115825726cac7d8b1421c37c2b5e24fbacc8930612c", size = 42839441 },
    { url = "https://files.pythonhosted.org/packages/98/7b/f30b1954589243207d7a0fbc9997401044bf9a033eec78f6cb50da3f304a/pyarrow-20.0.0-cp313-cp313t-musllinux_1_2_x86_64.whl", hash = "sha256:e724a3fd23ae5b9c010e7be857f4405ed5e679db5c93e66204db1a69f733936a", size = 44503279 },
    { url = "https://files.pythonhosted.org/packages/37/40/ad395740cd641869a13bcf60851296c89624662575621968dcfafabaa7f6/pyarrow-20.0.0-cp313-cp313t-win_amd64.whl", hash = "sha256:82f1ee5133bd8f49d31be1299dc07f585136679666b502540db854968576faf9", size = 25944982 },
]

[[package]]
name = "pycparser"
version = "2.22"
source = { registry = "https://pypi.org/simple" }
sdist = { url = "https://files.pythonhosted.org/packages/1d/b2/31537cf4b1ca988837256c910a668b553fceb8f069bedc4b1c826024b52c/pycparser-2.22.tar.gz", hash = "sha256:491c8be9c040f5390f5bf44a5b07752bd07f56edf992381b05c701439eec10f6", size = 172736 }
wheels = [
    { url = "https://files.pythonhosted.org/packages/13/a3/a812df4e2dd5696d1f351d58b8fe16a405b234ad2886a0dab9183fb78109/pycparser-2.22-py3-none-any.whl", hash = "sha256:c3702b6d3dd8c7abc1afa565d7e63d53a1d0bd86cdc24edd75470f4de499cfcc", size = 117552 },
]

[[package]]
name = "pydantic"
version = "2.11.5"
source = { registry = "https://pypi.org/simple" }
dependencies = [
    { name = "annotated-types" },
    { name = "pydantic-core" },
    { name = "typing-extensions" },
    { name = "typing-inspection" },
]
sdist = { url = "https://files.pythonhosted.org/packages/f0/86/8ce9040065e8f924d642c58e4a344e33163a07f6b57f836d0d734e0ad3fb/pydantic-2.11.5.tar.gz", hash = "sha256:7f853db3d0ce78ce8bbb148c401c2cdd6431b3473c0cdff2755c7690952a7b7a", size = 787102 }
wheels = [
    { url = "https://files.pythonhosted.org/packages/b5/69/831ed22b38ff9b4b64b66569f0e5b7b97cf3638346eb95a2147fdb49ad5f/pydantic-2.11.5-py3-none-any.whl", hash = "sha256:f9c26ba06f9747749ca1e5c94d6a85cb84254577553c8785576fd38fa64dc0f7", size = 444229 },
]

[[package]]
name = "pydantic-core"
version = "2.33.2"
source = { registry = "https://pypi.org/simple" }
dependencies = [
    { name = "typing-extensions" },
]
sdist = { url = "https://files.pythonhosted.org/packages/ad/88/5f2260bdfae97aabf98f1778d43f69574390ad787afb646292a638c923d4/pydantic_core-2.33.2.tar.gz", hash = "sha256:7cb8bc3605c29176e1b105350d2e6474142d7c1bd1d9327c4a9bdb46bf827acc", size = 435195 }
wheels = [
    { url = "https://files.pythonhosted.org/packages/e5/92/b31726561b5dae176c2d2c2dc43a9c5bfba5d32f96f8b4c0a600dd492447/pydantic_core-2.33.2-cp310-cp310-macosx_10_12_x86_64.whl", hash = "sha256:2b3d326aaef0c0399d9afffeb6367d5e26ddc24d351dbc9c636840ac355dc5d8", size = 2028817 },
    { url = "https://files.pythonhosted.org/packages/a3/44/3f0b95fafdaca04a483c4e685fe437c6891001bf3ce8b2fded82b9ea3aa1/pydantic_core-2.33.2-cp310-cp310-macosx_11_0_arm64.whl", hash = "sha256:0e5b2671f05ba48b94cb90ce55d8bdcaaedb8ba00cc5359f6810fc918713983d", size = 1861357 },
    { url = "https://files.pythonhosted.org/packages/30/97/e8f13b55766234caae05372826e8e4b3b96e7b248be3157f53237682e43c/pydantic_core-2.33.2-cp310-cp310-manylinux_2_17_aarch64.manylinux2014_aarch64.whl", hash = "sha256:0069c9acc3f3981b9ff4cdfaf088e98d83440a4c7ea1bc07460af3d4dc22e72d", size = 1898011 },
    { url = "https://files.pythonhosted.org/packages/9b/a3/99c48cf7bafc991cc3ee66fd544c0aae8dc907b752f1dad2d79b1b5a471f/pydantic_core-2.33.2-cp310-cp310-manylinux_2_17_armv7l.manylinux2014_armv7l.whl", hash = "sha256:d53b22f2032c42eaaf025f7c40c2e3b94568ae077a606f006d206a463bc69572", size = 1982730 },
    { url = "https://files.pythonhosted.org/packages/de/8e/a5b882ec4307010a840fb8b58bd9bf65d1840c92eae7534c7441709bf54b/pydantic_core-2.33.2-cp310-cp310-manylinux_2_17_ppc64le.manylinux2014_ppc64le.whl", hash = "sha256:0405262705a123b7ce9f0b92f123334d67b70fd1f20a9372b907ce1080c7ba02", size = 2136178 },
    { url = "https://files.pythonhosted.org/packages/e4/bb/71e35fc3ed05af6834e890edb75968e2802fe98778971ab5cba20a162315/pydantic_core-2.33.2-cp310-cp310-manylinux_2_17_s390x.manylinux2014_s390x.whl", hash = "sha256:4b25d91e288e2c4e0662b8038a28c6a07eaac3e196cfc4ff69de4ea3db992a1b", size = 2736462 },
    { url = "https://files.pythonhosted.org/packages/31/0d/c8f7593e6bc7066289bbc366f2235701dcbebcd1ff0ef8e64f6f239fb47d/pydantic_core-2.33.2-cp310-cp310-manylinux_2_17_x86_64.manylinux2014_x86_64.whl", hash = "sha256:6bdfe4b3789761f3bcb4b1ddf33355a71079858958e3a552f16d5af19768fef2", size = 2005652 },
    { url = "https://files.pythonhosted.org/packages/d2/7a/996d8bd75f3eda405e3dd219ff5ff0a283cd8e34add39d8ef9157e722867/pydantic_core-2.33.2-cp310-cp310-manylinux_2_5_i686.manylinux1_i686.whl", hash = "sha256:efec8db3266b76ef9607c2c4c419bdb06bf335ae433b80816089ea7585816f6a", size = 2113306 },
    { url = "https://files.pythonhosted.org/packages/ff/84/daf2a6fb2db40ffda6578a7e8c5a6e9c8affb251a05c233ae37098118788/pydantic_core-2.33.2-cp310-cp310-musllinux_1_1_aarch64.whl", hash = "sha256:031c57d67ca86902726e0fae2214ce6770bbe2f710dc33063187a68744a5ecac", size = 2073720 },
    { url = "https://files.pythonhosted.org/packages/77/fb/2258da019f4825128445ae79456a5499c032b55849dbd5bed78c95ccf163/pydantic_core-2.33.2-cp310-cp310-musllinux_1_1_armv7l.whl", hash = "sha256:f8de619080e944347f5f20de29a975c2d815d9ddd8be9b9b7268e2e3ef68605a", size = 2244915 },
    { url = "https://files.pythonhosted.org/packages/d8/7a/925ff73756031289468326e355b6fa8316960d0d65f8b5d6b3a3e7866de7/pydantic_core-2.33.2-cp310-cp310-musllinux_1_1_x86_64.whl", hash = "sha256:73662edf539e72a9440129f231ed3757faab89630d291b784ca99237fb94db2b", size = 2241884 },
    { url = "https://files.pythonhosted.org/packages/0b/b0/249ee6d2646f1cdadcb813805fe76265745c4010cf20a8eba7b0e639d9b2/pydantic_core-2.33.2-cp310-cp310-win32.whl", hash = "sha256:0a39979dcbb70998b0e505fb1556a1d550a0781463ce84ebf915ba293ccb7e22", size = 1910496 },
    { url = "https://files.pythonhosted.org/packages/66/ff/172ba8f12a42d4b552917aa65d1f2328990d3ccfc01d5b7c943ec084299f/pydantic_core-2.33.2-cp310-cp310-win_amd64.whl", hash = "sha256:b0379a2b24882fef529ec3b4987cb5d003b9cda32256024e6fe1586ac45fc640", size = 1955019 },
    { url = "https://files.pythonhosted.org/packages/3f/8d/71db63483d518cbbf290261a1fc2839d17ff89fce7089e08cad07ccfce67/pydantic_core-2.33.2-cp311-cp311-macosx_10_12_x86_64.whl", hash = "sha256:4c5b0a576fb381edd6d27f0a85915c6daf2f8138dc5c267a57c08a62900758c7", size = 2028584 },
    { url = "https://files.pythonhosted.org/packages/24/2f/3cfa7244ae292dd850989f328722d2aef313f74ffc471184dc509e1e4e5a/pydantic_core-2.33.2-cp311-cp311-macosx_11_0_arm64.whl", hash = "sha256:e799c050df38a639db758c617ec771fd8fb7a5f8eaaa4b27b101f266b216a246", size = 1855071 },
    { url = "https://files.pythonhosted.org/packages/b3/d3/4ae42d33f5e3f50dd467761304be2fa0a9417fbf09735bc2cce003480f2a/pydantic_core-2.33.2-cp311-cp311-manylinux_2_17_aarch64.manylinux2014_aarch64.whl", hash = "sha256:dc46a01bf8d62f227d5ecee74178ffc448ff4e5197c756331f71efcc66dc980f", size = 1897823 },
    { url = "https://files.pythonhosted.org/packages/f4/f3/aa5976e8352b7695ff808599794b1fba2a9ae2ee954a3426855935799488/pydantic_core-2.33.2-cp311-cp311-manylinux_2_17_armv7l.manylinux2014_armv7l.whl", hash = "sha256:a144d4f717285c6d9234a66778059f33a89096dfb9b39117663fd8413d582dcc", size = 1983792 },
    { url = "https://files.pythonhosted.org/packages/d5/7a/cda9b5a23c552037717f2b2a5257e9b2bfe45e687386df9591eff7b46d28/pydantic_core-2.33.2-cp311-cp311-manylinux_2_17_ppc64le.manylinux2014_ppc64le.whl", hash = "sha256:73cf6373c21bc80b2e0dc88444f41ae60b2f070ed02095754eb5a01df12256de", size = 2136338 },
    { url = "https://files.pythonhosted.org/packages/2b/9f/b8f9ec8dd1417eb9da784e91e1667d58a2a4a7b7b34cf4af765ef663a7e5/pydantic_core-2.33.2-cp311-cp311-manylinux_2_17_s390x.manylinux2014_s390x.whl", hash = "sha256:3dc625f4aa79713512d1976fe9f0bc99f706a9dee21dfd1810b4bbbf228d0e8a", size = 2730998 },
    { url = "https://files.pythonhosted.org/packages/47/bc/cd720e078576bdb8255d5032c5d63ee5c0bf4b7173dd955185a1d658c456/pydantic_core-2.33.2-cp311-cp311-manylinux_2_17_x86_64.manylinux2014_x86_64.whl", hash = "sha256:881b21b5549499972441da4758d662aeea93f1923f953e9cbaff14b8b9565aef", size = 2003200 },
    { url = "https://files.pythonhosted.org/packages/ca/22/3602b895ee2cd29d11a2b349372446ae9727c32e78a94b3d588a40fdf187/pydantic_core-2.33.2-cp311-cp311-manylinux_2_5_i686.manylinux1_i686.whl", hash = "sha256:bdc25f3681f7b78572699569514036afe3c243bc3059d3942624e936ec93450e", size = 2113890 },
    { url = "https://files.pythonhosted.org/packages/ff/e6/e3c5908c03cf00d629eb38393a98fccc38ee0ce8ecce32f69fc7d7b558a7/pydantic_core-2.33.2-cp311-cp311-musllinux_1_1_aarch64.whl", hash = "sha256:fe5b32187cbc0c862ee201ad66c30cf218e5ed468ec8dc1cf49dec66e160cc4d", size = 2073359 },
    { url = "https://files.pythonhosted.org/packages/12/e7/6a36a07c59ebefc8777d1ffdaf5ae71b06b21952582e4b07eba88a421c79/pydantic_core-2.33.2-cp311-cp311-musllinux_1_1_armv7l.whl", hash = "sha256:bc7aee6f634a6f4a95676fcb5d6559a2c2a390330098dba5e5a5f28a2e4ada30", size = 2245883 },
    { url = "https://files.pythonhosted.org/packages/16/3f/59b3187aaa6cc0c1e6616e8045b284de2b6a87b027cce2ffcea073adf1d2/pydantic_core-2.33.2-cp311-cp311-musllinux_1_1_x86_64.whl", hash = "sha256:235f45e5dbcccf6bd99f9f472858849f73d11120d76ea8707115415f8e5ebebf", size = 2241074 },
    { url = "https://files.pythonhosted.org/packages/e0/ed/55532bb88f674d5d8f67ab121a2a13c385df382de2a1677f30ad385f7438/pydantic_core-2.33.2-cp311-cp311-win32.whl", hash = "sha256:6368900c2d3ef09b69cb0b913f9f8263b03786e5b2a387706c5afb66800efd51", size = 1910538 },
    { url = "https://files.pythonhosted.org/packages/fe/1b/25b7cccd4519c0b23c2dd636ad39d381abf113085ce4f7bec2b0dc755eb1/pydantic_core-2.33.2-cp311-cp311-win_amd64.whl", hash = "sha256:1e063337ef9e9820c77acc768546325ebe04ee38b08703244c1309cccc4f1bab", size = 1952909 },
    { url = "https://files.pythonhosted.org/packages/49/a9/d809358e49126438055884c4366a1f6227f0f84f635a9014e2deb9b9de54/pydantic_core-2.33.2-cp311-cp311-win_arm64.whl", hash = "sha256:6b99022f1d19bc32a4c2a0d544fc9a76e3be90f0b3f4af413f87d38749300e65", size = 1897786 },
    { url = "https://files.pythonhosted.org/packages/18/8a/2b41c97f554ec8c71f2a8a5f85cb56a8b0956addfe8b0efb5b3d77e8bdc3/pydantic_core-2.33.2-cp312-cp312-macosx_10_12_x86_64.whl", hash = "sha256:a7ec89dc587667f22b6a0b6579c249fca9026ce7c333fc142ba42411fa243cdc", size = 2009000 },
    { url = "https://files.pythonhosted.org/packages/a1/02/6224312aacb3c8ecbaa959897af57181fb6cf3a3d7917fd44d0f2917e6f2/pydantic_core-2.33.2-cp312-cp312-macosx_11_0_arm64.whl", hash = "sha256:3c6db6e52c6d70aa0d00d45cdb9b40f0433b96380071ea80b09277dba021ddf7", size = 1847996 },
    { url = "https://files.pythonhosted.org/packages/d6/46/6dcdf084a523dbe0a0be59d054734b86a981726f221f4562aed313dbcb49/pydantic_core-2.33.2-cp312-cp312-manylinux_2_17_aarch64.manylinux2014_aarch64.whl", hash = "sha256:4e61206137cbc65e6d5256e1166f88331d3b6238e082d9f74613b9b765fb9025", size = 1880957 },
    { url = "https://files.pythonhosted.org/packages/ec/6b/1ec2c03837ac00886ba8160ce041ce4e325b41d06a034adbef11339ae422/pydantic_core-2.33.2-cp312-cp312-manylinux_2_17_armv7l.manylinux2014_armv7l.whl", hash = "sha256:eb8c529b2819c37140eb51b914153063d27ed88e3bdc31b71198a198e921e011", size = 1964199 },
    { url = "https://files.pythonhosted.org/packages/2d/1d/6bf34d6adb9debd9136bd197ca72642203ce9aaaa85cfcbfcf20f9696e83/pydantic_core-2.33.2-cp312-cp312-manylinux_2_17_ppc64le.manylinux2014_ppc64le.whl", hash = "sha256:c52b02ad8b4e2cf14ca7b3d918f3eb0ee91e63b3167c32591e57c4317e134f8f", size = 2120296 },
    { url = "https://files.pythonhosted.org/packages/e0/94/2bd0aaf5a591e974b32a9f7123f16637776c304471a0ab33cf263cf5591a/pydantic_core-2.33.2-cp312-cp312-manylinux_2_17_s390x.manylinux2014_s390x.whl", hash = "sha256:96081f1605125ba0855dfda83f6f3df5ec90c61195421ba72223de35ccfb2f88", size = 2676109 },
    { url = "https://files.pythonhosted.org/packages/f9/41/4b043778cf9c4285d59742281a769eac371b9e47e35f98ad321349cc5d61/pydantic_core-2.33.2-cp312-cp312-manylinux_2_17_x86_64.manylinux2014_x86_64.whl", hash = "sha256:8f57a69461af2a5fa6e6bbd7a5f60d3b7e6cebb687f55106933188e79ad155c1", size = 2002028 },
    { url = "https://files.pythonhosted.org/packages/cb/d5/7bb781bf2748ce3d03af04d5c969fa1308880e1dca35a9bd94e1a96a922e/pydantic_core-2.33.2-cp312-cp312-manylinux_2_5_i686.manylinux1_i686.whl", hash = "sha256:572c7e6c8bb4774d2ac88929e3d1f12bc45714ae5ee6d9a788a9fb35e60bb04b", size = 2100044 },
    { url = "https://files.pythonhosted.org/packages/fe/36/def5e53e1eb0ad896785702a5bbfd25eed546cdcf4087ad285021a90ed53/pydantic_core-2.33.2-cp312-cp312-musllinux_1_1_aarch64.whl", hash = "sha256:db4b41f9bd95fbe5acd76d89920336ba96f03e149097365afe1cb092fceb89a1", size = 2058881 },
    { url = "https://files.pythonhosted.org/packages/01/6c/57f8d70b2ee57fc3dc8b9610315949837fa8c11d86927b9bb044f8705419/pydantic_core-2.33.2-cp312-cp312-musllinux_1_1_armv7l.whl", hash = "sha256:fa854f5cf7e33842a892e5c73f45327760bc7bc516339fda888c75ae60edaeb6", size = 2227034 },
    { url = "https://files.pythonhosted.org/packages/27/b9/9c17f0396a82b3d5cbea4c24d742083422639e7bb1d5bf600e12cb176a13/pydantic_core-2.33.2-cp312-cp312-musllinux_1_1_x86_64.whl", hash = "sha256:5f483cfb75ff703095c59e365360cb73e00185e01aaea067cd19acffd2ab20ea", size = 2234187 },
    { url = "https://files.pythonhosted.org/packages/b0/6a/adf5734ffd52bf86d865093ad70b2ce543415e0e356f6cacabbc0d9ad910/pydantic_core-2.33.2-cp312-cp312-win32.whl", hash = "sha256:9cb1da0f5a471435a7bc7e439b8a728e8b61e59784b2af70d7c169f8dd8ae290", size = 1892628 },
    { url = "https://files.pythonhosted.org/packages/43/e4/5479fecb3606c1368d496a825d8411e126133c41224c1e7238be58b87d7e/pydantic_core-2.33.2-cp312-cp312-win_amd64.whl", hash = "sha256:f941635f2a3d96b2973e867144fde513665c87f13fe0e193c158ac51bfaaa7b2", size = 1955866 },
    { url = "https://files.pythonhosted.org/packages/0d/24/8b11e8b3e2be9dd82df4b11408a67c61bb4dc4f8e11b5b0fc888b38118b5/pydantic_core-2.33.2-cp312-cp312-win_arm64.whl", hash = "sha256:cca3868ddfaccfbc4bfb1d608e2ccaaebe0ae628e1416aeb9c4d88c001bb45ab", size = 1888894 },
    { url = "https://files.pythonhosted.org/packages/46/8c/99040727b41f56616573a28771b1bfa08a3d3fe74d3d513f01251f79f172/pydantic_core-2.33.2-cp313-cp313-macosx_10_12_x86_64.whl", hash = "sha256:1082dd3e2d7109ad8b7da48e1d4710c8d06c253cbc4a27c1cff4fbcaa97a9e3f", size = 2015688 },
    { url = "https://files.pythonhosted.org/packages/3a/cc/5999d1eb705a6cefc31f0b4a90e9f7fc400539b1a1030529700cc1b51838/pydantic_core-2.33.2-cp313-cp313-macosx_11_0_arm64.whl", hash = "sha256:f517ca031dfc037a9c07e748cefd8d96235088b83b4f4ba8939105d20fa1dcd6", size = 1844808 },
    { url = "https://files.pythonhosted.org/packages/6f/5e/a0a7b8885c98889a18b6e376f344da1ef323d270b44edf8174d6bce4d622/pydantic_core-2.33.2-cp313-cp313-manylinux_2_17_aarch64.manylinux2014_aarch64.whl", hash = "sha256:0a9f2c9dd19656823cb8250b0724ee9c60a82f3cdf68a080979d13092a3b0fef", size = 1885580 },
    { url = "https://files.pythonhosted.org/packages/3b/2a/953581f343c7d11a304581156618c3f592435523dd9d79865903272c256a/pydantic_core-2.33.2-cp313-cp313-manylinux_2_17_armv7l.manylinux2014_armv7l.whl", hash = "sha256:2b0a451c263b01acebe51895bfb0e1cc842a5c666efe06cdf13846c7418caa9a", size = 1973859 },
    { url = "https://files.pythonhosted.org/packages/e6/55/f1a813904771c03a3f97f676c62cca0c0a4138654107c1b61f19c644868b/pydantic_core-2.33.2-cp313-cp313-manylinux_2_17_ppc64le.manylinux2014_ppc64le.whl", hash = "sha256:1ea40a64d23faa25e62a70ad163571c0b342b8bf66d5fa612ac0dec4f069d916", size = 2120810 },
    { url = "https://files.pythonhosted.org/packages/aa/c3/053389835a996e18853ba107a63caae0b9deb4a276c6b472931ea9ae6e48/pydantic_core-2.33.2-cp313-cp313-manylinux_2_17_s390x.manylinux2014_s390x.whl", hash = "sha256:0fb2d542b4d66f9470e8065c5469ec676978d625a8b7a363f07d9a501a9cb36a", size = 2676498 },
    { url = "https://files.pythonhosted.org/packages/eb/3c/f4abd740877a35abade05e437245b192f9d0ffb48bbbbd708df33d3cda37/pydantic_core-2.33.2-cp313-cp313-manylinux_2_17_x86_64.manylinux2014_x86_64.whl", hash = "sha256:9fdac5d6ffa1b5a83bca06ffe7583f5576555e6c8b3a91fbd25ea7780f825f7d", size = 2000611 },
    { url = "https://files.pythonhosted.org/packages/59/a7/63ef2fed1837d1121a894d0ce88439fe3e3b3e48c7543b2a4479eb99c2bd/pydantic_core-2.33.2-cp313-cp313-manylinux_2_5_i686.manylinux1_i686.whl", hash = "sha256:04a1a413977ab517154eebb2d326da71638271477d6ad87a769102f7c2488c56", size = 2107924 },
    { url = "https://files.pythonhosted.org/packages/04/8f/2551964ef045669801675f1cfc3b0d74147f4901c3ffa42be2ddb1f0efc4/pydantic_core-2.33.2-cp313-cp313-musllinux_1_1_aarch64.whl", hash = "sha256:c8e7af2f4e0194c22b5b37205bfb293d166a7344a5b0d0eaccebc376546d77d5", size = 2063196 },
    { url = "https://files.pythonhosted.org/packages/26/bd/d9602777e77fc6dbb0c7db9ad356e9a985825547dce5ad1d30ee04903918/pydantic_core-2.33.2-cp313-cp313-musllinux_1_1_armv7l.whl", hash = "sha256:5c92edd15cd58b3c2d34873597a1e20f13094f59cf88068adb18947df5455b4e", size = 2236389 },
    { url = "https://files.pythonhosted.org/packages/42/db/0e950daa7e2230423ab342ae918a794964b053bec24ba8af013fc7c94846/pydantic_core-2.33.2-cp313-cp313-musllinux_1_1_x86_64.whl", hash = "sha256:65132b7b4a1c0beded5e057324b7e16e10910c106d43675d9bd87d4f38dde162", size = 2239223 },
    { url = "https://files.pythonhosted.org/packages/58/4d/4f937099c545a8a17eb52cb67fe0447fd9a373b348ccfa9a87f141eeb00f/pydantic_core-2.33.2-cp313-cp313-win32.whl", hash = "sha256:52fb90784e0a242bb96ec53f42196a17278855b0f31ac7c3cc6f5c1ec4811849", size = 1900473 },
    { url = "https://files.pythonhosted.org/packages/a0/75/4a0a9bac998d78d889def5e4ef2b065acba8cae8c93696906c3a91f310ca/pydantic_core-2.33.2-cp313-cp313-win_amd64.whl", hash = "sha256:c083a3bdd5a93dfe480f1125926afcdbf2917ae714bdb80b36d34318b2bec5d9", size = 1955269 },
    { url = "https://files.pythonhosted.org/packages/f9/86/1beda0576969592f1497b4ce8e7bc8cbdf614c352426271b1b10d5f0aa64/pydantic_core-2.33.2-cp313-cp313-win_arm64.whl", hash = "sha256:e80b087132752f6b3d714f041ccf74403799d3b23a72722ea2e6ba2e892555b9", size = 1893921 },
    { url = "https://files.pythonhosted.org/packages/a4/7d/e09391c2eebeab681df2b74bfe6c43422fffede8dc74187b2b0bf6fd7571/pydantic_core-2.33.2-cp313-cp313t-macosx_11_0_arm64.whl", hash = "sha256:61c18fba8e5e9db3ab908620af374db0ac1baa69f0f32df4f61ae23f15e586ac", size = 1806162 },
    { url = "https://files.pythonhosted.org/packages/f1/3d/847b6b1fed9f8ed3bb95a9ad04fbd0b212e832d4f0f50ff4d9ee5a9f15cf/pydantic_core-2.33.2-cp313-cp313t-manylinux_2_17_x86_64.manylinux2014_x86_64.whl", hash = "sha256:95237e53bb015f67b63c91af7518a62a8660376a6a0db19b89acc77a4d6199f5", size = 1981560 },
    { url = "https://files.pythonhosted.org/packages/6f/9a/e73262f6c6656262b5fdd723ad90f518f579b7bc8622e43a942eec53c938/pydantic_core-2.33.2-cp313-cp313t-win_amd64.whl", hash = "sha256:c2fc0a768ef76c15ab9238afa6da7f69895bb5d1ee83aeea2e3509af4472d0b9", size = 1935777 },
    { url = "https://files.pythonhosted.org/packages/30/68/373d55e58b7e83ce371691f6eaa7175e3a24b956c44628eb25d7da007917/pydantic_core-2.33.2-pp310-pypy310_pp73-macosx_10_12_x86_64.whl", hash = "sha256:5c4aa4e82353f65e548c476b37e64189783aa5384903bfea4f41580f255fddfa", size = 2023982 },
    { url = "https://files.pythonhosted.org/packages/a4/16/145f54ac08c96a63d8ed6442f9dec17b2773d19920b627b18d4f10a061ea/pydantic_core-2.33.2-pp310-pypy310_pp73-macosx_11_0_arm64.whl", hash = "sha256:d946c8bf0d5c24bf4fe333af284c59a19358aa3ec18cb3dc4370080da1e8ad29", size = 1858412 },
    { url = "https://files.pythonhosted.org/packages/41/b1/c6dc6c3e2de4516c0bb2c46f6a373b91b5660312342a0cf5826e38ad82fa/pydantic_core-2.33.2-pp310-pypy310_pp73-manylinux_2_17_aarch64.manylinux2014_aarch64.whl", hash = "sha256:87b31b6846e361ef83fedb187bb5b4372d0da3f7e28d85415efa92d6125d6e6d", size = 1892749 },
    { url = "https://files.pythonhosted.org/packages/12/73/8cd57e20afba760b21b742106f9dbdfa6697f1570b189c7457a1af4cd8a0/pydantic_core-2.33.2-pp310-pypy310_pp73-manylinux_2_17_x86_64.manylinux2014_x86_64.whl", hash = "sha256:aa9d91b338f2df0508606f7009fde642391425189bba6d8c653afd80fd6bb64e", size = 2067527 },
    { url = "https://files.pythonhosted.org/packages/e3/d5/0bb5d988cc019b3cba4a78f2d4b3854427fc47ee8ec8e9eaabf787da239c/pydantic_core-2.33.2-pp310-pypy310_pp73-manylinux_2_5_i686.manylinux1_i686.whl", hash = "sha256:2058a32994f1fde4ca0480ab9d1e75a0e8c87c22b53a3ae66554f9af78f2fe8c", size = 2108225 },
    { url = "https://files.pythonhosted.org/packages/f1/c5/00c02d1571913d496aabf146106ad8239dc132485ee22efe08085084ff7c/pydantic_core-2.33.2-pp310-pypy310_pp73-musllinux_1_1_aarch64.whl", hash = "sha256:0e03262ab796d986f978f79c943fc5f620381be7287148b8010b4097f79a39ec", size = 2069490 },
    { url = "https://files.pythonhosted.org/packages/22/a8/dccc38768274d3ed3a59b5d06f59ccb845778687652daa71df0cab4040d7/pydantic_core-2.33.2-pp310-pypy310_pp73-musllinux_1_1_armv7l.whl", hash = "sha256:1a8695a8d00c73e50bff9dfda4d540b7dee29ff9b8053e38380426a85ef10052", size = 2237525 },
    { url = "https://files.pythonhosted.org/packages/d4/e7/4f98c0b125dda7cf7ccd14ba936218397b44f50a56dd8c16a3091df116c3/pydantic_core-2.33.2-pp310-pypy310_pp73-musllinux_1_1_x86_64.whl", hash = "sha256:fa754d1850735a0b0e03bcffd9d4b4343eb417e47196e4485d9cca326073a42c", size = 2238446 },
    { url = "https://files.pythonhosted.org/packages/ce/91/2ec36480fdb0b783cd9ef6795753c1dea13882f2e68e73bce76ae8c21e6a/pydantic_core-2.33.2-pp310-pypy310_pp73-win_amd64.whl", hash = "sha256:a11c8d26a50bfab49002947d3d237abe4d9e4b5bdc8846a63537b6488e197808", size = 2066678 },
    { url = "https://files.pythonhosted.org/packages/7b/27/d4ae6487d73948d6f20dddcd94be4ea43e74349b56eba82e9bdee2d7494c/pydantic_core-2.33.2-pp311-pypy311_pp73-macosx_10_12_x86_64.whl", hash = "sha256:dd14041875d09cc0f9308e37a6f8b65f5585cf2598a53aa0123df8b129d481f8", size = 2025200 },
    { url = "https://files.pythonhosted.org/packages/f1/b8/b3cb95375f05d33801024079b9392a5ab45267a63400bf1866e7ce0f0de4/pydantic_core-2.33.2-pp311-pypy311_pp73-macosx_11_0_arm64.whl", hash = "sha256:d87c561733f66531dced0da6e864f44ebf89a8fba55f31407b00c2f7f9449593", size = 1859123 },
    { url = "https://files.pythonhosted.org/packages/05/bc/0d0b5adeda59a261cd30a1235a445bf55c7e46ae44aea28f7bd6ed46e091/pydantic_core-2.33.2-pp311-pypy311_pp73-manylinux_2_17_aarch64.manylinux2014_aarch64.whl", hash = "sha256:2f82865531efd18d6e07a04a17331af02cb7a651583c418df8266f17a63c6612", size = 1892852 },
    { url = "https://files.pythonhosted.org/packages/3e/11/d37bdebbda2e449cb3f519f6ce950927b56d62f0b84fd9cb9e372a26a3d5/pydantic_core-2.33.2-pp311-pypy311_pp73-manylinux_2_17_x86_64.manylinux2014_x86_64.whl", hash = "sha256:2bfb5112df54209d820d7bf9317c7a6c9025ea52e49f46b6a2060104bba37de7", size = 2067484 },
    { url = "https://files.pythonhosted.org/packages/8c/55/1f95f0a05ce72ecb02a8a8a1c3be0579bbc29b1d5ab68f1378b7bebc5057/pydantic_core-2.33.2-pp311-pypy311_pp73-manylinux_2_5_i686.manylinux1_i686.whl", hash = "sha256:64632ff9d614e5eecfb495796ad51b0ed98c453e447a76bcbeeb69615079fc7e", size = 2108896 },
    { url = "https://files.pythonhosted.org/packages/53/89/2b2de6c81fa131f423246a9109d7b2a375e83968ad0800d6e57d0574629b/pydantic_core-2.33.2-pp311-pypy311_pp73-musllinux_1_1_aarch64.whl", hash = "sha256:f889f7a40498cc077332c7ab6b4608d296d852182211787d4f3ee377aaae66e8", size = 2069475 },
    { url = "https://files.pythonhosted.org/packages/b8/e9/1f7efbe20d0b2b10f6718944b5d8ece9152390904f29a78e68d4e7961159/pydantic_core-2.33.2-pp311-pypy311_pp73-musllinux_1_1_armv7l.whl", hash = "sha256:de4b83bb311557e439b9e186f733f6c645b9417c84e2eb8203f3f820a4b988bf", size = 2239013 },
    { url = "https://files.pythonhosted.org/packages/3c/b2/5309c905a93811524a49b4e031e9851a6b00ff0fb668794472ea7746b448/pydantic_core-2.33.2-pp311-pypy311_pp73-musllinux_1_1_x86_64.whl", hash = "sha256:82f68293f055f51b51ea42fafc74b6aad03e70e191799430b90c13d643059ebb", size = 2238715 },
    { url = "https://files.pythonhosted.org/packages/32/56/8a7ca5d2cd2cda1d245d34b1c9a942920a718082ae8e54e5f3e5a58b7add/pydantic_core-2.33.2-pp311-pypy311_pp73-win_amd64.whl", hash = "sha256:329467cecfb529c925cf2bbd4d60d2c509bc2fb52a20c1045bf09bb70971a9c1", size = 2066757 },
]

[[package]]
name = "pygments"
version = "2.19.1"
source = { registry = "https://pypi.org/simple" }
sdist = { url = "https://files.pythonhosted.org/packages/7c/2d/c3338d48ea6cc0feb8446d8e6937e1408088a72a39937982cc6111d17f84/pygments-2.19.1.tar.gz", hash = "sha256:61c16d2a8576dc0649d9f39e089b5f02bcd27fba10d8fb4dcc28173f7a45151f", size = 4968581 }
wheels = [
    { url = "https://files.pythonhosted.org/packages/8a/0b/9fcc47d19c48b59121088dd6da2488a49d5f72dacf8262e2790a1d2c7d15/pygments-2.19.1-py3-none-any.whl", hash = "sha256:9ea1544ad55cecf4b8242fab6dd35a93bbce657034b0611ee383099054ab6d8c", size = 1225293 },
]

[[package]]
name = "pyhumps"
version = "3.8.0"
source = { registry = "https://pypi.org/simple" }
sdist = { url = "https://files.pythonhosted.org/packages/c4/83/fa6f8fb7accb21f39e8f2b6a18f76f6d90626bdb0a5e5448e5cc9b8ab014/pyhumps-3.8.0.tar.gz", hash = "sha256:498026258f7ee1a8e447c2e28526c0bea9407f9a59c03260aee4bd6c04d681a3", size = 9018 }
wheels = [
    { url = "https://files.pythonhosted.org/packages/9e/11/a1938340ecb32d71e47ad4914843775011e6e9da59ba1229f181fef3119e/pyhumps-3.8.0-py3-none-any.whl", hash = "sha256:060e1954d9069f428232a1adda165db0b9d8dfdce1d265d36df7fbff540acfd6", size = 6095 },
]

[[package]]
name = "pyopenssl"
version = "25.1.0"
source = { registry = "https://pypi.org/simple" }
dependencies = [
    { name = "cryptography" },
    { name = "typing-extensions", marker = "python_full_version < '3.13'" },
]
sdist = { url = "https://files.pythonhosted.org/packages/04/8c/cd89ad05804f8e3c17dea8f178c3f40eeab5694c30e0c9f5bcd49f576fc3/pyopenssl-25.1.0.tar.gz", hash = "sha256:8d031884482e0c67ee92bf9a4d8cceb08d92aba7136432ffb0703c5280fc205b", size = 179937 }
wheels = [
    { url = "https://files.pythonhosted.org/packages/80/28/2659c02301b9500751f8d42f9a6632e1508aa5120de5e43042b8b30f8d5d/pyopenssl-25.1.0-py3-none-any.whl", hash = "sha256:2b11f239acc47ac2e5aca04fd7fa829800aeee22a2eb30d744572a157bd8a1ab", size = 56771 },
]

[[package]]
name = "pytest"
version = "8.4.0"
source = { registry = "https://pypi.org/simple" }
dependencies = [
    { name = "colorama", marker = "sys_platform == 'win32'" },
    { name = "exceptiongroup", marker = "python_full_version < '3.11'" },
    { name = "iniconfig" },
    { name = "packaging" },
    { name = "pluggy" },
    { name = "pygments" },
    { name = "tomli", marker = "python_full_version < '3.11'" },
]
sdist = { url = "https://files.pythonhosted.org/packages/fb/aa/405082ce2749be5398045152251ac69c0f3578c7077efc53431303af97ce/pytest-8.4.0.tar.gz", hash = "sha256:14d920b48472ea0dbf68e45b96cd1ffda4705f33307dcc86c676c1b5104838a6", size = 1515232 }
wheels = [
    { url = "https://files.pythonhosted.org/packages/2f/de/afa024cbe022b1b318a3d224125aa24939e99b4ff6f22e0ba639a2eaee47/pytest-8.4.0-py3-none-any.whl", hash = "sha256:f40f825768ad76c0977cbacdf1fd37c6f7a468e460ea6a0636078f8972d4517e", size = 363797 },
]

[[package]]
name = "pytest-asyncio"
version = "0.25.3"
source = { registry = "https://pypi.org/simple" }
dependencies = [
    { name = "pytest" },
]
sdist = { url = "https://files.pythonhosted.org/packages/f2/a8/ecbc8ede70921dd2f544ab1cadd3ff3bf842af27f87bbdea774c7baa1d38/pytest_asyncio-0.25.3.tar.gz", hash = "sha256:fc1da2cf9f125ada7e710b4ddad05518d4cee187ae9412e9ac9271003497f07a", size = 54239 }
wheels = [
    { url = "https://files.pythonhosted.org/packages/67/17/3493c5624e48fd97156ebaec380dcaafee9506d7e2c46218ceebbb57d7de/pytest_asyncio-0.25.3-py3-none-any.whl", hash = "sha256:9e89518e0f9bd08928f97a3482fdc4e244df17529460bc038291ccaf8f85c7c3", size = 19467 },
]

[[package]]
name = "python-dateutil"
version = "2.9.0.post0"
source = { registry = "https://pypi.org/simple" }
dependencies = [
    { name = "six" },
]
sdist = { url = "https://files.pythonhosted.org/packages/66/c0/0c8b6ad9f17a802ee498c46e004a0eb49bc148f2fd230864601a86dcf6db/python-dateutil-2.9.0.post0.tar.gz", hash = "sha256:37dd54208da7e1cd875388217d5e00ebd4179249f90fb72437e91a35459a0ad3", size = 342432 }
wheels = [
    { url = "https://files.pythonhosted.org/packages/ec/57/56b9bcc3c9c6a792fcbaf139543cee77261f3651ca9da0c93f5c1221264b/python_dateutil-2.9.0.post0-py2.py3-none-any.whl", hash = "sha256:a8b2bc7bffae282281c8140a97d3aa9c14da0b136dfe83f850eea9a5f7470427", size = 229892 },
]

[[package]]
name = "python-decouple"
version = "3.8"
source = { registry = "https://pypi.org/simple" }
sdist = { url = "https://files.pythonhosted.org/packages/e1/97/373dcd5844ec0ea5893e13c39a2c67e7537987ad8de3842fe078db4582fa/python-decouple-3.8.tar.gz", hash = "sha256:ba6e2657d4f376ecc46f77a3a615e058d93ba5e465c01bbe57289bfb7cce680f", size = 9612 }
wheels = [
    { url = "https://files.pythonhosted.org/packages/a2/d4/9193206c4563ec771faf2ccf54815ca7918529fe81f6adb22ee6d0e06622/python_decouple-3.8-py3-none-any.whl", hash = "sha256:d0d45340815b25f4de59c974b855bb38d03151d81b037d9e3f463b0c9f8cbd66", size = 9947 },
]

[[package]]
name = "pytz"
version = "2025.2"
source = { registry = "https://pypi.org/simple" }
sdist = { url = "https://files.pythonhosted.org/packages/f8/bf/abbd3cdfb8fbc7fb3d4d38d320f2441b1e7cbe29be4f23797b4a2b5d8aac/pytz-2025.2.tar.gz", hash = "sha256:360b9e3dbb49a209c21ad61809c7fb453643e048b38924c765813546746e81c3", size = 320884 }
wheels = [
    { url = "https://files.pythonhosted.org/packages/81/c4/34e93fe5f5429d7570ec1fa436f1986fb1f00c3e0f43a589fe2bbcd22c3f/pytz-2025.2-py2.py3-none-any.whl", hash = "sha256:5ddf76296dd8c44c26eb8f4b6f35488f3ccbf6fbbd7adee0b7262d43f0ec2f00", size = 509225 },
]

[[package]]
name = "pyyaml"
version = "6.0.2"
source = { registry = "https://pypi.org/simple" }
sdist = { url = "https://files.pythonhosted.org/packages/54/ed/79a089b6be93607fa5cdaedf301d7dfb23af5f25c398d5ead2525b063e17/pyyaml-6.0.2.tar.gz", hash = "sha256:d584d9ec91ad65861cc08d42e834324ef890a082e591037abe114850ff7bbc3e", size = 130631 }
wheels = [
    { url = "https://files.pythonhosted.org/packages/9b/95/a3fac87cb7158e231b5a6012e438c647e1a87f09f8e0d123acec8ab8bf71/PyYAML-6.0.2-cp310-cp310-macosx_10_9_x86_64.whl", hash = "sha256:0a9a2848a5b7feac301353437eb7d5957887edbf81d56e903999a75a3d743086", size = 184199 },
    { url = "https://files.pythonhosted.org/packages/c7/7a/68bd47624dab8fd4afbfd3c48e3b79efe09098ae941de5b58abcbadff5cb/PyYAML-6.0.2-cp310-cp310-macosx_11_0_arm64.whl", hash = "sha256:29717114e51c84ddfba879543fb232a6ed60086602313ca38cce623c1d62cfbf", size = 171758 },
    { url = "https://files.pythonhosted.org/packages/49/ee/14c54df452143b9ee9f0f29074d7ca5516a36edb0b4cc40c3f280131656f/PyYAML-6.0.2-cp310-cp310-manylinux_2_17_aarch64.manylinux2014_aarch64.whl", hash = "sha256:8824b5a04a04a047e72eea5cec3bc266db09e35de6bdfe34c9436ac5ee27d237", size = 718463 },
    { url = "https://files.pythonhosted.org/packages/4d/61/de363a97476e766574650d742205be468921a7b532aa2499fcd886b62530/PyYAML-6.0.2-cp310-cp310-manylinux_2_17_s390x.manylinux2014_s390x.whl", hash = "sha256:7c36280e6fb8385e520936c3cb3b8042851904eba0e58d277dca80a5cfed590b", size = 719280 },
    { url = "https://files.pythonhosted.org/packages/6b/4e/1523cb902fd98355e2e9ea5e5eb237cbc5f3ad5f3075fa65087aa0ecb669/PyYAML-6.0.2-cp310-cp310-manylinux_2_17_x86_64.manylinux2014_x86_64.whl", hash = "sha256:ec031d5d2feb36d1d1a24380e4db6d43695f3748343d99434e6f5f9156aaa2ed", size = 751239 },
    { url = "https://files.pythonhosted.org/packages/b7/33/5504b3a9a4464893c32f118a9cc045190a91637b119a9c881da1cf6b7a72/PyYAML-6.0.2-cp310-cp310-musllinux_1_1_aarch64.whl", hash = "sha256:936d68689298c36b53b29f23c6dbb74de12b4ac12ca6cfe0e047bedceea56180", size = 695802 },
    { url = "https://files.pythonhosted.org/packages/5c/20/8347dcabd41ef3a3cdc4f7b7a2aff3d06598c8779faa189cdbf878b626a4/PyYAML-6.0.2-cp310-cp310-musllinux_1_1_x86_64.whl", hash = "sha256:23502f431948090f597378482b4812b0caae32c22213aecf3b55325e049a6c68", size = 720527 },
    { url = "https://files.pythonhosted.org/packages/be/aa/5afe99233fb360d0ff37377145a949ae258aaab831bde4792b32650a4378/PyYAML-6.0.2-cp310-cp310-win32.whl", hash = "sha256:2e99c6826ffa974fe6e27cdb5ed0021786b03fc98e5ee3c5bfe1fd5015f42b99", size = 144052 },
    { url = "https://files.pythonhosted.org/packages/b5/84/0fa4b06f6d6c958d207620fc60005e241ecedceee58931bb20138e1e5776/PyYAML-6.0.2-cp310-cp310-win_amd64.whl", hash = "sha256:a4d3091415f010369ae4ed1fc6b79def9416358877534caf6a0fdd2146c87a3e", size = 161774 },
    { url = "https://files.pythonhosted.org/packages/f8/aa/7af4e81f7acba21a4c6be026da38fd2b872ca46226673c89a758ebdc4fd2/PyYAML-6.0.2-cp311-cp311-macosx_10_9_x86_64.whl", hash = "sha256:cc1c1159b3d456576af7a3e4d1ba7e6924cb39de8f67111c735f6fc832082774", size = 184612 },
    { url = "https://files.pythonhosted.org/packages/8b/62/b9faa998fd185f65c1371643678e4d58254add437edb764a08c5a98fb986/PyYAML-6.0.2-cp311-cp311-macosx_11_0_arm64.whl", hash = "sha256:1e2120ef853f59c7419231f3bf4e7021f1b936f6ebd222406c3b60212205d2ee", size = 172040 },
    { url = "https://files.pythonhosted.org/packages/ad/0c/c804f5f922a9a6563bab712d8dcc70251e8af811fce4524d57c2c0fd49a4/PyYAML-6.0.2-cp311-cp311-manylinux_2_17_aarch64.manylinux2014_aarch64.whl", hash = "sha256:5d225db5a45f21e78dd9358e58a98702a0302f2659a3c6cd320564b75b86f47c", size = 736829 },
    { url = "https://files.pythonhosted.org/packages/51/16/6af8d6a6b210c8e54f1406a6b9481febf9c64a3109c541567e35a49aa2e7/PyYAML-6.0.2-cp311-cp311-manylinux_2_17_s390x.manylinux2014_s390x.whl", hash = "sha256:5ac9328ec4831237bec75defaf839f7d4564be1e6b25ac710bd1a96321cc8317", size = 764167 },
    { url = "https://files.pythonhosted.org/packages/75/e4/2c27590dfc9992f73aabbeb9241ae20220bd9452df27483b6e56d3975cc5/PyYAML-6.0.2-cp311-cp311-manylinux_2_17_x86_64.manylinux2014_x86_64.whl", hash = "sha256:3ad2a3decf9aaba3d29c8f537ac4b243e36bef957511b4766cb0057d32b0be85", size = 762952 },
    { url = "https://files.pythonhosted.org/packages/9b/97/ecc1abf4a823f5ac61941a9c00fe501b02ac3ab0e373c3857f7d4b83e2b6/PyYAML-6.0.2-cp311-cp311-musllinux_1_1_aarch64.whl", hash = "sha256:ff3824dc5261f50c9b0dfb3be22b4567a6f938ccce4587b38952d85fd9e9afe4", size = 735301 },
    { url = "https://files.pythonhosted.org/packages/45/73/0f49dacd6e82c9430e46f4a027baa4ca205e8b0a9dce1397f44edc23559d/PyYAML-6.0.2-cp311-cp311-musllinux_1_1_x86_64.whl", hash = "sha256:797b4f722ffa07cc8d62053e4cff1486fa6dc094105d13fea7b1de7d8bf71c9e", size = 756638 },
    { url = "https://files.pythonhosted.org/packages/22/5f/956f0f9fc65223a58fbc14459bf34b4cc48dec52e00535c79b8db361aabd/PyYAML-6.0.2-cp311-cp311-win32.whl", hash = "sha256:11d8f3dd2b9c1207dcaf2ee0bbbfd5991f571186ec9cc78427ba5bd32afae4b5", size = 143850 },
    { url = "https://files.pythonhosted.org/packages/ed/23/8da0bbe2ab9dcdd11f4f4557ccaf95c10b9811b13ecced089d43ce59c3c8/PyYAML-6.0.2-cp311-cp311-win_amd64.whl", hash = "sha256:e10ce637b18caea04431ce14fabcf5c64a1c61ec9c56b071a4b7ca131ca52d44", size = 161980 },
    { url = "https://files.pythonhosted.org/packages/86/0c/c581167fc46d6d6d7ddcfb8c843a4de25bdd27e4466938109ca68492292c/PyYAML-6.0.2-cp312-cp312-macosx_10_9_x86_64.whl", hash = "sha256:c70c95198c015b85feafc136515252a261a84561b7b1d51e3384e0655ddf25ab", size = 183873 },
    { url = "https://files.pythonhosted.org/packages/a8/0c/38374f5bb272c051e2a69281d71cba6fdb983413e6758b84482905e29a5d/PyYAML-6.0.2-cp312-cp312-macosx_11_0_arm64.whl", hash = "sha256:ce826d6ef20b1bc864f0a68340c8b3287705cae2f8b4b1d932177dcc76721725", size = 173302 },
    { url = "https://files.pythonhosted.org/packages/c3/93/9916574aa8c00aa06bbac729972eb1071d002b8e158bd0e83a3b9a20a1f7/PyYAML-6.0.2-cp312-cp312-manylinux_2_17_aarch64.manylinux2014_aarch64.whl", hash = "sha256:1f71ea527786de97d1a0cc0eacd1defc0985dcf6b3f17bb77dcfc8c34bec4dc5", size = 739154 },
    { url = "https://files.pythonhosted.org/packages/95/0f/b8938f1cbd09739c6da569d172531567dbcc9789e0029aa070856f123984/PyYAML-6.0.2-cp312-cp312-manylinux_2_17_s390x.manylinux2014_s390x.whl", hash = "sha256:9b22676e8097e9e22e36d6b7bda33190d0d400f345f23d4065d48f4ca7ae0425", size = 766223 },
    { url = "https://files.pythonhosted.org/packages/b9/2b/614b4752f2e127db5cc206abc23a8c19678e92b23c3db30fc86ab731d3bd/PyYAML-6.0.2-cp312-cp312-manylinux_2_17_x86_64.manylinux2014_x86_64.whl", hash = "sha256:80bab7bfc629882493af4aa31a4cfa43a4c57c83813253626916b8c7ada83476", size = 767542 },
    { url = "https://files.pythonhosted.org/packages/d4/00/dd137d5bcc7efea1836d6264f049359861cf548469d18da90cd8216cf05f/PyYAML-6.0.2-cp312-cp312-musllinux_1_1_aarch64.whl", hash = "sha256:0833f8694549e586547b576dcfaba4a6b55b9e96098b36cdc7ebefe667dfed48", size = 731164 },
    { url = "https://files.pythonhosted.org/packages/c9/1f/4f998c900485e5c0ef43838363ba4a9723ac0ad73a9dc42068b12aaba4e4/PyYAML-6.0.2-cp312-cp312-musllinux_1_1_x86_64.whl", hash = "sha256:8b9c7197f7cb2738065c481a0461e50ad02f18c78cd75775628afb4d7137fb3b", size = 756611 },
    { url = "https://files.pythonhosted.org/packages/df/d1/f5a275fdb252768b7a11ec63585bc38d0e87c9e05668a139fea92b80634c/PyYAML-6.0.2-cp312-cp312-win32.whl", hash = "sha256:ef6107725bd54b262d6dedcc2af448a266975032bc85ef0172c5f059da6325b4", size = 140591 },
    { url = "https://files.pythonhosted.org/packages/0c/e8/4f648c598b17c3d06e8753d7d13d57542b30d56e6c2dedf9c331ae56312e/PyYAML-6.0.2-cp312-cp312-win_amd64.whl", hash = "sha256:7e7401d0de89a9a855c839bc697c079a4af81cf878373abd7dc625847d25cbd8", size = 156338 },
    { url = "https://files.pythonhosted.org/packages/ef/e3/3af305b830494fa85d95f6d95ef7fa73f2ee1cc8ef5b495c7c3269fb835f/PyYAML-6.0.2-cp313-cp313-macosx_10_13_x86_64.whl", hash = "sha256:efdca5630322a10774e8e98e1af481aad470dd62c3170801852d752aa7a783ba", size = 181309 },
    { url = "https://files.pythonhosted.org/packages/45/9f/3b1c20a0b7a3200524eb0076cc027a970d320bd3a6592873c85c92a08731/PyYAML-6.0.2-cp313-cp313-macosx_11_0_arm64.whl", hash = "sha256:50187695423ffe49e2deacb8cd10510bc361faac997de9efef88badc3bb9e2d1", size = 171679 },
    { url = "https://files.pythonhosted.org/packages/7c/9a/337322f27005c33bcb656c655fa78325b730324c78620e8328ae28b64d0c/PyYAML-6.0.2-cp313-cp313-manylinux_2_17_aarch64.manylinux2014_aarch64.whl", hash = "sha256:0ffe8360bab4910ef1b9e87fb812d8bc0a308b0d0eef8c8f44e0254ab3b07133", size = 733428 },
    { url = "https://files.pythonhosted.org/packages/a3/69/864fbe19e6c18ea3cc196cbe5d392175b4cf3d5d0ac1403ec3f2d237ebb5/PyYAML-6.0.2-cp313-cp313-manylinux_2_17_s390x.manylinux2014_s390x.whl", hash = "sha256:17e311b6c678207928d649faa7cb0d7b4c26a0ba73d41e99c4fff6b6c3276484", size = 763361 },
    { url = "https://files.pythonhosted.org/packages/04/24/b7721e4845c2f162d26f50521b825fb061bc0a5afcf9a386840f23ea19fa/PyYAML-6.0.2-cp313-cp313-manylinux_2_17_x86_64.manylinux2014_x86_64.whl", hash = "sha256:70b189594dbe54f75ab3a1acec5f1e3faa7e8cf2f1e08d9b561cb41b845f69d5", size = 759523 },
    { url = "https://files.pythonhosted.org/packages/2b/b2/e3234f59ba06559c6ff63c4e10baea10e5e7df868092bf9ab40e5b9c56b6/PyYAML-6.0.2-cp313-cp313-musllinux_1_1_aarch64.whl", hash = "sha256:41e4e3953a79407c794916fa277a82531dd93aad34e29c2a514c2c0c5fe971cc", size = 726660 },
    { url = "https://files.pythonhosted.org/packages/fe/0f/25911a9f080464c59fab9027482f822b86bf0608957a5fcc6eaac85aa515/PyYAML-6.0.2-cp313-cp313-musllinux_1_1_x86_64.whl", hash = "sha256:68ccc6023a3400877818152ad9a1033e3db8625d899c72eacb5a668902e4d652", size = 751597 },
    { url = "https://files.pythonhosted.org/packages/14/0d/e2c3b43bbce3cf6bd97c840b46088a3031085179e596d4929729d8d68270/PyYAML-6.0.2-cp313-cp313-win32.whl", hash = "sha256:bc2fa7c6b47d6bc618dd7fb02ef6fdedb1090ec036abab80d4681424b84c1183", size = 140527 },
    { url = "https://files.pythonhosted.org/packages/fa/de/02b54f42487e3d3c6efb3f89428677074ca7bf43aae402517bc7cca949f3/PyYAML-6.0.2-cp313-cp313-win_amd64.whl", hash = "sha256:8388ee1976c416731879ac16da0aff3f63b286ffdd57cdeb95f3f2e085687563", size = 156446 },
]

[[package]]
name = "requests"
version = "2.32.3"
source = { registry = "https://pypi.org/simple" }
dependencies = [
    { name = "certifi" },
    { name = "charset-normalizer" },
    { name = "idna" },
    { name = "urllib3" },
]
sdist = { url = "https://files.pythonhosted.org/packages/63/70/2bf7780ad2d390a8d301ad0b550f1581eadbd9a20f896afe06353c2a2913/requests-2.32.3.tar.gz", hash = "sha256:55365417734eb18255590a9ff9eb97e9e1da868d4ccd6402399eaf68af20a760", size = 131218 }
wheels = [
    { url = "https://files.pythonhosted.org/packages/f9/9b/335f9764261e915ed497fcdeb11df5dfd6f7bf257d4a6a2a686d80da4d54/requests-2.32.3-py3-none-any.whl", hash = "sha256:70761cfe03c773ceb22aa2f671b4757976145175cdfca038c02654d061d6dcc6", size = 64928 },
]

[[package]]
name = "rerun-sdk"
version = "0.22.1"
source = { registry = "https://pypi.org/simple" }
dependencies = [
    { name = "attrs" },
    { name = "numpy" },
    { name = "pillow" },
    { name = "pyarrow" },
    { name = "typing-extensions" },
]
wheels = [
    { url = "https://files.pythonhosted.org/packages/a9/41/f9724c6ee4b4d45f9ae433f41fc8b4f2827d5b3f9459b9e9a9c55fdda5ab/rerun_sdk-0.22.1-cp38-abi3-macosx_10_12_x86_64.whl", hash = "sha256:176853d14bcac0b3cab8b240fe6760e32a577b1edd9ecb2fd0656e83f046a2c4", size = 46819325 },
    { url = "https://files.pythonhosted.org/packages/01/8e/db9fd7e7d9d9ec6e3f0781ce6f3b71c06952f9b0c40e9720822fd83f711e/rerun_sdk-0.22.1-cp38-abi3-macosx_11_0_arm64.whl", hash = "sha256:dea4a50c916bc82bd97a8f9dc44c71f9a9fccec7e73f37edfaa0de800caf5dce", size = 44566672 },
    { url = "https://files.pythonhosted.org/packages/ad/41/87079d0a897e4fc2dd54a356be9556626f40ec1ff1c3393178e7ac9feb9d/rerun_sdk-0.22.1-cp38-abi3-manylinux_2_31_aarch64.whl", hash = "sha256:29d807909f5e484aa6427d9fb25706d0a154de392a4ca47eb303fbd135c0e382", size = 49830061 },
    { url = "https://files.pythonhosted.org/packages/1e/db/3ce2be017d7d4ac0948fb064bf7417b36c96bc07d1b8a922017606ba03c6/rerun_sdk-0.22.1-cp38-abi3-manylinux_2_31_x86_64.whl", hash = "sha256:b9672412d0cdf57c79c10ca683e59716399da3358df78b985b25093d022ebbaf", size = 51423327 },
    { url = "https://files.pythonhosted.org/packages/43/eb/edafdcba1619955c2c9b66c7a1bcbbce4ad62a1a36db984b46aa793fe366/rerun_sdk-0.22.1-cp38-abi3-win_amd64.whl", hash = "sha256:d3d0afe1b8e749a1088a0bb75f372ad7fe70eb3728bd32e07bf78300436a053d", size = 42085149 },
]

[[package]]
name = "ruff"
version = "0.9.10"
source = { registry = "https://pypi.org/simple" }
sdist = { url = "https://files.pythonhosted.org/packages/20/8e/fafaa6f15c332e73425d9c44ada85360501045d5ab0b81400076aff27cf6/ruff-0.9.10.tar.gz", hash = "sha256:9bacb735d7bada9cfb0f2c227d3658fc443d90a727b47f206fb33f52f3c0eac7", size = 3759776 }
wheels = [
    { url = "https://files.pythonhosted.org/packages/73/b2/af7c2cc9e438cbc19fafeec4f20bfcd72165460fe75b2b6e9a0958c8c62b/ruff-0.9.10-py3-none-linux_armv6l.whl", hash = "sha256:eb4d25532cfd9fe461acc83498361ec2e2252795b4f40b17e80692814329e42d", size = 10049494 },
    { url = "https://files.pythonhosted.org/packages/6d/12/03f6dfa1b95ddd47e6969f0225d60d9d7437c91938a310835feb27927ca0/ruff-0.9.10-py3-none-macosx_10_12_x86_64.whl", hash = "sha256:188a6638dab1aa9bb6228a7302387b2c9954e455fb25d6b4470cb0641d16759d", size = 10853584 },
    { url = "https://files.pythonhosted.org/packages/02/49/1c79e0906b6ff551fb0894168763f705bf980864739572b2815ecd3c9df0/ruff-0.9.10-py3-none-macosx_11_0_arm64.whl", hash = "sha256:5284dcac6b9dbc2fcb71fdfc26a217b2ca4ede6ccd57476f52a587451ebe450d", size = 10155692 },
    { url = "https://files.pythonhosted.org/packages/5b/01/85e8082e41585e0e1ceb11e41c054e9e36fed45f4b210991052d8a75089f/ruff-0.9.10-py3-none-manylinux_2_17_aarch64.manylinux2014_aarch64.whl", hash = "sha256:47678f39fa2a3da62724851107f438c8229a3470f533894b5568a39b40029c0c", size = 10369760 },
    { url = "https://files.pythonhosted.org/packages/a1/90/0bc60bd4e5db051f12445046d0c85cc2c617095c0904f1aa81067dc64aea/ruff-0.9.10-py3-none-manylinux_2_17_armv7l.manylinux2014_armv7l.whl", hash = "sha256:99713a6e2766b7a17147b309e8c915b32b07a25c9efd12ada79f217c9c778b3e", size = 9912196 },
    { url = "https://files.pythonhosted.org/packages/66/ea/0b7e8c42b1ec608033c4d5a02939c82097ddcb0b3e393e4238584b7054ab/ruff-0.9.10-py3-none-manylinux_2_17_i686.manylinux2014_i686.whl", hash = "sha256:524ee184d92f7c7304aa568e2db20f50c32d1d0caa235d8ddf10497566ea1a12", size = 11434985 },
    { url = "https://files.pythonhosted.org/packages/d5/86/3171d1eff893db4f91755175a6e1163c5887be1f1e2f4f6c0c59527c2bfd/ruff-0.9.10-py3-none-manylinux_2_17_ppc64.manylinux2014_ppc64.whl", hash = "sha256:df92aeac30af821f9acf819fc01b4afc3dfb829d2782884f8739fb52a8119a16", size = 12155842 },
    { url = "https://files.pythonhosted.org/packages/89/9e/700ca289f172a38eb0bca752056d0a42637fa17b81649b9331786cb791d7/ruff-0.9.10-py3-none-manylinux_2_17_ppc64le.manylinux2014_ppc64le.whl", hash = "sha256:de42e4edc296f520bb84954eb992a07a0ec5a02fecb834498415908469854a52", size = 11613804 },
    { url = "https://files.pythonhosted.org/packages/f2/92/648020b3b5db180f41a931a68b1c8575cca3e63cec86fd26807422a0dbad/ruff-0.9.10-py3-none-manylinux_2_17_s390x.manylinux2014_s390x.whl", hash = "sha256:d257f95b65806104b6b1ffca0ea53f4ef98454036df65b1eda3693534813ecd1", size = 13823776 },
    { url = "https://files.pythonhosted.org/packages/5e/a6/cc472161cd04d30a09d5c90698696b70c169eeba2c41030344194242db45/ruff-0.9.10-py3-none-manylinux_2_17_x86_64.manylinux2014_x86_64.whl", hash = "sha256:b60dec7201c0b10d6d11be00e8f2dbb6f40ef1828ee75ed739923799513db24c", size = 11302673 },
    { url = "https://files.pythonhosted.org/packages/6c/db/d31c361c4025b1b9102b4d032c70a69adb9ee6fde093f6c3bf29f831c85c/ruff-0.9.10-py3-none-musllinux_1_2_aarch64.whl", hash = "sha256:d838b60007da7a39c046fcdd317293d10b845001f38bcb55ba766c3875b01e43", size = 10235358 },
    { url = "https://files.pythonhosted.org/packages/d1/86/d6374e24a14d4d93ebe120f45edd82ad7dcf3ef999ffc92b197d81cdc2a5/ruff-0.9.10-py3-none-musllinux_1_2_armv7l.whl", hash = "sha256:ccaf903108b899beb8e09a63ffae5869057ab649c1e9231c05ae354ebc62066c", size = 9886177 },
    { url = "https://files.pythonhosted.org/packages/00/62/a61691f6eaaac1e945a1f3f59f1eea9a218513139d5b6c2b8f88b43b5b8f/ruff-0.9.10-py3-none-musllinux_1_2_i686.whl", hash = "sha256:f9567d135265d46e59d62dc60c0bfad10e9a6822e231f5b24032dba5a55be6b5", size = 10864747 },
    { url = "https://files.pythonhosted.org/packages/ee/94/2c7065e1d92a8a8a46d46d9c3cf07b0aa7e0a1e0153d74baa5e6620b4102/ruff-0.9.10-py3-none-musllinux_1_2_x86_64.whl", hash = "sha256:5f202f0d93738c28a89f8ed9eaba01b7be339e5d8d642c994347eaa81c6d75b8", size = 11360441 },
    { url = "https://files.pythonhosted.org/packages/a7/8f/1f545ea6f9fcd7bf4368551fb91d2064d8f0577b3079bb3f0ae5779fb773/ruff-0.9.10-py3-none-win32.whl", hash = "sha256:bfb834e87c916521ce46b1788fbb8484966e5113c02df216680102e9eb960029", size = 10247401 },
    { url = "https://files.pythonhosted.org/packages/4f/18/fb703603ab108e5c165f52f5b86ee2aa9be43bb781703ec87c66a5f5d604/ruff-0.9.10-py3-none-win_amd64.whl", hash = "sha256:f2160eeef3031bf4b17df74e307d4c5fb689a6f3a26a2de3f7ef4044e3c484f1", size = 11366360 },
    { url = "https://files.pythonhosted.org/packages/35/85/338e603dc68e7d9994d5d84f24adbf69bae760ba5efd3e20f5ff2cec18da/ruff-0.9.10-py3-none-win_arm64.whl", hash = "sha256:5fd804c0327a5e5ea26615550e706942f348b197d5475ff34c19733aee4b2e69", size = 10436892 },
]

[[package]]
name = "scipy"
version = "1.15.3"
source = { registry = "https://pypi.org/simple" }
dependencies = [
    { name = "numpy" },
]
sdist = { url = "https://files.pythonhosted.org/packages/0f/37/6964b830433e654ec7485e45a00fc9a27cf868d622838f6b6d9c5ec0d532/scipy-1.15.3.tar.gz", hash = "sha256:eae3cf522bc7df64b42cad3925c876e1b0b6c35c1337c93e12c0f366f55b0eaf", size = 59419214 }
wheels = [
    { url = "https://files.pythonhosted.org/packages/78/2f/4966032c5f8cc7e6a60f1b2e0ad686293b9474b65246b0c642e3ef3badd0/scipy-1.15.3-cp310-cp310-macosx_10_13_x86_64.whl", hash = "sha256:a345928c86d535060c9c2b25e71e87c39ab2f22fc96e9636bd74d1dbf9de448c", size = 38702770 },
    { url = "https://files.pythonhosted.org/packages/a0/6e/0c3bf90fae0e910c274db43304ebe25a6b391327f3f10b5dcc638c090795/scipy-1.15.3-cp310-cp310-macosx_12_0_arm64.whl", hash = "sha256:ad3432cb0f9ed87477a8d97f03b763fd1d57709f1bbde3c9369b1dff5503b253", size = 30094511 },
    { url = "https://files.pythonhosted.org/packages/ea/b1/4deb37252311c1acff7f101f6453f0440794f51b6eacb1aad4459a134081/scipy-1.15.3-cp310-cp310-macosx_14_0_arm64.whl", hash = "sha256:aef683a9ae6eb00728a542b796f52a5477b78252edede72b8327a886ab63293f", size = 22368151 },
    { url = "https://files.pythonhosted.org/packages/38/7d/f457626e3cd3c29b3a49ca115a304cebb8cc6f31b04678f03b216899d3c6/scipy-1.15.3-cp310-cp310-macosx_14_0_x86_64.whl", hash = "sha256:1c832e1bd78dea67d5c16f786681b28dd695a8cb1fb90af2e27580d3d0967e92", size = 25121732 },
    { url = "https://files.pythonhosted.org/packages/db/0a/92b1de4a7adc7a15dcf5bddc6e191f6f29ee663b30511ce20467ef9b82e4/scipy-1.15.3-cp310-cp310-manylinux_2_17_aarch64.manylinux2014_aarch64.whl", hash = "sha256:263961f658ce2165bbd7b99fa5135195c3a12d9bef045345016b8b50c315cb82", size = 35547617 },
    { url = "https://files.pythonhosted.org/packages/8e/6d/41991e503e51fc1134502694c5fa7a1671501a17ffa12716a4a9151af3df/scipy-1.15.3-cp310-cp310-manylinux_2_17_x86_64.manylinux2014_x86_64.whl", hash = "sha256:9e2abc762b0811e09a0d3258abee2d98e0c703eee49464ce0069590846f31d40", size = 37662964 },
    { url = "https://files.pythonhosted.org/packages/25/e1/3df8f83cb15f3500478c889be8fb18700813b95e9e087328230b98d547ff/scipy-1.15.3-cp310-cp310-musllinux_1_2_aarch64.whl", hash = "sha256:ed7284b21a7a0c8f1b6e5977ac05396c0d008b89e05498c8b7e8f4a1423bba0e", size = 37238749 },
    { url = "https://files.pythonhosted.org/packages/93/3e/b3257cf446f2a3533ed7809757039016b74cd6f38271de91682aa844cfc5/scipy-1.15.3-cp310-cp310-musllinux_1_2_x86_64.whl", hash = "sha256:5380741e53df2c566f4d234b100a484b420af85deb39ea35a1cc1be84ff53a5c", size = 40022383 },
    { url = "https://files.pythonhosted.org/packages/d1/84/55bc4881973d3f79b479a5a2e2df61c8c9a04fcb986a213ac9c02cfb659b/scipy-1.15.3-cp310-cp310-win_amd64.whl", hash = "sha256:9d61e97b186a57350f6d6fd72640f9e99d5a4a2b8fbf4b9ee9a841eab327dc13", size = 41259201 },
    { url = "https://files.pythonhosted.org/packages/96/ab/5cc9f80f28f6a7dff646c5756e559823614a42b1939d86dd0ed550470210/scipy-1.15.3-cp311-cp311-macosx_10_13_x86_64.whl", hash = "sha256:993439ce220d25e3696d1b23b233dd010169b62f6456488567e830654ee37a6b", size = 38714255 },
    { url = "https://files.pythonhosted.org/packages/4a/4a/66ba30abe5ad1a3ad15bfb0b59d22174012e8056ff448cb1644deccbfed2/scipy-1.15.3-cp311-cp311-macosx_12_0_arm64.whl", hash = "sha256:34716e281f181a02341ddeaad584205bd2fd3c242063bd3423d61ac259ca7eba", size = 30111035 },
    { url = "https://files.pythonhosted.org/packages/4b/fa/a7e5b95afd80d24313307f03624acc65801846fa75599034f8ceb9e2cbf6/scipy-1.15.3-cp311-cp311-macosx_14_0_arm64.whl", hash = "sha256:3b0334816afb8b91dab859281b1b9786934392aa3d527cd847e41bb6f45bee65", size = 22384499 },
    { url = "https://files.pythonhosted.org/packages/17/99/f3aaddccf3588bb4aea70ba35328c204cadd89517a1612ecfda5b2dd9d7a/scipy-1.15.3-cp311-cp311-macosx_14_0_x86_64.whl", hash = "sha256:6db907c7368e3092e24919b5e31c76998b0ce1684d51a90943cb0ed1b4ffd6c1", size = 25152602 },
    { url = "https://files.pythonhosted.org/packages/56/c5/1032cdb565f146109212153339f9cb8b993701e9fe56b1c97699eee12586/scipy-1.15.3-cp311-cp311-manylinux_2_17_aarch64.manylinux2014_aarch64.whl", hash = "sha256:721d6b4ef5dc82ca8968c25b111e307083d7ca9091bc38163fb89243e85e3889", size = 35503415 },
    { url = "https://files.pythonhosted.org/packages/bd/37/89f19c8c05505d0601ed5650156e50eb881ae3918786c8fd7262b4ee66d3/scipy-1.15.3-cp311-cp311-manylinux_2_17_x86_64.manylinux2014_x86_64.whl", hash = "sha256:39cb9c62e471b1bb3750066ecc3a3f3052b37751c7c3dfd0fd7e48900ed52982", size = 37652622 },
    { url = "https://files.pythonhosted.org/packages/7e/31/be59513aa9695519b18e1851bb9e487de66f2d31f835201f1b42f5d4d475/scipy-1.15.3-cp311-cp311-musllinux_1_2_aarch64.whl", hash = "sha256:795c46999bae845966368a3c013e0e00947932d68e235702b5c3f6ea799aa8c9", size = 37244796 },
    { url = "https://files.pythonhosted.org/packages/10/c0/4f5f3eeccc235632aab79b27a74a9130c6c35df358129f7ac8b29f562ac7/scipy-1.15.3-cp311-cp311-musllinux_1_2_x86_64.whl", hash = "sha256:18aaacb735ab38b38db42cb01f6b92a2d0d4b6aabefeb07f02849e47f8fb3594", size = 40047684 },
    { url = "https://files.pythonhosted.org/packages/ab/a7/0ddaf514ce8a8714f6ed243a2b391b41dbb65251affe21ee3077ec45ea9a/scipy-1.15.3-cp311-cp311-win_amd64.whl", hash = "sha256:ae48a786a28412d744c62fd7816a4118ef97e5be0bee968ce8f0a2fba7acf3bb", size = 41246504 },
    { url = "https://files.pythonhosted.org/packages/37/4b/683aa044c4162e10ed7a7ea30527f2cbd92e6999c10a8ed8edb253836e9c/scipy-1.15.3-cp312-cp312-macosx_10_13_x86_64.whl", hash = "sha256:6ac6310fdbfb7aa6612408bd2f07295bcbd3fda00d2d702178434751fe48e019", size = 38766735 },
    { url = "https://files.pythonhosted.org/packages/7b/7e/f30be3d03de07f25dc0ec926d1681fed5c732d759ac8f51079708c79e680/scipy-1.15.3-cp312-cp312-macosx_12_0_arm64.whl", hash = "sha256:185cd3d6d05ca4b44a8f1595af87f9c372bb6acf9c808e99aa3e9aa03bd98cf6", size = 30173284 },
    { url = "https://files.pythonhosted.org/packages/07/9c/0ddb0d0abdabe0d181c1793db51f02cd59e4901da6f9f7848e1f96759f0d/scipy-1.15.3-cp312-cp312-macosx_14_0_arm64.whl", hash = "sha256:05dc6abcd105e1a29f95eada46d4a3f251743cfd7d3ae8ddb4088047f24ea477", size = 22446958 },
    { url = "https://files.pythonhosted.org/packages/af/43/0bce905a965f36c58ff80d8bea33f1f9351b05fad4beaad4eae34699b7a1/scipy-1.15.3-cp312-cp312-macosx_14_0_x86_64.whl", hash = "sha256:06efcba926324df1696931a57a176c80848ccd67ce6ad020c810736bfd58eb1c", size = 25242454 },
    { url = "https://files.pythonhosted.org/packages/56/30/a6f08f84ee5b7b28b4c597aca4cbe545535c39fe911845a96414700b64ba/scipy-1.15.3-cp312-cp312-manylinux_2_17_aarch64.manylinux2014_aarch64.whl", hash = "sha256:c05045d8b9bfd807ee1b9f38761993297b10b245f012b11b13b91ba8945f7e45", size = 35210199 },
    { url = "https://files.pythonhosted.org/packages/0b/1f/03f52c282437a168ee2c7c14a1a0d0781a9a4a8962d84ac05c06b4c5b555/scipy-1.15.3-cp312-cp312-manylinux_2_17_x86_64.manylinux2014_x86_64.whl", hash = "sha256:271e3713e645149ea5ea3e97b57fdab61ce61333f97cfae392c28ba786f9bb49", size = 37309455 },
    { url = "https://files.pythonhosted.org/packages/89/b1/fbb53137f42c4bf630b1ffdfc2151a62d1d1b903b249f030d2b1c0280af8/scipy-1.15.3-cp312-cp312-musllinux_1_2_aarch64.whl", hash = "sha256:6cfd56fc1a8e53f6e89ba3a7a7251f7396412d655bca2aa5611c8ec9a6784a1e", size = 36885140 },
    { url = "https://files.pythonhosted.org/packages/2e/2e/025e39e339f5090df1ff266d021892694dbb7e63568edcfe43f892fa381d/scipy-1.15.3-cp312-cp312-musllinux_1_2_x86_64.whl", hash = "sha256:0ff17c0bb1cb32952c09217d8d1eed9b53d1463e5f1dd6052c7857f83127d539", size = 39710549 },
    { url = "https://files.pythonhosted.org/packages/e6/eb/3bf6ea8ab7f1503dca3a10df2e4b9c3f6b3316df07f6c0ded94b281c7101/scipy-1.15.3-cp312-cp312-win_amd64.whl", hash = "sha256:52092bc0472cfd17df49ff17e70624345efece4e1a12b23783a1ac59a1b728ed", size = 40966184 },
    { url = "https://files.pythonhosted.org/packages/73/18/ec27848c9baae6e0d6573eda6e01a602e5649ee72c27c3a8aad673ebecfd/scipy-1.15.3-cp313-cp313-macosx_10_13_x86_64.whl", hash = "sha256:2c620736bcc334782e24d173c0fdbb7590a0a436d2fdf39310a8902505008759", size = 38728256 },
    { url = "https://files.pythonhosted.org/packages/74/cd/1aef2184948728b4b6e21267d53b3339762c285a46a274ebb7863c9e4742/scipy-1.15.3-cp313-cp313-macosx_12_0_arm64.whl", hash = "sha256:7e11270a000969409d37ed399585ee530b9ef6aa99d50c019de4cb01e8e54e62", size = 30109540 },
    { url = "https://files.pythonhosted.org/packages/5b/d8/59e452c0a255ec352bd0a833537a3bc1bfb679944c4938ab375b0a6b3a3e/scipy-1.15.3-cp313-cp313-macosx_14_0_arm64.whl", hash = "sha256:8c9ed3ba2c8a2ce098163a9bdb26f891746d02136995df25227a20e71c396ebb", size = 22383115 },
    { url = "https://files.pythonhosted.org/packages/08/f5/456f56bbbfccf696263b47095291040655e3cbaf05d063bdc7c7517f32ac/scipy-1.15.3-cp313-cp313-macosx_14_0_x86_64.whl", hash = "sha256:0bdd905264c0c9cfa74a4772cdb2070171790381a5c4d312c973382fc6eaf730", size = 25163884 },
    { url = "https://files.pythonhosted.org/packages/a2/66/a9618b6a435a0f0c0b8a6d0a2efb32d4ec5a85f023c2b79d39512040355b/scipy-1.15.3-cp313-cp313-manylinux_2_17_aarch64.manylinux2014_aarch64.whl", hash = "sha256:79167bba085c31f38603e11a267d862957cbb3ce018d8b38f79ac043bc92d825", size = 35174018 },
    { url = "https://files.pythonhosted.org/packages/b5/09/c5b6734a50ad4882432b6bb7c02baf757f5b2f256041da5df242e2d7e6b6/scipy-1.15.3-cp313-cp313-manylinux_2_17_x86_64.manylinux2014_x86_64.whl", hash = "sha256:c9deabd6d547aee2c9a81dee6cc96c6d7e9a9b1953f74850c179f91fdc729cb7", size = 37269716 },
    { url = "https://files.pythonhosted.org/packages/77/0a/eac00ff741f23bcabd352731ed9b8995a0a60ef57f5fd788d611d43d69a1/scipy-1.15.3-cp313-cp313-musllinux_1_2_aarch64.whl", hash = "sha256:dde4fc32993071ac0c7dd2d82569e544f0bdaff66269cb475e0f369adad13f11", size = 36872342 },
    { url = "https://files.pythonhosted.org/packages/fe/54/4379be86dd74b6ad81551689107360d9a3e18f24d20767a2d5b9253a3f0a/scipy-1.15.3-cp313-cp313-musllinux_1_2_x86_64.whl", hash = "sha256:f77f853d584e72e874d87357ad70f44b437331507d1c311457bed8ed2b956126", size = 39670869 },
    { url = "https://files.pythonhosted.org/packages/87/2e/892ad2862ba54f084ffe8cc4a22667eaf9c2bcec6d2bff1d15713c6c0703/scipy-1.15.3-cp313-cp313-win_amd64.whl", hash = "sha256:b90ab29d0c37ec9bf55424c064312930ca5f4bde15ee8619ee44e69319aab163", size = 40988851 },
    { url = "https://files.pythonhosted.org/packages/1b/e9/7a879c137f7e55b30d75d90ce3eb468197646bc7b443ac036ae3fe109055/scipy-1.15.3-cp313-cp313t-macosx_10_13_x86_64.whl", hash = "sha256:3ac07623267feb3ae308487c260ac684b32ea35fd81e12845039952f558047b8", size = 38863011 },
    { url = "https://files.pythonhosted.org/packages/51/d1/226a806bbd69f62ce5ef5f3ffadc35286e9fbc802f606a07eb83bf2359de/scipy-1.15.3-cp313-cp313t-macosx_12_0_arm64.whl", hash = "sha256:6487aa99c2a3d509a5227d9a5e889ff05830a06b2ce08ec30df6d79db5fcd5c5", size = 30266407 },
    { url = "https://files.pythonhosted.org/packages/e5/9b/f32d1d6093ab9eeabbd839b0f7619c62e46cc4b7b6dbf05b6e615bbd4400/scipy-1.15.3-cp313-cp313t-macosx_14_0_arm64.whl", hash = "sha256:50f9e62461c95d933d5c5ef4a1f2ebf9a2b4e83b0db374cb3f1de104d935922e", size = 22540030 },
    { url = "https://files.pythonhosted.org/packages/e7/29/c278f699b095c1a884f29fda126340fcc201461ee8bfea5c8bdb1c7c958b/scipy-1.15.3-cp313-cp313t-macosx_14_0_x86_64.whl", hash = "sha256:14ed70039d182f411ffc74789a16df3835e05dc469b898233a245cdfd7f162cb", size = 25218709 },
    { url = "https://files.pythonhosted.org/packages/24/18/9e5374b617aba742a990581373cd6b68a2945d65cc588482749ef2e64467/scipy-1.15.3-cp313-cp313t-manylinux_2_17_aarch64.manylinux2014_aarch64.whl", hash = "sha256:0a769105537aa07a69468a0eefcd121be52006db61cdd8cac8a0e68980bbb723", size = 34809045 },
    { url = "https://files.pythonhosted.org/packages/e1/fe/9c4361e7ba2927074360856db6135ef4904d505e9b3afbbcb073c4008328/scipy-1.15.3-cp313-cp313t-manylinux_2_17_x86_64.manylinux2014_x86_64.whl", hash = "sha256:9db984639887e3dffb3928d118145ffe40eff2fa40cb241a306ec57c219ebbbb", size = 36703062 },
    { url = "https://files.pythonhosted.org/packages/b7/8e/038ccfe29d272b30086b25a4960f757f97122cb2ec42e62b460d02fe98e9/scipy-1.15.3-cp313-cp313t-musllinux_1_2_aarch64.whl", hash = "sha256:40e54d5c7e7ebf1aa596c374c49fa3135f04648a0caabcb66c52884b943f02b4", size = 36393132 },
    { url = "https://files.pythonhosted.org/packages/10/7e/5c12285452970be5bdbe8352c619250b97ebf7917d7a9a9e96b8a8140f17/scipy-1.15.3-cp313-cp313t-musllinux_1_2_x86_64.whl", hash = "sha256:5e721fed53187e71d0ccf382b6bf977644c533e506c4d33c3fb24de89f5c3ed5", size = 38979503 },
    { url = "https://files.pythonhosted.org/packages/81/06/0a5e5349474e1cbc5757975b21bd4fad0e72ebf138c5592f191646154e06/scipy-1.15.3-cp313-cp313t-win_amd64.whl", hash = "sha256:76ad1fb5f8752eabf0fa02e4cc0336b4e8f021e2d5f061ed37d6d264db35e3ca", size = 40308097 },
]

[[package]]
name = "six"
version = "1.17.0"
source = { registry = "https://pypi.org/simple" }
sdist = { url = "https://files.pythonhosted.org/packages/94/e7/b2c673351809dca68a0e064b6af791aa332cf192da575fd474ed7d6f16a2/six-1.17.0.tar.gz", hash = "sha256:ff70335d468e7eb6ec65b95b99d3a2836546063f63acc5171de367e834932a81", size = 34031 }
wheels = [
    { url = "https://files.pythonhosted.org/packages/b7/ce/149a00dd41f10bc29e5921b496af8b574d8413afcd5e30dfa0ed46c2cc5e/six-1.17.0-py2.py3-none-any.whl", hash = "sha256:4721f391ed90541fddacab5acf947aa0d3dc7d27b2e1e8eda2be8970586c3274", size = 11050 },
]

[[package]]
name = "sniffio"
version = "1.3.1"
source = { registry = "https://pypi.org/simple" }
sdist = { url = "https://files.pythonhosted.org/packages/a2/87/a6771e1546d97e7e041b6ae58d80074f81b7d5121207425c964ddf5cfdbd/sniffio-1.3.1.tar.gz", hash = "sha256:f4324edc670a0f49750a81b895f35c3adb843cca46f0530f79fc1babb23789dc", size = 20372 }
wheels = [
    { url = "https://files.pythonhosted.org/packages/e9/44/75a9c9421471a6c4805dbf2356f7c181a29c1879239abab1ea2cc8f38b40/sniffio-1.3.1-py3-none-any.whl", hash = "sha256:2f6da418d1f1e0fddd844478f41680e794e6051915791a034ff65e5f100525a2", size = 10235 },
]

[[package]]
name = "sortedcontainers"
version = "2.4.0"
source = { registry = "https://pypi.org/simple" }
sdist = { url = "https://files.pythonhosted.org/packages/e8/c4/ba2f8066cceb6f23394729afe52f3bf7adec04bf9ed2c820b39e19299111/sortedcontainers-2.4.0.tar.gz", hash = "sha256:25caa5a06cc30b6b83d11423433f65d1f9d76c4c6a0c90e3379eaa43b9bfdb88", size = 30594 }
wheels = [
    { url = "https://files.pythonhosted.org/packages/32/46/9cb0e58b2deb7f82b84065f37f3bffeb12413f947f9388e4cac22c4621ce/sortedcontainers-2.4.0-py2.py3-none-any.whl", hash = "sha256:a163dcaede0f1c021485e957a39245190e74249897e2ae4b2aa38595db237ee0", size = 29575 },
]

[[package]]
name = "stack-data"
version = "0.6.3"
source = { registry = "https://pypi.org/simple" }
dependencies = [
    { name = "asttokens" },
    { name = "executing" },
    { name = "pure-eval" },
]
sdist = { url = "https://files.pythonhosted.org/packages/28/e3/55dcc2cfbc3ca9c29519eb6884dd1415ecb53b0e934862d3559ddcb7e20b/stack_data-0.6.3.tar.gz", hash = "sha256:836a778de4fec4dcd1dcd89ed8abff8a221f58308462e1c4aa2a3cf30148f0b9", size = 44707 }
wheels = [
    { url = "https://files.pythonhosted.org/packages/f1/7b/ce1eafaf1a76852e2ec9b22edecf1daa58175c090266e9f6c64afcd81d91/stack_data-0.6.3-py3-none-any.whl", hash = "sha256:d5558e0c25a4cb0853cddad3d77da9891a08cb85dd9f9f91b9f8cd66e511e695", size = 24521 },
]

[[package]]
name = "tomli"
version = "2.2.1"
source = { registry = "https://pypi.org/simple" }
sdist = { url = "https://files.pythonhosted.org/packages/18/87/302344fed471e44a87289cf4967697d07e532f2421fdaf868a303cbae4ff/tomli-2.2.1.tar.gz", hash = "sha256:cd45e1dc79c835ce60f7404ec8119f2eb06d38b1deba146f07ced3bbc44505ff", size = 17175 }
wheels = [
    { url = "https://files.pythonhosted.org/packages/43/ca/75707e6efa2b37c77dadb324ae7d9571cb424e61ea73fad7c56c2d14527f/tomli-2.2.1-cp311-cp311-macosx_10_9_x86_64.whl", hash = "sha256:678e4fa69e4575eb77d103de3df8a895e1591b48e740211bd1067378c69e8249", size = 131077 },
    { url = "https://files.pythonhosted.org/packages/c7/16/51ae563a8615d472fdbffc43a3f3d46588c264ac4f024f63f01283becfbb/tomli-2.2.1-cp311-cp311-macosx_11_0_arm64.whl", hash = "sha256:023aa114dd824ade0100497eb2318602af309e5a55595f76b626d6d9f3b7b0a6", size = 123429 },
    { url = "https://files.pythonhosted.org/packages/f1/dd/4f6cd1e7b160041db83c694abc78e100473c15d54620083dbd5aae7b990e/tomli-2.2.1-cp311-cp311-manylinux_2_17_aarch64.manylinux2014_aarch64.whl", hash = "sha256:ece47d672db52ac607a3d9599a9d48dcb2f2f735c6c2d1f34130085bb12b112a", size = 226067 },
    { url = "https://files.pythonhosted.org/packages/a9/6b/c54ede5dc70d648cc6361eaf429304b02f2871a345bbdd51e993d6cdf550/tomli-2.2.1-cp311-cp311-manylinux_2_17_x86_64.manylinux2014_x86_64.whl", hash = "sha256:6972ca9c9cc9f0acaa56a8ca1ff51e7af152a9f87fb64623e31d5c83700080ee", size = 236030 },
    { url = "https://files.pythonhosted.org/packages/1f/47/999514fa49cfaf7a92c805a86c3c43f4215621855d151b61c602abb38091/tomli-2.2.1-cp311-cp311-manylinux_2_5_i686.manylinux1_i686.manylinux_2_17_i686.manylinux2014_i686.whl", hash = "sha256:c954d2250168d28797dd4e3ac5cf812a406cd5a92674ee4c8f123c889786aa8e", size = 240898 },
    { url = "https://files.pythonhosted.org/packages/73/41/0a01279a7ae09ee1573b423318e7934674ce06eb33f50936655071d81a24/tomli-2.2.1-cp311-cp311-musllinux_1_2_aarch64.whl", hash = "sha256:8dd28b3e155b80f4d54beb40a441d366adcfe740969820caf156c019fb5c7ec4", size = 229894 },
    { url = "https://files.pythonhosted.org/packages/55/18/5d8bc5b0a0362311ce4d18830a5d28943667599a60d20118074ea1b01bb7/tomli-2.2.1-cp311-cp311-musllinux_1_2_i686.whl", hash = "sha256:e59e304978767a54663af13c07b3d1af22ddee3bb2fb0618ca1593e4f593a106", size = 245319 },
    { url = "https://files.pythonhosted.org/packages/92/a3/7ade0576d17f3cdf5ff44d61390d4b3febb8a9fc2b480c75c47ea048c646/tomli-2.2.1-cp311-cp311-musllinux_1_2_x86_64.whl", hash = "sha256:33580bccab0338d00994d7f16f4c4ec25b776af3ffaac1ed74e0b3fc95e885a8", size = 238273 },
    { url = "https://files.pythonhosted.org/packages/72/6f/fa64ef058ac1446a1e51110c375339b3ec6be245af9d14c87c4a6412dd32/tomli-2.2.1-cp311-cp311-win32.whl", hash = "sha256:465af0e0875402f1d226519c9904f37254b3045fc5084697cefb9bdde1ff99ff", size = 98310 },
    { url = "https://files.pythonhosted.org/packages/6a/1c/4a2dcde4a51b81be3530565e92eda625d94dafb46dbeb15069df4caffc34/tomli-2.2.1-cp311-cp311-win_amd64.whl", hash = "sha256:2d0f2fdd22b02c6d81637a3c95f8cd77f995846af7414c5c4b8d0545afa1bc4b", size = 108309 },
    { url = "https://files.pythonhosted.org/packages/52/e1/f8af4c2fcde17500422858155aeb0d7e93477a0d59a98e56cbfe75070fd0/tomli-2.2.1-cp312-cp312-macosx_10_13_x86_64.whl", hash = "sha256:4a8f6e44de52d5e6c657c9fe83b562f5f4256d8ebbfe4ff922c495620a7f6cea", size = 132762 },
    { url = "https://files.pythonhosted.org/packages/03/b8/152c68bb84fc00396b83e7bbddd5ec0bd3dd409db4195e2a9b3e398ad2e3/tomli-2.2.1-cp312-cp312-macosx_11_0_arm64.whl", hash = "sha256:8d57ca8095a641b8237d5b079147646153d22552f1c637fd3ba7f4b0b29167a8", size = 123453 },
    { url = "https://files.pythonhosted.org/packages/c8/d6/fc9267af9166f79ac528ff7e8c55c8181ded34eb4b0e93daa767b8841573/tomli-2.2.1-cp312-cp312-manylinux_2_17_aarch64.manylinux2014_aarch64.whl", hash = "sha256:4e340144ad7ae1533cb897d406382b4b6fede8890a03738ff1683af800d54192", size = 233486 },
    { url = "https://files.pythonhosted.org/packages/5c/51/51c3f2884d7bab89af25f678447ea7d297b53b5a3b5730a7cb2ef6069f07/tomli-2.2.1-cp312-cp312-manylinux_2_17_x86_64.manylinux2014_x86_64.whl", hash = "sha256:db2b95f9de79181805df90bedc5a5ab4c165e6ec3fe99f970d0e302f384ad222", size = 242349 },
    { url = "https://files.pythonhosted.org/packages/ab/df/bfa89627d13a5cc22402e441e8a931ef2108403db390ff3345c05253935e/tomli-2.2.1-cp312-cp312-manylinux_2_5_i686.manylinux1_i686.manylinux_2_17_i686.manylinux2014_i686.whl", hash = "sha256:40741994320b232529c802f8bc86da4e1aa9f413db394617b9a256ae0f9a7f77", size = 252159 },
    { url = "https://files.pythonhosted.org/packages/9e/6e/fa2b916dced65763a5168c6ccb91066f7639bdc88b48adda990db10c8c0b/tomli-2.2.1-cp312-cp312-musllinux_1_2_aarch64.whl", hash = "sha256:400e720fe168c0f8521520190686ef8ef033fb19fc493da09779e592861b78c6", size = 237243 },
    { url = "https://files.pythonhosted.org/packages/b4/04/885d3b1f650e1153cbb93a6a9782c58a972b94ea4483ae4ac5cedd5e4a09/tomli-2.2.1-cp312-cp312-musllinux_1_2_i686.whl", hash = "sha256:02abe224de6ae62c19f090f68da4e27b10af2b93213d36cf44e6e1c5abd19fdd", size = 259645 },
    { url = "https://files.pythonhosted.org/packages/9c/de/6b432d66e986e501586da298e28ebeefd3edc2c780f3ad73d22566034239/tomli-2.2.1-cp312-cp312-musllinux_1_2_x86_64.whl", hash = "sha256:b82ebccc8c8a36f2094e969560a1b836758481f3dc360ce9a3277c65f374285e", size = 244584 },
    { url = "https://files.pythonhosted.org/packages/1c/9a/47c0449b98e6e7d1be6cbac02f93dd79003234ddc4aaab6ba07a9a7482e2/tomli-2.2.1-cp312-cp312-win32.whl", hash = "sha256:889f80ef92701b9dbb224e49ec87c645ce5df3fa2cc548664eb8a25e03127a98", size = 98875 },
    { url = "https://files.pythonhosted.org/packages/ef/60/9b9638f081c6f1261e2688bd487625cd1e660d0a85bd469e91d8db969734/tomli-2.2.1-cp312-cp312-win_amd64.whl", hash = "sha256:7fc04e92e1d624a4a63c76474610238576942d6b8950a2d7f908a340494e67e4", size = 109418 },
    { url = "https://files.pythonhosted.org/packages/04/90/2ee5f2e0362cb8a0b6499dc44f4d7d48f8fff06d28ba46e6f1eaa61a1388/tomli-2.2.1-cp313-cp313-macosx_10_13_x86_64.whl", hash = "sha256:f4039b9cbc3048b2416cc57ab3bda989a6fcf9b36cf8937f01a6e731b64f80d7", size = 132708 },
    { url = "https://files.pythonhosted.org/packages/c0/ec/46b4108816de6b385141f082ba99e315501ccd0a2ea23db4a100dd3990ea/tomli-2.2.1-cp313-cp313-macosx_11_0_arm64.whl", hash = "sha256:286f0ca2ffeeb5b9bd4fcc8d6c330534323ec51b2f52da063b11c502da16f30c", size = 123582 },
    { url = "https://files.pythonhosted.org/packages/a0/bd/b470466d0137b37b68d24556c38a0cc819e8febe392d5b199dcd7f578365/tomli-2.2.1-cp313-cp313-manylinux_2_17_aarch64.manylinux2014_aarch64.whl", hash = "sha256:a92ef1a44547e894e2a17d24e7557a5e85a9e1d0048b0b5e7541f76c5032cb13", size = 232543 },
    { url = "https://files.pythonhosted.org/packages/d9/e5/82e80ff3b751373f7cead2815bcbe2d51c895b3c990686741a8e56ec42ab/tomli-2.2.1-cp313-cp313-manylinux_2_17_x86_64.manylinux2014_x86_64.whl", hash = "sha256:9316dc65bed1684c9a98ee68759ceaed29d229e985297003e494aa825ebb0281", size = 241691 },
    { url = "https://files.pythonhosted.org/packages/05/7e/2a110bc2713557d6a1bfb06af23dd01e7dde52b6ee7dadc589868f9abfac/tomli-2.2.1-cp313-cp313-manylinux_2_5_i686.manylinux1_i686.manylinux_2_17_i686.manylinux2014_i686.whl", hash = "sha256:e85e99945e688e32d5a35c1ff38ed0b3f41f43fad8df0bdf79f72b2ba7bc5272", size = 251170 },
    { url = "https://files.pythonhosted.org/packages/64/7b/22d713946efe00e0adbcdfd6d1aa119ae03fd0b60ebed51ebb3fa9f5a2e5/tomli-2.2.1-cp313-cp313-musllinux_1_2_aarch64.whl", hash = "sha256:ac065718db92ca818f8d6141b5f66369833d4a80a9d74435a268c52bdfa73140", size = 236530 },
    { url = "https://files.pythonhosted.org/packages/38/31/3a76f67da4b0cf37b742ca76beaf819dca0ebef26d78fc794a576e08accf/tomli-2.2.1-cp313-cp313-musllinux_1_2_i686.whl", hash = "sha256:d920f33822747519673ee656a4b6ac33e382eca9d331c87770faa3eef562aeb2", size = 258666 },
    { url = "https://files.pythonhosted.org/packages/07/10/5af1293da642aded87e8a988753945d0cf7e00a9452d3911dd3bb354c9e2/tomli-2.2.1-cp313-cp313-musllinux_1_2_x86_64.whl", hash = "sha256:a198f10c4d1b1375d7687bc25294306e551bf1abfa4eace6650070a5c1ae2744", size = 243954 },
    { url = "https://files.pythonhosted.org/packages/5b/b9/1ed31d167be802da0fc95020d04cd27b7d7065cc6fbefdd2f9186f60d7bd/tomli-2.2.1-cp313-cp313-win32.whl", hash = "sha256:d3f5614314d758649ab2ab3a62d4f2004c825922f9e370b29416484086b264ec", size = 98724 },
    { url = "https://files.pythonhosted.org/packages/c7/32/b0963458706accd9afcfeb867c0f9175a741bf7b19cd424230714d722198/tomli-2.2.1-cp313-cp313-win_amd64.whl", hash = "sha256:a38aa0308e754b0e3c67e344754dff64999ff9b513e691d0e786265c93583c69", size = 109383 },
    { url = "https://files.pythonhosted.org/packages/6e/c2/61d3e0f47e2b74ef40a68b9e6ad5984f6241a942f7cd3bbfbdbd03861ea9/tomli-2.2.1-py3-none-any.whl", hash = "sha256:cb55c73c5f4408779d0cf3eef9f762b9c9f147a77de7b258bef0a5628adc85cc", size = 14257 },
]

[[package]]
name = "traitlets"
version = "5.14.3"
source = { registry = "https://pypi.org/simple" }
sdist = { url = "https://files.pythonhosted.org/packages/eb/79/72064e6a701c2183016abbbfedaba506d81e30e232a68c9f0d6f6fcd1574/traitlets-5.14.3.tar.gz", hash = "sha256:9ed0579d3502c94b4b3732ac120375cda96f923114522847de4b3bb98b96b6b7", size = 161621 }
wheels = [
    { url = "https://files.pythonhosted.org/packages/00/c0/8f5d070730d7836adc9c9b6408dec68c6ced86b304a9b26a14df072a6e8c/traitlets-5.14.3-py3-none-any.whl", hash = "sha256:b74e89e397b1ed28cc831db7aea759ba6640cb3de13090ca145426688ff1ac4f", size = 85359 },
]

[[package]]
name = "trimesh"
version = "4.6.10"
source = { registry = "https://pypi.org/simple" }
dependencies = [
    { name = "numpy" },
]
sdist = { url = "https://files.pythonhosted.org/packages/5f/7c/bac2a811bf1877e3c011d03fc06307f8e661bf0bb9fb91f50b4bb0072fd8/trimesh-4.6.10.tar.gz", hash = "sha256:bd2a34e3ab981a5bae93768658bd73fc18e505551355eb14d4750bfbddc0fd8f", size = 801684 }
wheels = [
    { url = "https://files.pythonhosted.org/packages/3f/14/73e54c804f4bf192ba304ed31332832ee132bec559a73589f4c1c2aed4c7/trimesh-4.6.10-py3-none-any.whl", hash = "sha256:49a9e6a484acff45126658b401c44e50c5818a3ea7d6fc6516bfb4d5651d56c5", size = 711152 },
]

[[package]]
name = "typing-extensions"
version = "4.14.0"
source = { registry = "https://pypi.org/simple" }
sdist = { url = "https://files.pythonhosted.org/packages/d1/bc/51647cd02527e87d05cb083ccc402f93e441606ff1f01739a62c8ad09ba5/typing_extensions-4.14.0.tar.gz", hash = "sha256:8676b788e32f02ab42d9e7c61324048ae4c6d844a399eebace3d4979d75ceef4", size = 107423 }
wheels = [
    { url = "https://files.pythonhosted.org/packages/69/e0/552843e0d356fbb5256d21449fa957fa4eff3bbc135a74a691ee70c7c5da/typing_extensions-4.14.0-py3-none-any.whl", hash = "sha256:a1514509136dd0b477638fc68d6a91497af5076466ad0fa6c338e44e359944af", size = 43839 },
]

[[package]]
name = "typing-inspection"
version = "0.4.1"
source = { registry = "https://pypi.org/simple" }
dependencies = [
    { name = "typing-extensions" },
]
sdist = { url = "https://files.pythonhosted.org/packages/f8/b1/0c11f5058406b3af7609f121aaa6b609744687f1d158b3c3a5bf4cc94238/typing_inspection-0.4.1.tar.gz", hash = "sha256:6ae134cc0203c33377d43188d4064e9b357dba58cff3185f22924610e70a9d28", size = 75726 }
wheels = [
    { url = "https://files.pythonhosted.org/packages/17/69/cd203477f944c353c31bade965f880aa1061fd6bf05ded0726ca845b6ff7/typing_inspection-0.4.1-py3-none-any.whl", hash = "sha256:389055682238f53b04f7badcb49b989835495a96700ced5dab2d8feae4b26f51", size = 14552 },
]

[[package]]
name = "tzdata"
version = "2025.2"
source = { registry = "https://pypi.org/simple" }
sdist = { url = "https://files.pythonhosted.org/packages/95/32/1a225d6164441be760d75c2c42e2780dc0873fe382da3e98a2e1e48361e5/tzdata-2025.2.tar.gz", hash = "sha256:b60a638fcc0daffadf82fe0f57e53d06bdec2f36c4df66280ae79bce6bd6f2b9", size = 196380 }
wheels = [
    { url = "https://files.pythonhosted.org/packages/5c/23/c7abc0ca0a1526a0774eca151daeb8de62ec457e77262b66b359c3c7679e/tzdata-2025.2-py2.py3-none-any.whl", hash = "sha256:1a403fada01ff9221ca8044d701868fa132215d84beb92242d9acd2147f667a8", size = 347839 },
]

[[package]]
name = "tzlocal"
version = "5.3.1"
source = { registry = "https://pypi.org/simple" }
dependencies = [
    { name = "tzdata", marker = "sys_platform == 'win32'" },
]
sdist = { url = "https://files.pythonhosted.org/packages/8b/2e/c14812d3d4d9cd1773c6be938f89e5735a1f11a9f184ac3639b93cef35d5/tzlocal-5.3.1.tar.gz", hash = "sha256:cceffc7edecefea1f595541dbd6e990cb1ea3d19bf01b2809f362a03dd7921fd", size = 30761 }
wheels = [
    { url = "https://files.pythonhosted.org/packages/c2/14/e2a54fabd4f08cd7af1c07030603c3356b74da07f7cc056e600436edfa17/tzlocal-5.3.1-py3-none-any.whl", hash = "sha256:eb1a66c3ef5847adf7a834f1be0800581b683b5608e74f86ecbcef8ab91bb85d", size = 18026 },
]

[[package]]
name = "urllib3"
version = "2.4.0"
source = { registry = "https://pypi.org/simple" }
sdist = { url = "https://files.pythonhosted.org/packages/8a/78/16493d9c386d8e60e442a35feac5e00f0913c0f4b7c217c11e8ec2ff53e0/urllib3-2.4.0.tar.gz", hash = "sha256:414bc6535b787febd7567804cc015fee39daab8ad86268f1310a9250697de466", size = 390672 }
wheels = [
    { url = "https://files.pythonhosted.org/packages/6b/11/cc635220681e93a0183390e26485430ca2c7b5f9d33b15c74c2861cb8091/urllib3-2.4.0-py3-none-any.whl", hash = "sha256:4e16665048960a0900c702d4a66415956a584919c03361cac9f1df5c5dd7e813", size = 128680 },
]

[[package]]
name = "virtualenv"
version = "20.31.2"
source = { registry = "https://pypi.org/simple" }
dependencies = [
    { name = "distlib" },
    { name = "filelock" },
    { name = "platformdirs" },
]
sdist = { url = "https://files.pythonhosted.org/packages/56/2c/444f465fb2c65f40c3a104fd0c495184c4f2336d65baf398e3c75d72ea94/virtualenv-20.31.2.tar.gz", hash = "sha256:e10c0a9d02835e592521be48b332b6caee6887f332c111aa79a09b9e79efc2af", size = 6076316 }
wheels = [
    { url = "https://files.pythonhosted.org/packages/f3/40/b1c265d4b2b62b58576588510fc4d1fe60a86319c8de99fd8e9fec617d2c/virtualenv-20.31.2-py3-none-any.whl", hash = "sha256:36efd0d9650ee985f0cad72065001e66d49a6f24eb44d98980f630686243cf11", size = 6057982 },
]

[[package]]
name = "wait-for2"
version = "0.3.2"
source = { registry = "https://pypi.org/simple" }
sdist = { url = "https://files.pythonhosted.org/packages/91/26/430de0d8aaf5aad9f23e83484e35a37a1426a33c2dd356b0d2a45d2fb552/wait_for2-0.3.2.tar.gz", hash = "sha256:93863026dc35f3471104ecf7de1f4a0b31f4c8b12a2241c0d6ee26dcc0c2092a", size = 16673 }

[[package]]
name = "wandelbots-api-client"
version = "25.5.0"
source = { registry = "https://pypi.org/simple" }
dependencies = [
    { name = "aiohttp" },
    { name = "aiohttp-retry" },
    { name = "annotated-types" },
    { name = "furl" },
    { name = "pydantic" },
    { name = "pydantic-core" },
    { name = "pyhumps" },
    { name = "python-dateutil" },
    { name = "typing-extensions" },
    { name = "urllib3" },
    { name = "websockets" },
]
sdist = { url = "https://files.pythonhosted.org/packages/3e/93/4045cef426b59c506ce843c0339b1c4d9ef247be7cdac55256d014e8f9db/wandelbots_api_client-25.5.0.tar.gz", hash = "sha256:d36db94222f2598038c8d8f3ac828be407622e815a0ebcc44b15ef161975198d", size = 388161 }
wheels = [
    { url = "https://files.pythonhosted.org/packages/b7/cf/22874657727f5148157720f6447c8be14ebce9808185f8897d0eec4ff083/wandelbots_api_client-25.5.0-py3-none-any.whl", hash = "sha256:e258caf7279918f75c272798ad4e1232af8c485041101f6a51a73b3275956fcb", size = 1132336 },
]

[[package]]
name = "wandelbots-nova"
<<<<<<< HEAD
version = "1.14.1"
=======
version = "1.15.3"
>>>>>>> c44f764a
source = { editable = "." }
dependencies = [
    { name = "aiostream" },
    { name = "anyio" },
    { name = "asyncstdlib" },
    { name = "asyncua" },
    { name = "blinker" },
    { name = "docstring-parser" },
    { name = "exceptiongroup" },
    { name = "httpx" },
    { name = "loguru" },
    { name = "nats-py" },
    { name = "numpy" },
    { name = "pydantic" },
    { name = "python-decouple" },
    { name = "scipy" },
    { name = "wandelbots-api-client" },
    { name = "websockets" },
]

[package.optional-dependencies]
benchmark = [
    { name = "apscheduler" },
    { name = "pyyaml" },
    { name = "requests" },
    { name = "rerun-sdk" },
    { name = "trimesh" },
]
nova-rerun-bridge = [
    { name = "apscheduler" },
    { name = "requests" },
    { name = "rerun-sdk" },
    { name = "trimesh" },
]

[package.dev-dependencies]
dev = [
    { name = "freezegun" },
    { name = "icecream" },
    { name = "ipython" },
    { name = "mypy" },
    { name = "pre-commit" },
    { name = "pytest" },
    { name = "pytest-asyncio" },
    { name = "ruff" },
]

[package.metadata]
requires-dist = [
    { name = "aiostream", specifier = ">=0.6.4,<0.7" },
    { name = "anyio", specifier = ">=4.8.0,<5" },
    { name = "apscheduler", marker = "extra == 'benchmark'", specifier = ">=3.11.0" },
    { name = "apscheduler", marker = "extra == 'nova-rerun-bridge'", specifier = ">=3.11.0" },
    { name = "asyncstdlib", specifier = ">=3.13.0,<4" },
    { name = "asyncua", specifier = ">=1.1.5,<2" },
    { name = "blinker", specifier = ">=1.9.0" },
    { name = "docstring-parser", specifier = ">=0.16.0" },
    { name = "exceptiongroup", specifier = ">=1.2.2" },
    { name = "httpx", specifier = ">=0.28.0,<0.29" },
    { name = "loguru", specifier = ">=0.7.2,<0.8" },
    { name = "nats-py", specifier = ">=2.10.0" },
    { name = "numpy", specifier = ">1.1.19" },
    { name = "pydantic", specifier = ">=2.11.4,<3" },
    { name = "python-decouple", specifier = "~=3.8" },
    { name = "pyyaml", marker = "extra == 'benchmark'", specifier = ">5.3" },
    { name = "requests", marker = "extra == 'benchmark'", specifier = ">=2.32.3" },
    { name = "requests", marker = "extra == 'nova-rerun-bridge'", specifier = ">=2.32.3" },
    { name = "rerun-sdk", marker = "extra == 'benchmark'", specifier = "==0.22.1" },
    { name = "rerun-sdk", marker = "extra == 'nova-rerun-bridge'", specifier = "==0.22.1" },
    { name = "scipy", specifier = ">=1.14.1,<2" },
    { name = "trimesh", marker = "extra == 'benchmark'", specifier = ">=4.5.3" },
    { name = "trimesh", marker = "extra == 'nova-rerun-bridge'", specifier = ">=4.5.3" },
    { name = "wandelbots-api-client", specifier = "==25.5.0" },
    { name = "websockets", specifier = ">=14.1.0,<15" },
]

[package.metadata.requires-dev]
dev = [
    { name = "freezegun", specifier = ">=1.5.1" },
    { name = "icecream", specifier = ">=2.1.4,<3" },
    { name = "ipython", specifier = "<9" },
    { name = "mypy", specifier = ">=1.13.0,<2" },
    { name = "pre-commit", specifier = ">=4.0.1,<5" },
    { name = "pytest", specifier = ">=8.3.4,<9" },
    { name = "pytest-asyncio", specifier = ">=0.24,<0.26" },
    { name = "ruff", specifier = ">=0.8.2,<0.10.0" },
]

[[package]]
name = "wcwidth"
version = "0.2.13"
source = { registry = "https://pypi.org/simple" }
sdist = { url = "https://files.pythonhosted.org/packages/6c/63/53559446a878410fc5a5974feb13d31d78d752eb18aeba59c7fef1af7598/wcwidth-0.2.13.tar.gz", hash = "sha256:72ea0c06399eb286d978fdedb6923a9eb47e1c486ce63e9b4e64fc18303972b5", size = 101301 }
wheels = [
    { url = "https://files.pythonhosted.org/packages/fd/84/fd2ba7aafacbad3c4201d395674fc6348826569da3c0937e75505ead3528/wcwidth-0.2.13-py2.py3-none-any.whl", hash = "sha256:3da69048e4540d84af32131829ff948f1e022c1c6bdb8d6102117aac784f6859", size = 34166 },
]

[[package]]
name = "websockets"
version = "14.2"
source = { registry = "https://pypi.org/simple" }
sdist = { url = "https://files.pythonhosted.org/packages/94/54/8359678c726243d19fae38ca14a334e740782336c9f19700858c4eb64a1e/websockets-14.2.tar.gz", hash = "sha256:5059ed9c54945efb321f097084b4c7e52c246f2c869815876a69d1efc4ad6eb5", size = 164394 }
wheels = [
    { url = "https://files.pythonhosted.org/packages/28/fa/76607eb7dcec27b2d18d63f60a32e60e2b8629780f343bb83a4dbb9f4350/websockets-14.2-cp310-cp310-macosx_10_9_universal2.whl", hash = "sha256:e8179f95323b9ab1c11723e5d91a89403903f7b001828161b480a7810b334885", size = 163089 },
    { url = "https://files.pythonhosted.org/packages/9e/00/ad2246b5030575b79e7af0721810fdaecaf94c4b2625842ef7a756fa06dd/websockets-14.2-cp310-cp310-macosx_10_9_x86_64.whl", hash = "sha256:0d8c3e2cdb38f31d8bd7d9d28908005f6fa9def3324edb9bf336d7e4266fd397", size = 160741 },
    { url = "https://files.pythonhosted.org/packages/72/f7/60f10924d333a28a1ff3fcdec85acf226281331bdabe9ad74947e1b7fc0a/websockets-14.2-cp310-cp310-macosx_11_0_arm64.whl", hash = "sha256:714a9b682deb4339d39ffa674f7b674230227d981a37d5d174a4a83e3978a610", size = 160996 },
    { url = "https://files.pythonhosted.org/packages/63/7c/c655789cf78648c01ac6ecbe2d6c18f91b75bdc263ffee4d08ce628d12f0/websockets-14.2-cp310-cp310-manylinux_2_17_aarch64.manylinux2014_aarch64.whl", hash = "sha256:f2e53c72052f2596fb792a7acd9704cbc549bf70fcde8a99e899311455974ca3", size = 169974 },
    { url = "https://files.pythonhosted.org/packages/fb/5b/013ed8b4611857ac92ac631079c08d9715b388bd1d88ec62e245f87a39df/websockets-14.2-cp310-cp310-manylinux_2_5_i686.manylinux1_i686.manylinux_2_17_i686.manylinux2014_i686.whl", hash = "sha256:e3fbd68850c837e57373d95c8fe352203a512b6e49eaae4c2f4088ef8cf21980", size = 168985 },
    { url = "https://files.pythonhosted.org/packages/cd/33/aa3e32fd0df213a5a442310754fe3f89dd87a0b8e5b4e11e0991dd3bcc50/websockets-14.2-cp310-cp310-manylinux_2_5_x86_64.manylinux1_x86_64.manylinux_2_17_x86_64.manylinux2014_x86_64.whl", hash = "sha256:4b27ece32f63150c268593d5fdb82819584831a83a3f5809b7521df0685cd5d8", size = 169297 },
    { url = "https://files.pythonhosted.org/packages/93/17/dae0174883d6399f57853ac44abf5f228eaba86d98d160f390ffabc19b6e/websockets-14.2-cp310-cp310-musllinux_1_2_aarch64.whl", hash = "sha256:4daa0faea5424d8713142b33825fff03c736f781690d90652d2c8b053345b0e7", size = 169677 },
    { url = "https://files.pythonhosted.org/packages/42/e2/0375af7ac00169b98647c804651c515054b34977b6c1354f1458e4116c1e/websockets-14.2-cp310-cp310-musllinux_1_2_i686.whl", hash = "sha256:bc63cee8596a6ec84d9753fd0fcfa0452ee12f317afe4beae6b157f0070c6c7f", size = 169089 },
    { url = "https://files.pythonhosted.org/packages/73/8d/80f71d2a351a44b602859af65261d3dde3a0ce4e76cf9383738a949e0cc3/websockets-14.2-cp310-cp310-musllinux_1_2_x86_64.whl", hash = "sha256:7a570862c325af2111343cc9b0257b7119b904823c675b22d4ac547163088d0d", size = 169026 },
    { url = "https://files.pythonhosted.org/packages/48/97/173b1fa6052223e52bb4054a141433ad74931d94c575e04b654200b98ca4/websockets-14.2-cp310-cp310-win32.whl", hash = "sha256:75862126b3d2d505e895893e3deac0a9339ce750bd27b4ba515f008b5acf832d", size = 163967 },
    { url = "https://files.pythonhosted.org/packages/c0/5b/2fcf60f38252a4562b28b66077e0d2b48f91fef645d5f78874cd1dec807b/websockets-14.2-cp310-cp310-win_amd64.whl", hash = "sha256:cc45afb9c9b2dc0852d5c8b5321759cf825f82a31bfaf506b65bf4668c96f8b2", size = 164413 },
    { url = "https://files.pythonhosted.org/packages/15/b6/504695fb9a33df0ca56d157f5985660b5fc5b4bf8c78f121578d2d653392/websockets-14.2-cp311-cp311-macosx_10_9_universal2.whl", hash = "sha256:3bdc8c692c866ce5fefcaf07d2b55c91d6922ac397e031ef9b774e5b9ea42166", size = 163088 },
    { url = "https://files.pythonhosted.org/packages/81/26/ebfb8f6abe963c795122439c6433c4ae1e061aaedfc7eff32d09394afbae/websockets-14.2-cp311-cp311-macosx_10_9_x86_64.whl", hash = "sha256:c93215fac5dadc63e51bcc6dceca72e72267c11def401d6668622b47675b097f", size = 160745 },
    { url = "https://files.pythonhosted.org/packages/a1/c6/1435ad6f6dcbff80bb95e8986704c3174da8866ddb751184046f5c139ef6/websockets-14.2-cp311-cp311-macosx_11_0_arm64.whl", hash = "sha256:1c9b6535c0e2cf8a6bf938064fb754aaceb1e6a4a51a80d884cd5db569886910", size = 160995 },
    { url = "https://files.pythonhosted.org/packages/96/63/900c27cfe8be1a1f2433fc77cd46771cf26ba57e6bdc7cf9e63644a61863/websockets-14.2-cp311-cp311-manylinux_2_17_aarch64.manylinux2014_aarch64.whl", hash = "sha256:0a52a6d7cf6938e04e9dceb949d35fbdf58ac14deea26e685ab6368e73744e4c", size = 170543 },
    { url = "https://files.pythonhosted.org/packages/00/8b/bec2bdba92af0762d42d4410593c1d7d28e9bfd952c97a3729df603dc6ea/websockets-14.2-cp311-cp311-manylinux_2_5_i686.manylinux1_i686.manylinux_2_17_i686.manylinux2014_i686.whl", hash = "sha256:9f05702e93203a6ff5226e21d9b40c037761b2cfb637187c9802c10f58e40473", size = 169546 },
    { url = "https://files.pythonhosted.org/packages/6b/a9/37531cb5b994f12a57dec3da2200ef7aadffef82d888a4c29a0d781568e4/websockets-14.2-cp311-cp311-manylinux_2_5_x86_64.manylinux1_x86_64.manylinux_2_17_x86_64.manylinux2014_x86_64.whl", hash = "sha256:22441c81a6748a53bfcb98951d58d1af0661ab47a536af08920d129b4d1c3473", size = 169911 },
    { url = "https://files.pythonhosted.org/packages/60/d5/a6eadba2ed9f7e65d677fec539ab14a9b83de2b484ab5fe15d3d6d208c28/websockets-14.2-cp311-cp311-musllinux_1_2_aarch64.whl", hash = "sha256:efd9b868d78b194790e6236d9cbc46d68aba4b75b22497eb4ab64fa640c3af56", size = 170183 },
    { url = "https://files.pythonhosted.org/packages/76/57/a338ccb00d1df881c1d1ee1f2a20c9c1b5b29b51e9e0191ee515d254fea6/websockets-14.2-cp311-cp311-musllinux_1_2_i686.whl", hash = "sha256:1a5a20d5843886d34ff8c57424cc65a1deda4375729cbca4cb6b3353f3ce4142", size = 169623 },
    { url = "https://files.pythonhosted.org/packages/64/22/e5f7c33db0cb2c1d03b79fd60d189a1da044e2661f5fd01d629451e1db89/websockets-14.2-cp311-cp311-musllinux_1_2_x86_64.whl", hash = "sha256:34277a29f5303d54ec6468fb525d99c99938607bc96b8d72d675dee2b9f5bf1d", size = 169583 },
    { url = "https://files.pythonhosted.org/packages/aa/2e/2b4662237060063a22e5fc40d46300a07142afe30302b634b4eebd717c07/websockets-14.2-cp311-cp311-win32.whl", hash = "sha256:02687db35dbc7d25fd541a602b5f8e451a238ffa033030b172ff86a93cb5dc2a", size = 163969 },
    { url = "https://files.pythonhosted.org/packages/94/a5/0cda64e1851e73fc1ecdae6f42487babb06e55cb2f0dc8904b81d8ef6857/websockets-14.2-cp311-cp311-win_amd64.whl", hash = "sha256:862e9967b46c07d4dcd2532e9e8e3c2825e004ffbf91a5ef9dde519ee2effb0b", size = 164408 },
    { url = "https://files.pythonhosted.org/packages/c1/81/04f7a397653dc8bec94ddc071f34833e8b99b13ef1a3804c149d59f92c18/websockets-14.2-cp312-cp312-macosx_10_13_universal2.whl", hash = "sha256:1f20522e624d7ffbdbe259c6b6a65d73c895045f76a93719aa10cd93b3de100c", size = 163096 },
    { url = "https://files.pythonhosted.org/packages/ec/c5/de30e88557e4d70988ed4d2eabd73fd3e1e52456b9f3a4e9564d86353b6d/websockets-14.2-cp312-cp312-macosx_10_13_x86_64.whl", hash = "sha256:647b573f7d3ada919fd60e64d533409a79dcf1ea21daeb4542d1d996519ca967", size = 160758 },
    { url = "https://files.pythonhosted.org/packages/e5/8c/d130d668781f2c77d106c007b6c6c1d9db68239107c41ba109f09e6c218a/websockets-14.2-cp312-cp312-macosx_11_0_arm64.whl", hash = "sha256:6af99a38e49f66be5a64b1e890208ad026cda49355661549c507152113049990", size = 160995 },
    { url = "https://files.pythonhosted.org/packages/a6/bc/f6678a0ff17246df4f06765e22fc9d98d1b11a258cc50c5968b33d6742a1/websockets-14.2-cp312-cp312-manylinux_2_17_aarch64.manylinux2014_aarch64.whl", hash = "sha256:091ab63dfc8cea748cc22c1db2814eadb77ccbf82829bac6b2fbe3401d548eda", size = 170815 },
    { url = "https://files.pythonhosted.org/packages/d8/b2/8070cb970c2e4122a6ef38bc5b203415fd46460e025652e1ee3f2f43a9a3/websockets-14.2-cp312-cp312-manylinux_2_5_i686.manylinux1_i686.manylinux_2_17_i686.manylinux2014_i686.whl", hash = "sha256:b374e8953ad477d17e4851cdc66d83fdc2db88d9e73abf755c94510ebddceb95", size = 169759 },
    { url = "https://files.pythonhosted.org/packages/81/da/72f7caabd94652e6eb7e92ed2d3da818626e70b4f2b15a854ef60bf501ec/websockets-14.2-cp312-cp312-manylinux_2_5_x86_64.manylinux1_x86_64.manylinux_2_17_x86_64.manylinux2014_x86_64.whl", hash = "sha256:a39d7eceeea35db85b85e1169011bb4321c32e673920ae9c1b6e0978590012a3", size = 170178 },
    { url = "https://files.pythonhosted.org/packages/31/e0/812725b6deca8afd3a08a2e81b3c4c120c17f68c9b84522a520b816cda58/websockets-14.2-cp312-cp312-musllinux_1_2_aarch64.whl", hash = "sha256:0a6f3efd47ffd0d12080594f434faf1cd2549b31e54870b8470b28cc1d3817d9", size = 170453 },
    { url = "https://files.pythonhosted.org/packages/66/d3/8275dbc231e5ba9bb0c4f93144394b4194402a7a0c8ffaca5307a58ab5e3/websockets-14.2-cp312-cp312-musllinux_1_2_i686.whl", hash = "sha256:065ce275e7c4ffb42cb738dd6b20726ac26ac9ad0a2a48e33ca632351a737267", size = 169830 },
    { url = "https://files.pythonhosted.org/packages/a3/ae/e7d1a56755ae15ad5a94e80dd490ad09e345365199600b2629b18ee37bc7/websockets-14.2-cp312-cp312-musllinux_1_2_x86_64.whl", hash = "sha256:e9d0e53530ba7b8b5e389c02282f9d2aa47581514bd6049d3a7cffe1385cf5fe", size = 169824 },
    { url = "https://files.pythonhosted.org/packages/b6/32/88ccdd63cb261e77b882e706108d072e4f1c839ed723bf91a3e1f216bf60/websockets-14.2-cp312-cp312-win32.whl", hash = "sha256:20e6dd0984d7ca3037afcb4494e48c74ffb51e8013cac71cf607fffe11df7205", size = 163981 },
    { url = "https://files.pythonhosted.org/packages/b3/7d/32cdb77990b3bdc34a306e0a0f73a1275221e9a66d869f6ff833c95b56ef/websockets-14.2-cp312-cp312-win_amd64.whl", hash = "sha256:44bba1a956c2c9d268bdcdf234d5e5ff4c9b6dc3e300545cbe99af59dda9dcce", size = 164421 },
    { url = "https://files.pythonhosted.org/packages/82/94/4f9b55099a4603ac53c2912e1f043d6c49d23e94dd82a9ce1eb554a90215/websockets-14.2-cp313-cp313-macosx_10_13_universal2.whl", hash = "sha256:6f1372e511c7409a542291bce92d6c83320e02c9cf392223272287ce55bc224e", size = 163102 },
    { url = "https://files.pythonhosted.org/packages/8e/b7/7484905215627909d9a79ae07070057afe477433fdacb59bf608ce86365a/websockets-14.2-cp313-cp313-macosx_10_13_x86_64.whl", hash = "sha256:4da98b72009836179bb596a92297b1a61bb5a830c0e483a7d0766d45070a08ad", size = 160766 },
    { url = "https://files.pythonhosted.org/packages/a3/a4/edb62efc84adb61883c7d2c6ad65181cb087c64252138e12d655989eec05/websockets-14.2-cp313-cp313-macosx_11_0_arm64.whl", hash = "sha256:f8a86a269759026d2bde227652b87be79f8a734e582debf64c9d302faa1e9f03", size = 160998 },
    { url = "https://files.pythonhosted.org/packages/f5/79/036d320dc894b96af14eac2529967a6fc8b74f03b83c487e7a0e9043d842/websockets-14.2-cp313-cp313-manylinux_2_17_aarch64.manylinux2014_aarch64.whl", hash = "sha256:86cf1aaeca909bf6815ea714d5c5736c8d6dd3a13770e885aafe062ecbd04f1f", size = 170780 },
    { url = "https://files.pythonhosted.org/packages/63/75/5737d21ee4dd7e4b9d487ee044af24a935e36a9ff1e1419d684feedcba71/websockets-14.2-cp313-cp313-manylinux_2_5_i686.manylinux1_i686.manylinux_2_17_i686.manylinux2014_i686.whl", hash = "sha256:a9b0f6c3ba3b1240f602ebb3971d45b02cc12bd1845466dd783496b3b05783a5", size = 169717 },
    { url = "https://files.pythonhosted.org/packages/2c/3c/bf9b2c396ed86a0b4a92ff4cdaee09753d3ee389be738e92b9bbd0330b64/websockets-14.2-cp313-cp313-manylinux_2_5_x86_64.manylinux1_x86_64.manylinux_2_17_x86_64.manylinux2014_x86_64.whl", hash = "sha256:669c3e101c246aa85bc8534e495952e2ca208bd87994650b90a23d745902db9a", size = 170155 },
    { url = "https://files.pythonhosted.org/packages/75/2d/83a5aca7247a655b1da5eb0ee73413abd5c3a57fc8b92915805e6033359d/websockets-14.2-cp313-cp313-musllinux_1_2_aarch64.whl", hash = "sha256:eabdb28b972f3729348e632ab08f2a7b616c7e53d5414c12108c29972e655b20", size = 170495 },
    { url = "https://files.pythonhosted.org/packages/79/dd/699238a92761e2f943885e091486378813ac8f43e3c84990bc394c2be93e/websockets-14.2-cp313-cp313-musllinux_1_2_i686.whl", hash = "sha256:2066dc4cbcc19f32c12a5a0e8cc1b7ac734e5b64ac0a325ff8353451c4b15ef2", size = 169880 },
    { url = "https://files.pythonhosted.org/packages/c8/c9/67a8f08923cf55ce61aadda72089e3ed4353a95a3a4bc8bf42082810e580/websockets-14.2-cp313-cp313-musllinux_1_2_x86_64.whl", hash = "sha256:ab95d357cd471df61873dadf66dd05dd4709cae001dd6342edafc8dc6382f307", size = 169856 },
    { url = "https://files.pythonhosted.org/packages/17/b1/1ffdb2680c64e9c3921d99db460546194c40d4acbef999a18c37aa4d58a3/websockets-14.2-cp313-cp313-win32.whl", hash = "sha256:a9e72fb63e5f3feacdcf5b4ff53199ec8c18d66e325c34ee4c551ca748623bbc", size = 163974 },
    { url = "https://files.pythonhosted.org/packages/14/13/8b7fc4cb551b9cfd9890f0fd66e53c18a06240319915533b033a56a3d520/websockets-14.2-cp313-cp313-win_amd64.whl", hash = "sha256:b439ea828c4ba99bb3176dc8d9b933392a2413c0f6b149fdcba48393f573377f", size = 164420 },
    { url = "https://files.pythonhosted.org/packages/10/3d/91d3d2bb1325cd83e8e2c02d0262c7d4426dc8fa0831ef1aa4d6bf2041af/websockets-14.2-pp310-pypy310_pp73-macosx_10_15_x86_64.whl", hash = "sha256:d7d9cafbccba46e768be8a8ad4635fa3eae1ffac4c6e7cb4eb276ba41297ed29", size = 160773 },
    { url = "https://files.pythonhosted.org/packages/33/7c/cdedadfef7381939577858b1b5718a4ab073adbb584e429dd9d9dc9bfe16/websockets-14.2-pp310-pypy310_pp73-macosx_11_0_arm64.whl", hash = "sha256:c76193c1c044bd1e9b3316dcc34b174bbf9664598791e6fb606d8d29000e070c", size = 161007 },
    { url = "https://files.pythonhosted.org/packages/ca/35/7a20a3c450b27c04e50fbbfc3dfb161ed8e827b2a26ae31c4b59b018b8c6/websockets-14.2-pp310-pypy310_pp73-manylinux_2_17_aarch64.manylinux2014_aarch64.whl", hash = "sha256:fd475a974d5352390baf865309fe37dec6831aafc3014ffac1eea99e84e83fc2", size = 162264 },
    { url = "https://files.pythonhosted.org/packages/e8/9c/e3f9600564b0c813f2448375cf28b47dc42c514344faed3a05d71fb527f9/websockets-14.2-pp310-pypy310_pp73-manylinux_2_5_i686.manylinux1_i686.manylinux_2_17_i686.manylinux2014_i686.whl", hash = "sha256:2c6c0097a41968b2e2b54ed3424739aab0b762ca92af2379f152c1aef0187e1c", size = 161873 },
    { url = "https://files.pythonhosted.org/packages/3f/37/260f189b16b2b8290d6ae80c9f96d8b34692cf1bb3475df54c38d3deb57d/websockets-14.2-pp310-pypy310_pp73-manylinux_2_5_x86_64.manylinux1_x86_64.manylinux_2_17_x86_64.manylinux2014_x86_64.whl", hash = "sha256:6d7ff794c8b36bc402f2e07c0b2ceb4a2424147ed4785ff03e2a7af03711d60a", size = 161818 },
    { url = "https://files.pythonhosted.org/packages/ff/1e/e47dedac8bf7140e59aa6a679e850c4df9610ae844d71b6015263ddea37b/websockets-14.2-pp310-pypy310_pp73-win_amd64.whl", hash = "sha256:dec254fcabc7bd488dab64846f588fc5b6fe0d78f641180030f8ea27b76d72c3", size = 164465 },
    { url = "https://files.pythonhosted.org/packages/7b/c8/d529f8a32ce40d98309f4470780631e971a5a842b60aec864833b3615786/websockets-14.2-py3-none-any.whl", hash = "sha256:7a6ceec4ea84469f15cf15807a747e9efe57e369c384fa86e022b3bea679b79b", size = 157416 },
]

[[package]]
name = "win32-setctime"
version = "1.2.0"
source = { registry = "https://pypi.org/simple" }
sdist = { url = "https://files.pythonhosted.org/packages/b3/8f/705086c9d734d3b663af0e9bb3d4de6578d08f46b1b101c2442fd9aecaa2/win32_setctime-1.2.0.tar.gz", hash = "sha256:ae1fdf948f5640aae05c511ade119313fb6a30d7eabe25fef9764dca5873c4c0", size = 4867 }
wheels = [
    { url = "https://files.pythonhosted.org/packages/e1/07/c6fe3ad3e685340704d314d765b7912993bcb8dc198f0e7a89382d37974b/win32_setctime-1.2.0-py3-none-any.whl", hash = "sha256:95d644c4e708aba81dc3704a116d8cbc974d70b3bdb8be1d150e36be6e9d1390", size = 4083 },
]

[[package]]
name = "yarl"
version = "1.20.0"
source = { registry = "https://pypi.org/simple" }
dependencies = [
    { name = "idna" },
    { name = "multidict" },
    { name = "propcache" },
]
sdist = { url = "https://files.pythonhosted.org/packages/62/51/c0edba5219027f6eab262e139f73e2417b0f4efffa23bf562f6e18f76ca5/yarl-1.20.0.tar.gz", hash = "sha256:686d51e51ee5dfe62dec86e4866ee0e9ed66df700d55c828a615640adc885307", size = 185258 }
wheels = [
    { url = "https://files.pythonhosted.org/packages/00/ab/66082639f99d7ef647a86b2ff4ca20f8ae13bd68a6237e6e166b8eb92edf/yarl-1.20.0-cp310-cp310-macosx_10_9_universal2.whl", hash = "sha256:f1f6670b9ae3daedb325fa55fbe31c22c8228f6e0b513772c2e1c623caa6ab22", size = 145054 },
    { url = "https://files.pythonhosted.org/packages/3d/c2/4e78185c453c3ca02bd11c7907394d0410d26215f9e4b7378648b3522a30/yarl-1.20.0-cp310-cp310-macosx_10_9_x86_64.whl", hash = "sha256:85a231fa250dfa3308f3c7896cc007a47bc76e9e8e8595c20b7426cac4884c62", size = 96811 },
    { url = "https://files.pythonhosted.org/packages/c7/45/91e31dccdcf5b7232dcace78bd51a1bb2d7b4b96c65eece0078b620587d1/yarl-1.20.0-cp310-cp310-macosx_11_0_arm64.whl", hash = "sha256:1a06701b647c9939d7019acdfa7ebbfbb78ba6aa05985bb195ad716ea759a569", size = 94566 },
    { url = "https://files.pythonhosted.org/packages/c8/21/e0aa650bcee881fb804331faa2c0f9a5d6be7609970b2b6e3cdd414e174b/yarl-1.20.0-cp310-cp310-manylinux_2_17_aarch64.manylinux2014_aarch64.whl", hash = "sha256:7595498d085becc8fb9203aa314b136ab0516c7abd97e7d74f7bb4eb95042abe", size = 327297 },
    { url = "https://files.pythonhosted.org/packages/1a/a4/58f10870f5c17595c5a37da4c6a0b321589b7d7976e10570088d445d0f47/yarl-1.20.0-cp310-cp310-manylinux_2_17_armv7l.manylinux2014_armv7l.manylinux_2_31_armv7l.whl", hash = "sha256:af5607159085dcdb055d5678fc2d34949bd75ae6ea6b4381e784bbab1c3aa195", size = 323578 },
    { url = "https://files.pythonhosted.org/packages/07/df/2506b1382cc0c4bb0d22a535dc3e7ccd53da9a59b411079013a7904ac35c/yarl-1.20.0-cp310-cp310-manylinux_2_17_ppc64le.manylinux2014_ppc64le.whl", hash = "sha256:95b50910e496567434cb77a577493c26bce0f31c8a305135f3bda6a2483b8e10", size = 343212 },
    { url = "https://files.pythonhosted.org/packages/ba/4a/d1c901d0e2158ad06bb0b9a92473e32d992f98673b93c8a06293e091bab0/yarl-1.20.0-cp310-cp310-manylinux_2_17_s390x.manylinux2014_s390x.whl", hash = "sha256:b594113a301ad537766b4e16a5a6750fcbb1497dcc1bc8a4daae889e6402a634", size = 337956 },
    { url = "https://files.pythonhosted.org/packages/8b/fd/10fcf7d86f49b1a11096d6846257485ef32e3d3d322e8a7fdea5b127880c/yarl-1.20.0-cp310-cp310-manylinux_2_17_x86_64.manylinux2014_x86_64.whl", hash = "sha256:083ce0393ea173cd37834eb84df15b6853b555d20c52703e21fbababa8c129d2", size = 333889 },
    { url = "https://files.pythonhosted.org/packages/e2/cd/bae926a25154ba31c5fd15f2aa6e50a545c840e08d85e2e2e0807197946b/yarl-1.20.0-cp310-cp310-manylinux_2_5_i686.manylinux1_i686.manylinux_2_17_i686.manylinux2014_i686.whl", hash = "sha256:4f1a350a652bbbe12f666109fbddfdf049b3ff43696d18c9ab1531fbba1c977a", size = 322282 },
    { url = "https://files.pythonhosted.org/packages/e2/c6/c3ac3597dfde746c63c637c5422cf3954ebf622a8de7f09892d20a68900d/yarl-1.20.0-cp310-cp310-musllinux_1_2_aarch64.whl", hash = "sha256:fb0caeac4a164aadce342f1597297ec0ce261ec4532bbc5a9ca8da5622f53867", size = 336270 },
    { url = "https://files.pythonhosted.org/packages/dd/42/417fd7b8da5846def29712370ea8916a4be2553de42a2c969815153717be/yarl-1.20.0-cp310-cp310-musllinux_1_2_armv7l.whl", hash = "sha256:d88cc43e923f324203f6ec14434fa33b85c06d18d59c167a0637164863b8e995", size = 335500 },
    { url = "https://files.pythonhosted.org/packages/37/aa/c2339683f8f05f4be16831b6ad58d04406cf1c7730e48a12f755da9f5ac5/yarl-1.20.0-cp310-cp310-musllinux_1_2_i686.whl", hash = "sha256:e52d6ed9ea8fd3abf4031325dc714aed5afcbfa19ee4a89898d663c9976eb487", size = 339672 },
    { url = "https://files.pythonhosted.org/packages/be/12/ab6c4df95f00d7bc9502bf07a92d5354f11d9d3cb855222a6a8d2bd6e8da/yarl-1.20.0-cp310-cp310-musllinux_1_2_ppc64le.whl", hash = "sha256:ce360ae48a5e9961d0c730cf891d40698a82804e85f6e74658fb175207a77cb2", size = 351840 },
    { url = "https://files.pythonhosted.org/packages/83/3c/08d58c51bbd3899be3e7e83cd7a691fdcf3b9f78b8699d663ecc2c090ab7/yarl-1.20.0-cp310-cp310-musllinux_1_2_s390x.whl", hash = "sha256:06d06c9d5b5bc3eb56542ceeba6658d31f54cf401e8468512447834856fb0e61", size = 359550 },
    { url = "https://files.pythonhosted.org/packages/8a/15/de7906c506f85fb476f0edac4bd74569f49e5ffdcf98e246a0313bf593b9/yarl-1.20.0-cp310-cp310-musllinux_1_2_x86_64.whl", hash = "sha256:c27d98f4e5c4060582f44e58309c1e55134880558f1add7a87c1bc36ecfade19", size = 351108 },
    { url = "https://files.pythonhosted.org/packages/25/04/c6754f5ae2cdf057ac094ac01137c17875b629b1c29ed75354626a755375/yarl-1.20.0-cp310-cp310-win32.whl", hash = "sha256:f4d3fa9b9f013f7050326e165c3279e22850d02ae544ace285674cb6174b5d6d", size = 86733 },
    { url = "https://files.pythonhosted.org/packages/db/1f/5c1952f3d983ac3f5fb079b5b13b62728f8a73fd27d03e1cef7e476addff/yarl-1.20.0-cp310-cp310-win_amd64.whl", hash = "sha256:bc906b636239631d42eb8a07df8359905da02704a868983265603887ed68c076", size = 92916 },
    { url = "https://files.pythonhosted.org/packages/60/82/a59d8e21b20ffc836775fa7daedac51d16bb8f3010c4fcb495c4496aa922/yarl-1.20.0-cp311-cp311-macosx_10_9_universal2.whl", hash = "sha256:fdb5204d17cb32b2de2d1e21c7461cabfacf17f3645e4b9039f210c5d3378bf3", size = 145178 },
    { url = "https://files.pythonhosted.org/packages/ba/81/315a3f6f95947cfbf37c92d6fbce42a1a6207b6c38e8c2b452499ec7d449/yarl-1.20.0-cp311-cp311-macosx_10_9_x86_64.whl", hash = "sha256:eaddd7804d8e77d67c28d154ae5fab203163bd0998769569861258e525039d2a", size = 96859 },
    { url = "https://files.pythonhosted.org/packages/ad/17/9b64e575583158551b72272a1023cdbd65af54fe13421d856b2850a6ddb7/yarl-1.20.0-cp311-cp311-macosx_11_0_arm64.whl", hash = "sha256:634b7ba6b4a85cf67e9df7c13a7fb2e44fa37b5d34501038d174a63eaac25ee2", size = 94647 },
    { url = "https://files.pythonhosted.org/packages/2c/29/8f291e7922a58a21349683f6120a85701aeefaa02e9f7c8a2dc24fe3f431/yarl-1.20.0-cp311-cp311-manylinux_2_17_aarch64.manylinux2014_aarch64.whl", hash = "sha256:6d409e321e4addf7d97ee84162538c7258e53792eb7c6defd0c33647d754172e", size = 355788 },
    { url = "https://files.pythonhosted.org/packages/26/6d/b4892c80b805c42c228c6d11e03cafabf81662d371b0853e7f0f513837d5/yarl-1.20.0-cp311-cp311-manylinux_2_17_armv7l.manylinux2014_armv7l.manylinux_2_31_armv7l.whl", hash = "sha256:ea52f7328a36960ba3231c6677380fa67811b414798a6e071c7085c57b6d20a9", size = 344613 },
    { url = "https://files.pythonhosted.org/packages/d7/0e/517aa28d3f848589bae9593717b063a544b86ba0a807d943c70f48fcf3bb/yarl-1.20.0-cp311-cp311-manylinux_2_17_ppc64le.manylinux2014_ppc64le.whl", hash = "sha256:c8703517b924463994c344dcdf99a2d5ce9eca2b6882bb640aa555fb5efc706a", size = 370953 },
    { url = "https://files.pythonhosted.org/packages/5f/9b/5bd09d2f1ad6e6f7c2beae9e50db78edd2cca4d194d227b958955573e240/yarl-1.20.0-cp311-cp311-manylinux_2_17_s390x.manylinux2014_s390x.whl", hash = "sha256:077989b09ffd2f48fb2d8f6a86c5fef02f63ffe6b1dd4824c76de7bb01e4f2e2", size = 369204 },
    { url = "https://files.pythonhosted.org/packages/9c/85/d793a703cf4bd0d4cd04e4b13cc3d44149470f790230430331a0c1f52df5/yarl-1.20.0-cp311-cp311-manylinux_2_17_x86_64.manylinux2014_x86_64.whl", hash = "sha256:0acfaf1da020253f3533526e8b7dd212838fdc4109959a2c53cafc6db611bff2", size = 358108 },
    { url = "https://files.pythonhosted.org/packages/6f/54/b6c71e13549c1f6048fbc14ce8d930ac5fb8bafe4f1a252e621a24f3f1f9/yarl-1.20.0-cp311-cp311-manylinux_2_5_i686.manylinux1_i686.manylinux_2_17_i686.manylinux2014_i686.whl", hash = "sha256:b4230ac0b97ec5eeb91d96b324d66060a43fd0d2a9b603e3327ed65f084e41f8", size = 346610 },
    { url = "https://files.pythonhosted.org/packages/a0/1a/d6087d58bdd0d8a2a37bbcdffac9d9721af6ebe50d85304d9f9b57dfd862/yarl-1.20.0-cp311-cp311-musllinux_1_2_aarch64.whl", hash = "sha256:0a6a1e6ae21cdd84011c24c78d7a126425148b24d437b5702328e4ba640a8902", size = 365378 },
    { url = "https://files.pythonhosted.org/packages/02/84/e25ddff4cbc001dbc4af76f8d41a3e23818212dd1f0a52044cbc60568872/yarl-1.20.0-cp311-cp311-musllinux_1_2_armv7l.whl", hash = "sha256:86de313371ec04dd2531f30bc41a5a1a96f25a02823558ee0f2af0beaa7ca791", size = 356919 },
    { url = "https://files.pythonhosted.org/packages/04/76/898ae362353bf8f64636495d222c8014c8e5267df39b1a9fe1e1572fb7d0/yarl-1.20.0-cp311-cp311-musllinux_1_2_i686.whl", hash = "sha256:dd59c9dd58ae16eaa0f48c3d0cbe6be8ab4dc7247c3ff7db678edecbaf59327f", size = 364248 },
    { url = "https://files.pythonhosted.org/packages/1b/b0/9d9198d83a622f1c40fdbf7bd13b224a6979f2e1fc2cf50bfb1d8773c495/yarl-1.20.0-cp311-cp311-musllinux_1_2_ppc64le.whl", hash = "sha256:a0bc5e05f457b7c1994cc29e83b58f540b76234ba6b9648a4971ddc7f6aa52da", size = 378418 },
    { url = "https://files.pythonhosted.org/packages/c7/ce/1f50c1cc594cf5d3f5bf4a9b616fca68680deaec8ad349d928445ac52eb8/yarl-1.20.0-cp311-cp311-musllinux_1_2_s390x.whl", hash = "sha256:c9471ca18e6aeb0e03276b5e9b27b14a54c052d370a9c0c04a68cefbd1455eb4", size = 383850 },
    { url = "https://files.pythonhosted.org/packages/89/1e/a59253a87b35bfec1a25bb5801fb69943330b67cfd266278eb07e0609012/yarl-1.20.0-cp311-cp311-musllinux_1_2_x86_64.whl", hash = "sha256:40ed574b4df723583a26c04b298b283ff171bcc387bc34c2683235e2487a65a5", size = 381218 },
    { url = "https://files.pythonhosted.org/packages/85/b0/26f87df2b3044b0ef1a7cf66d321102bdca091db64c5ae853fcb2171c031/yarl-1.20.0-cp311-cp311-win32.whl", hash = "sha256:db243357c6c2bf3cd7e17080034ade668d54ce304d820c2a58514a4e51d0cfd6", size = 86606 },
    { url = "https://files.pythonhosted.org/packages/33/46/ca335c2e1f90446a77640a45eeb1cd8f6934f2c6e4df7db0f0f36ef9f025/yarl-1.20.0-cp311-cp311-win_amd64.whl", hash = "sha256:8c12cd754d9dbd14204c328915e23b0c361b88f3cffd124129955e60a4fbfcfb", size = 93374 },
    { url = "https://files.pythonhosted.org/packages/c3/e8/3efdcb83073df978bb5b1a9cc0360ce596680e6c3fac01f2a994ccbb8939/yarl-1.20.0-cp312-cp312-macosx_10_13_universal2.whl", hash = "sha256:e06b9f6cdd772f9b665e5ba8161968e11e403774114420737f7884b5bd7bdf6f", size = 147089 },
    { url = "https://files.pythonhosted.org/packages/60/c3/9e776e98ea350f76f94dd80b408eaa54e5092643dbf65fd9babcffb60509/yarl-1.20.0-cp312-cp312-macosx_10_13_x86_64.whl", hash = "sha256:b9ae2fbe54d859b3ade40290f60fe40e7f969d83d482e84d2c31b9bff03e359e", size = 97706 },
    { url = "https://files.pythonhosted.org/packages/0c/5b/45cdfb64a3b855ce074ae607b9fc40bc82e7613b94e7612b030255c93a09/yarl-1.20.0-cp312-cp312-macosx_11_0_arm64.whl", hash = "sha256:6d12b8945250d80c67688602c891237994d203d42427cb14e36d1a732eda480e", size = 95719 },
    { url = "https://files.pythonhosted.org/packages/2d/4e/929633b249611eeed04e2f861a14ed001acca3ef9ec2a984a757b1515889/yarl-1.20.0-cp312-cp312-manylinux_2_17_aarch64.manylinux2014_aarch64.whl", hash = "sha256:087e9731884621b162a3e06dc0d2d626e1542a617f65ba7cc7aeab279d55ad33", size = 343972 },
    { url = "https://files.pythonhosted.org/packages/49/fd/047535d326c913f1a90407a3baf7ff535b10098611eaef2c527e32e81ca1/yarl-1.20.0-cp312-cp312-manylinux_2_17_armv7l.manylinux2014_armv7l.manylinux_2_31_armv7l.whl", hash = "sha256:69df35468b66c1a6e6556248e6443ef0ec5f11a7a4428cf1f6281f1879220f58", size = 339639 },
    { url = "https://files.pythonhosted.org/packages/48/2f/11566f1176a78f4bafb0937c0072410b1b0d3640b297944a6a7a556e1d0b/yarl-1.20.0-cp312-cp312-manylinux_2_17_ppc64le.manylinux2014_ppc64le.whl", hash = "sha256:3b2992fe29002fd0d4cbaea9428b09af9b8686a9024c840b8a2b8f4ea4abc16f", size = 353745 },
    { url = "https://files.pythonhosted.org/packages/26/17/07dfcf034d6ae8837b33988be66045dd52f878dfb1c4e8f80a7343f677be/yarl-1.20.0-cp312-cp312-manylinux_2_17_s390x.manylinux2014_s390x.whl", hash = "sha256:4c903e0b42aab48abfbac668b5a9d7b6938e721a6341751331bcd7553de2dcae", size = 354178 },
    { url = "https://files.pythonhosted.org/packages/15/45/212604d3142d84b4065d5f8cab6582ed3d78e4cc250568ef2a36fe1cf0a5/yarl-1.20.0-cp312-cp312-manylinux_2_17_x86_64.manylinux2014_x86_64.whl", hash = "sha256:bf099e2432131093cc611623e0b0bcc399b8cddd9a91eded8bfb50402ec35018", size = 349219 },
    { url = "https://files.pythonhosted.org/packages/e6/e0/a10b30f294111c5f1c682461e9459935c17d467a760c21e1f7db400ff499/yarl-1.20.0-cp312-cp312-manylinux_2_5_i686.manylinux1_i686.manylinux_2_17_i686.manylinux2014_i686.whl", hash = "sha256:8a7f62f5dc70a6c763bec9ebf922be52aa22863d9496a9a30124d65b489ea672", size = 337266 },
    { url = "https://files.pythonhosted.org/packages/33/a6/6efa1d85a675d25a46a167f9f3e80104cde317dfdf7f53f112ae6b16a60a/yarl-1.20.0-cp312-cp312-musllinux_1_2_aarch64.whl", hash = "sha256:54ac15a8b60382b2bcefd9a289ee26dc0920cf59b05368c9b2b72450751c6eb8", size = 360873 },
    { url = "https://files.pythonhosted.org/packages/77/67/c8ab718cb98dfa2ae9ba0f97bf3cbb7d45d37f13fe1fbad25ac92940954e/yarl-1.20.0-cp312-cp312-musllinux_1_2_armv7l.whl", hash = "sha256:25b3bc0763a7aca16a0f1b5e8ef0f23829df11fb539a1b70476dcab28bd83da7", size = 360524 },
    { url = "https://files.pythonhosted.org/packages/bd/e8/c3f18660cea1bc73d9f8a2b3ef423def8dadbbae6c4afabdb920b73e0ead/yarl-1.20.0-cp312-cp312-musllinux_1_2_i686.whl", hash = "sha256:b2586e36dc070fc8fad6270f93242124df68b379c3a251af534030a4a33ef594", size = 365370 },
    { url = "https://files.pythonhosted.org/packages/c9/99/33f3b97b065e62ff2d52817155a89cfa030a1a9b43fee7843ef560ad9603/yarl-1.20.0-cp312-cp312-musllinux_1_2_ppc64le.whl", hash = "sha256:866349da9d8c5290cfefb7fcc47721e94de3f315433613e01b435473be63daa6", size = 373297 },
    { url = "https://files.pythonhosted.org/packages/3d/89/7519e79e264a5f08653d2446b26d4724b01198a93a74d2e259291d538ab1/yarl-1.20.0-cp312-cp312-musllinux_1_2_s390x.whl", hash = "sha256:33bb660b390a0554d41f8ebec5cd4475502d84104b27e9b42f5321c5192bfcd1", size = 378771 },
    { url = "https://files.pythonhosted.org/packages/3a/58/6c460bbb884abd2917c3eef6f663a4a873f8dc6f498561fc0ad92231c113/yarl-1.20.0-cp312-cp312-musllinux_1_2_x86_64.whl", hash = "sha256:737e9f171e5a07031cbee5e9180f6ce21a6c599b9d4b2c24d35df20a52fabf4b", size = 375000 },
    { url = "https://files.pythonhosted.org/packages/3b/2a/dd7ed1aa23fea996834278d7ff178f215b24324ee527df53d45e34d21d28/yarl-1.20.0-cp312-cp312-win32.whl", hash = "sha256:839de4c574169b6598d47ad61534e6981979ca2c820ccb77bf70f4311dd2cc64", size = 86355 },
    { url = "https://files.pythonhosted.org/packages/ca/c6/333fe0338305c0ac1c16d5aa7cc4841208d3252bbe62172e0051006b5445/yarl-1.20.0-cp312-cp312-win_amd64.whl", hash = "sha256:3d7dbbe44b443b0c4aa0971cb07dcb2c2060e4a9bf8d1301140a33a93c98e18c", size = 92904 },
    { url = "https://files.pythonhosted.org/packages/0f/6f/514c9bff2900c22a4f10e06297714dbaf98707143b37ff0bcba65a956221/yarl-1.20.0-cp313-cp313-macosx_10_13_universal2.whl", hash = "sha256:2137810a20b933b1b1b7e5cf06a64c3ed3b4747b0e5d79c9447c00db0e2f752f", size = 145030 },
    { url = "https://files.pythonhosted.org/packages/4e/9d/f88da3fa319b8c9c813389bfb3463e8d777c62654c7168e580a13fadff05/yarl-1.20.0-cp313-cp313-macosx_10_13_x86_64.whl", hash = "sha256:447c5eadd750db8389804030d15f43d30435ed47af1313303ed82a62388176d3", size = 96894 },
    { url = "https://files.pythonhosted.org/packages/cd/57/92e83538580a6968b2451d6c89c5579938a7309d4785748e8ad42ddafdce/yarl-1.20.0-cp313-cp313-macosx_11_0_arm64.whl", hash = "sha256:42fbe577272c203528d402eec8bf4b2d14fd49ecfec92272334270b850e9cd7d", size = 94457 },
    { url = "https://files.pythonhosted.org/packages/e9/ee/7ee43bd4cf82dddd5da97fcaddb6fa541ab81f3ed564c42f146c83ae17ce/yarl-1.20.0-cp313-cp313-manylinux_2_17_aarch64.manylinux2014_aarch64.whl", hash = "sha256:18e321617de4ab170226cd15006a565d0fa0d908f11f724a2c9142d6b2812ab0", size = 343070 },
    { url = "https://files.pythonhosted.org/packages/4a/12/b5eccd1109e2097bcc494ba7dc5de156e41cf8309fab437ebb7c2b296ce3/yarl-1.20.0-cp313-cp313-manylinux_2_17_armv7l.manylinux2014_armv7l.manylinux_2_31_armv7l.whl", hash = "sha256:4345f58719825bba29895011e8e3b545e6e00257abb984f9f27fe923afca2501", size = 337739 },
    { url = "https://files.pythonhosted.org/packages/7d/6b/0eade8e49af9fc2585552f63c76fa59ef469c724cc05b29519b19aa3a6d5/yarl-1.20.0-cp313-cp313-manylinux_2_17_ppc64le.manylinux2014_ppc64le.whl", hash = "sha256:5d9b980d7234614bc4674468ab173ed77d678349c860c3af83b1fffb6a837ddc", size = 351338 },
    { url = "https://files.pythonhosted.org/packages/45/cb/aaaa75d30087b5183c7b8a07b4fb16ae0682dd149a1719b3a28f54061754/yarl-1.20.0-cp313-cp313-manylinux_2_17_s390x.manylinux2014_s390x.whl", hash = "sha256:af4baa8a445977831cbaa91a9a84cc09debb10bc8391f128da2f7bd070fc351d", size = 353636 },
    { url = "https://files.pythonhosted.org/packages/98/9d/d9cb39ec68a91ba6e66fa86d97003f58570327d6713833edf7ad6ce9dde5/yarl-1.20.0-cp313-cp313-manylinux_2_17_x86_64.manylinux2014_x86_64.whl", hash = "sha256:123393db7420e71d6ce40d24885a9e65eb1edefc7a5228db2d62bcab3386a5c0", size = 348061 },
    { url = "https://files.pythonhosted.org/packages/72/6b/103940aae893d0cc770b4c36ce80e2ed86fcb863d48ea80a752b8bda9303/yarl-1.20.0-cp313-cp313-manylinux_2_5_i686.manylinux1_i686.manylinux_2_17_i686.manylinux2014_i686.whl", hash = "sha256:ab47acc9332f3de1b39e9b702d9c916af7f02656b2a86a474d9db4e53ef8fd7a", size = 334150 },
    { url = "https://files.pythonhosted.org/packages/ef/b2/986bd82aa222c3e6b211a69c9081ba46484cffa9fab2a5235e8d18ca7a27/yarl-1.20.0-cp313-cp313-musllinux_1_2_aarch64.whl", hash = "sha256:4a34c52ed158f89876cba9c600b2c964dfc1ca52ba7b3ab6deb722d1d8be6df2", size = 362207 },
    { url = "https://files.pythonhosted.org/packages/14/7c/63f5922437b873795d9422cbe7eb2509d4b540c37ae5548a4bb68fd2c546/yarl-1.20.0-cp313-cp313-musllinux_1_2_armv7l.whl", hash = "sha256:04d8cfb12714158abf2618f792c77bc5c3d8c5f37353e79509608be4f18705c9", size = 361277 },
    { url = "https://files.pythonhosted.org/packages/81/83/450938cccf732466953406570bdb42c62b5ffb0ac7ac75a1f267773ab5c8/yarl-1.20.0-cp313-cp313-musllinux_1_2_i686.whl", hash = "sha256:7dc63ad0d541c38b6ae2255aaa794434293964677d5c1ec5d0116b0e308031f5", size = 364990 },
    { url = "https://files.pythonhosted.org/packages/b4/de/af47d3a47e4a833693b9ec8e87debb20f09d9fdc9139b207b09a3e6cbd5a/yarl-1.20.0-cp313-cp313-musllinux_1_2_ppc64le.whl", hash = "sha256:f9d02b591a64e4e6ca18c5e3d925f11b559c763b950184a64cf47d74d7e41877", size = 374684 },
    { url = "https://files.pythonhosted.org/packages/62/0b/078bcc2d539f1faffdc7d32cb29a2d7caa65f1a6f7e40795d8485db21851/yarl-1.20.0-cp313-cp313-musllinux_1_2_s390x.whl", hash = "sha256:95fc9876f917cac7f757df80a5dda9de59d423568460fe75d128c813b9af558e", size = 382599 },
    { url = "https://files.pythonhosted.org/packages/74/a9/4fdb1a7899f1fb47fd1371e7ba9e94bff73439ce87099d5dd26d285fffe0/yarl-1.20.0-cp313-cp313-musllinux_1_2_x86_64.whl", hash = "sha256:bb769ae5760cd1c6a712135ee7915f9d43f11d9ef769cb3f75a23e398a92d384", size = 378573 },
    { url = "https://files.pythonhosted.org/packages/fd/be/29f5156b7a319e4d2e5b51ce622b4dfb3aa8d8204cd2a8a339340fbfad40/yarl-1.20.0-cp313-cp313-win32.whl", hash = "sha256:70e0c580a0292c7414a1cead1e076c9786f685c1fc4757573d2967689b370e62", size = 86051 },
    { url = "https://files.pythonhosted.org/packages/52/56/05fa52c32c301da77ec0b5f63d2d9605946fe29defacb2a7ebd473c23b81/yarl-1.20.0-cp313-cp313-win_amd64.whl", hash = "sha256:4c43030e4b0af775a85be1fa0433119b1565673266a70bf87ef68a9d5ba3174c", size = 92742 },
    { url = "https://files.pythonhosted.org/packages/d4/2f/422546794196519152fc2e2f475f0e1d4d094a11995c81a465faf5673ffd/yarl-1.20.0-cp313-cp313t-macosx_10_13_universal2.whl", hash = "sha256:b6c4c3d0d6a0ae9b281e492b1465c72de433b782e6b5001c8e7249e085b69051", size = 163575 },
    { url = "https://files.pythonhosted.org/packages/90/fc/67c64ddab6c0b4a169d03c637fb2d2a212b536e1989dec8e7e2c92211b7f/yarl-1.20.0-cp313-cp313t-macosx_10_13_x86_64.whl", hash = "sha256:8681700f4e4df891eafa4f69a439a6e7d480d64e52bf460918f58e443bd3da7d", size = 106121 },
    { url = "https://files.pythonhosted.org/packages/6d/00/29366b9eba7b6f6baed7d749f12add209b987c4cfbfa418404dbadc0f97c/yarl-1.20.0-cp313-cp313t-macosx_11_0_arm64.whl", hash = "sha256:84aeb556cb06c00652dbf87c17838eb6d92cfd317799a8092cee0e570ee11229", size = 103815 },
    { url = "https://files.pythonhosted.org/packages/28/f4/a2a4c967c8323c03689383dff73396281ced3b35d0ed140580825c826af7/yarl-1.20.0-cp313-cp313t-manylinux_2_17_aarch64.manylinux2014_aarch64.whl", hash = "sha256:f166eafa78810ddb383e930d62e623d288fb04ec566d1b4790099ae0f31485f1", size = 408231 },
    { url = "https://files.pythonhosted.org/packages/0f/a1/66f7ffc0915877d726b70cc7a896ac30b6ac5d1d2760613603b022173635/yarl-1.20.0-cp313-cp313t-manylinux_2_17_armv7l.manylinux2014_armv7l.manylinux_2_31_armv7l.whl", hash = "sha256:5d3d6d14754aefc7a458261027a562f024d4f6b8a798adb472277f675857b1eb", size = 390221 },
    { url = "https://files.pythonhosted.org/packages/41/15/cc248f0504610283271615e85bf38bc014224122498c2016d13a3a1b8426/yarl-1.20.0-cp313-cp313t-manylinux_2_17_ppc64le.manylinux2014_ppc64le.whl", hash = "sha256:2a8f64df8ed5d04c51260dbae3cc82e5649834eebea9eadfd829837b8093eb00", size = 411400 },
    { url = "https://files.pythonhosted.org/packages/5c/af/f0823d7e092bfb97d24fce6c7269d67fcd1aefade97d0a8189c4452e4d5e/yarl-1.20.0-cp313-cp313t-manylinux_2_17_s390x.manylinux2014_s390x.whl", hash = "sha256:4d9949eaf05b4d30e93e4034a7790634bbb41b8be2d07edd26754f2e38e491de", size = 411714 },
    { url = "https://files.pythonhosted.org/packages/83/70/be418329eae64b9f1b20ecdaac75d53aef098797d4c2299d82ae6f8e4663/yarl-1.20.0-cp313-cp313t-manylinux_2_17_x86_64.manylinux2014_x86_64.whl", hash = "sha256:9c366b254082d21cc4f08f522ac201d0d83a8b8447ab562732931d31d80eb2a5", size = 404279 },
    { url = "https://files.pythonhosted.org/packages/19/f5/52e02f0075f65b4914eb890eea1ba97e6fd91dd821cc33a623aa707b2f67/yarl-1.20.0-cp313-cp313t-manylinux_2_5_i686.manylinux1_i686.manylinux_2_17_i686.manylinux2014_i686.whl", hash = "sha256:91bc450c80a2e9685b10e34e41aef3d44ddf99b3a498717938926d05ca493f6a", size = 384044 },
    { url = "https://files.pythonhosted.org/packages/6a/36/b0fa25226b03d3f769c68d46170b3e92b00ab3853d73127273ba22474697/yarl-1.20.0-cp313-cp313t-musllinux_1_2_aarch64.whl", hash = "sha256:9c2aa4387de4bc3a5fe158080757748d16567119bef215bec643716b4fbf53f9", size = 416236 },
    { url = "https://files.pythonhosted.org/packages/cb/3a/54c828dd35f6831dfdd5a79e6c6b4302ae2c5feca24232a83cb75132b205/yarl-1.20.0-cp313-cp313t-musllinux_1_2_armv7l.whl", hash = "sha256:d2cbca6760a541189cf87ee54ff891e1d9ea6406079c66341008f7ef6ab61145", size = 402034 },
    { url = "https://files.pythonhosted.org/packages/10/97/c7bf5fba488f7e049f9ad69c1b8fdfe3daa2e8916b3d321aa049e361a55a/yarl-1.20.0-cp313-cp313t-musllinux_1_2_i686.whl", hash = "sha256:798a5074e656f06b9fad1a162be5a32da45237ce19d07884d0b67a0aa9d5fdda", size = 407943 },
    { url = "https://files.pythonhosted.org/packages/fd/a4/022d2555c1e8fcff08ad7f0f43e4df3aba34f135bff04dd35d5526ce54ab/yarl-1.20.0-cp313-cp313t-musllinux_1_2_ppc64le.whl", hash = "sha256:f106e75c454288472dbe615accef8248c686958c2e7dd3b8d8ee2669770d020f", size = 423058 },
    { url = "https://files.pythonhosted.org/packages/4c/f6/0873a05563e5df29ccf35345a6ae0ac9e66588b41fdb7043a65848f03139/yarl-1.20.0-cp313-cp313t-musllinux_1_2_s390x.whl", hash = "sha256:3b60a86551669c23dc5445010534d2c5d8a4e012163218fc9114e857c0586fdd", size = 423792 },
    { url = "https://files.pythonhosted.org/packages/9e/35/43fbbd082708fa42e923f314c24f8277a28483d219e049552e5007a9aaca/yarl-1.20.0-cp313-cp313t-musllinux_1_2_x86_64.whl", hash = "sha256:3e429857e341d5e8e15806118e0294f8073ba9c4580637e59ab7b238afca836f", size = 422242 },
    { url = "https://files.pythonhosted.org/packages/ed/f7/f0f2500cf0c469beb2050b522c7815c575811627e6d3eb9ec7550ddd0bfe/yarl-1.20.0-cp313-cp313t-win32.whl", hash = "sha256:65a4053580fe88a63e8e4056b427224cd01edfb5f951498bfefca4052f0ce0ac", size = 93816 },
    { url = "https://files.pythonhosted.org/packages/3f/93/f73b61353b2a699d489e782c3f5998b59f974ec3156a2050a52dfd7e8946/yarl-1.20.0-cp313-cp313t-win_amd64.whl", hash = "sha256:53b2da3a6ca0a541c1ae799c349788d480e5144cac47dba0266c7cb6c76151fe", size = 101093 },
    { url = "https://files.pythonhosted.org/packages/ea/1f/70c57b3d7278e94ed22d85e09685d3f0a38ebdd8c5c73b65ba4c0d0fe002/yarl-1.20.0-py3-none-any.whl", hash = "sha256:5d0fe6af927a47a230f31e6004621fd0959eaa915fc62acfafa67ff7229a3124", size = 46124 },
]<|MERGE_RESOLUTION|>--- conflicted
+++ resolved
@@ -1,8 +1,4 @@
 version = 1
-<<<<<<< HEAD
-revision = 1
-=======
->>>>>>> c44f764a
 requires-python = ">=3.10, <4"
 
 [[package]]
@@ -1877,11 +1873,7 @@
 
 [[package]]
 name = "wandelbots-nova"
-<<<<<<< HEAD
 version = "1.14.1"
-=======
-version = "1.15.3"
->>>>>>> c44f764a
 source = { editable = "." }
 dependencies = [
     { name = "aiostream" },
